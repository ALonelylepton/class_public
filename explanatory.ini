--- conflicted
+++ resolved
@@ -88,11 +88,13 @@
 #extra_metric_transfer_functions = yes
 
 
-# 2) Can be set to anything containing 'y' or 'n'. If yes, CLASS will then
-#    compute the perturbations in ionization fraction and the baryon temperature.
-#    The initial conformal time will be small, therefore you should use the default
-#    integrator ndf15 (i.e. do not set 'evolver' to 0, otherwise the code will be slow).
-#    (default: no)
+# 2) If you want to consider perturbed recombination, enter a word
+#    containing the letter 'y' or 'Y'. CLASS will then compute the
+#    perturbation in the ionization fraction x_e and the baryon
+#    temperature, as in 0707.2727. The initial conformal time will be
+#    small, therefore you should use the default integrator ndf15
+#    (i.e. do not set 'evolver' to 0, otherwise the code will be
+#    slower).  (default: no, neglect perturbed recombination)
 #perturbed_recombination = yes
 
 # 2.a) List of modes:
@@ -135,8 +137,9 @@
 
 # 3.b) Do you want to output the N-body gauge quantities as well?
 #      Can be set to anything starting with 'y' or 'n'.
-#      See equations (A.2) and (A.5) in 1811.00904 for more precise definitions
-#      (default: set to 'no')
+#      See e.g. 1505.04756, and equations (A.2) and (A.5) in 1811.00904 for more precise definitions
+#      This will include the transfer functions for H_T' and gamma
+#      (default: set to 'no') the metric perturbations
 #nbody_gauge_transfer_functions = yes
 
 
@@ -365,22 +368,103 @@
 
 # Begin of ADDITIONAL SPECIES --> Add your species here
 
-# 7) Decaying CDM
-# 7.a) The current fractional density of dcdm+dr (decaying cold dark matter
+# 7.1) Decaying CDM into Dark Radiation
+# 7.1.a) The current fractional density of dcdm+dr (decaying cold dark matter
 #      and its relativistic decay radiation): 'Omega_dcdmdr' or 'omega_dcdmdr'
 #      (default: 'Omega_dcdmdr' set to 0)
 Omega_dcdmdr = 0.0
 #omega_dcdmdr = 0.0
 
-# 7.b) The rescaled initial value for dcdm density (see 1407.2418 for
+# 7.1.b) The rescaled initial value for dcdm density (see 1407.2418 for
 #      definitions). If you specify 5.a.1, 5.a.2 will be found autamtically by a
 #      shooting method, and vice versa. (default: 'Omega_dcdmdr' set to 0,
 #      hence so is 'Omega_ini_dcdm')
 #Omega_ini_dcdm =
 #omega_ini_dcdm =
 
-# 7.c) Decay constant of dcdm in km/s/Mpc, same unit as H0 above.
+# 7.1.c) Decay constant of dcdm in km/s/Mpc, same unit as H0 above.
 Gamma_dcdm = 0.0
+
+# 7.2) Dark Matter interacting with Dark Radiation (idm_dr) and
+#     interacting Dark Radiation (idr), implemented by
+#     M. Archidiacono, S. Bohr, and D.C. Hooper following the ETHOS
+#     framework (1512.05344).  Can also take as input the parameters
+#     of the models of 1507.04351 (with non-abelian dark matter, dark
+#     gluons...) which can be seen as a sub-class of ETHOS. See
+#     1907.01496 for more details on both cases.
+
+# 7.2.a) Amount of interacting dark radiation (idr)
+#        - Can be parameterised through the temperature ratio 'xi_idr' (= T_idr/T_cmb)
+#        - Can be parameterised through the number of extra relativistic relics 'N_idr' (or indifferently 'N_dg')
+#    In all cases the parameter is dimensionless.
+# (default : 0)
+xi_idr =
+#N_idr =
+
+# 7.2.b) Statistical factor to differentiate between fermionic (= 7/8) and bosonic (= 1) dark radiation (default 7/8)
+stat_f_idr = 0.875
+
+# 7.2.c) Amount of idm_dr: 'Omega_idm_dr' or 'omega_idm_dr' or 'f_idm_dr'
+#        f_idm_dr is the fraction 'f_idm_dr' of CDM that should be interacting; the latter option requires that Omega_cdm or omega_cdm are non-zero
+# (default: 0)
+Omega_idm_dr = 0.
+#omega_idm_dr =
+#f_idm_dr =
+
+# 7.2.d) interacting dark matter mass, 'm_idm' (or equivalently just 'm_dm') in eV (default: 1.0e11)
+m_idm = 1.0e11
+
+# 7.2.e) Strength of the coupling between DM and DR:
+#
+#    7.2.e.1) Can be passed as 'a_idm_dr' or 'a_dark' in ETHOS parameterisation, in units of 1/Mpc.
+#      Then in ETHOS notations: Gamma_DR-DM = - omega_DM a_dark ((1+z)/10^7)^nindex_dark
+#                        while: Gamma_DM-DR = - 4/3 (rho_DR/rho_DM) omega_DM  a_dark ((1+z)/10^7)^nindex_dark
+#                                           = - 4/3 omega_DR a_dark (1+z) ((1+z)/10^7)^nindex_dark
+#        or in CLASS notations: dmu_idm_dr  = - Gamma_DR-DM = omega_idm_dr a_idm_dr ((1+z)/10^7)^nindex_idm_dr
+#
+#    7.2.e.2) Can be passed as 'Gamma_0_nadm' in NADM parameterisation, in units of 1/Mpc.
+#      Then in ETHOS notations: Gamma_DR-DM = - 3/4 Omega_DM/Omega_DR Gamma_0_nadm
+#                        while: Gamma_DM-DR = - (1+z) Gamma_0_nadm
+#      or in CLASS notations:   dmu_idm_dr  = - Gamma_DR-DM = 3/4 Omega_idm_dr/Omega_idr Gamma_0_nadm
+#
+#    (default : 0)
+a_idm_dr = 0.
+#Gamma_0_nadm =
+
+# 7.2.e.3) Only if ETHOS parametrization : Power of the temperature dependence of the co-moving idr - idm_dr interaction rate
+#    Can be passed indifferently as 'nindex_idm_dr' (or 'nindex_dark'), in units of 1/Mpc.
+#    (default : 4, unless Gamma_0_nadm has been passed, then default changes to 0)
+nindex_idm_dr =
+# 7.2.e.4) Only if ETHOS parametrization : Nature of the interacting dark radiation: 'free_streaming' or 'fluid'
+#    (default = 'free_streaming', unless Gamma_0_nadm has been passed, then default changes to 'fluid')
+idr_nature =
+
+# 7.2.f) Strength of the  dark radiation self interactions coupling,
+#    can be passed as 'b_idr' or 'b_dark', in units of 1/Mpc.
+#    In ETHOS notations: Gamma_DR-DR = (b_dark/a_dark) (Omega_DR/Omega_DM) Gamma_DR-DM
+#    In CLASS notations: dmu_idr = - Gamma_DR-DR = (b_idr/a_idm_dr) (Omega_idr/Omega_idm_dr) dmu_idm_dr
+# (default : 0)
+b_idr =
+
+
+# 7.2.g) idr - idm_dr interaction angular coefficient: 'alpha_idm_dr' (or indifferently 'alpha_dark')
+#    Should be 3/4 if vector boson mediator; 3/2 if scalar boson mediator.
+#    In full generality this coefficient may depend on l = 2, 3, 4...
+#    The user can pass here a list of values with an arbitrary size. The first coefficients will be adjusted
+#    accordingly. After that, the last value will be repeated.
+#    For instance, if users passes 3, 2, 1, the code will take alpha_2=3, alpha_3=2, and all others equal to 1.
+#    (default = all set to 1.5)
+alpha_idm_dr = 1.5
+
+# 7.2.h) idr self-interaction angular coefficient: 'beta_idr' (or indifferently 'beta_dark')
+#    In full generality this coefficient may depend on l = 2, 3, 4...
+#    The user can pass here a list of values with an arbitrary size. The first coefficients will be adjusted
+#    accordingly. After that, the last value will be repeated.
+#    For instance, if users passes 3, 2, 1, the code will take beta_2=3, beta_3=2, and all others equal to 1.
+#    (default = all set to 1.5)
+beta_idr = 1.5
+
+# -> Precision parameters for idm_dr and idr can be found in precisions.h, with the tag idm_dr or idr
 
 # End of ADDITIONAL SPECIES
 
@@ -411,7 +495,6 @@
 use_ppf = yes
 c_gamma_over_c_fld = 0.4
 
-<<<<<<< HEAD
 # 8.a.2) Choose your equation of state between different models,
 #         - 'CLP' for p/rho = w0_fld + wa_fld (1-a/a0)
 #           (Chevalier-Linder-Polarski),
@@ -452,37 +535,6 @@
 #        derivative of phi in units of [m_Pl/Mpc]. (Note however that CLASS
 #        determines the initial scale factor dynamically and the results might
 #        not be as expected in some models.)
-=======
-# 8c) Choose your equation of state between different models, 'CLP' for
-#     p/rho = w0_fld + wa_fld (1-a/a0) (Chevalier-Linder-Polarski).
-#     (default:'fluid_equation_of_state' set to 'CLP')
-
-#fluid_equation_of_state = CLP
-
-# 8c1) equation of state of the fluid in 'CLP' case (p/rho = w0_fld +
-#     wa_fld (1-a/a0)) and squared sound speed 'cs2_fld' of the fluid
-#     (this is the sound speed defined in the frame comoving with the
-#     fluid, i.e. obeying to the most sensible physical
-#     definition). Generalizing w(a) to a more complicated expressions
-#     would be easy, for that, have a look into source/background.c at
-#     the function background_w_fld().  (default: 'w0_fld' set to -1,
-#     'wa_fld' to 0, 'cs2_fls' to 1)
-
-w0_fld = -0.9
-wa_fld = 0.
-cs2_fld = 1
-
-# 8d) Scalar field (scf) initial conditions from attractor solution (assuming
-#     pure exponential potential). (default: yes)
-
-attractor_ic_scf = yes
-
-# 8e) Scalar field (scf) potential parameters and initial conditions.  V equals
-#     ((\phi-B)^\alpha + A)exp(-lambda*phi), see
-#     http://arxiv.org/abs/astro-ph/9908085.
-
-#scf_parameters = [scf_lambda, scf_alpha, scf_A, scf_B, phi, phi_prime]
->>>>>>> e1120c5b
 scf_parameters = 10.0, 0.0, 0.0, 0.0, 100.0, 0.0
 
 # 8.b.2) Scalar field (scf) initial conditions from attractor solution (assuming
@@ -496,105 +548,9 @@
 #        the correct Omega_scf is found to suffice the budget equation
 scf_tuning_index = 0
 
-<<<<<<< HEAD
 # 8.b.4) Scalar field (scf) shooting parameter. With this, you can overwrite some parameter
 #        of 8.b.1) depending on the index defined in 8.b.3)
 scf_shooting_parameter =
-=======
-# 9) scale factor today 'a_today' (arbitrary and irrelevant for most purposes)
-#    (default: set to 1)
-
-# a_today = 1.
-
-# 10) Dark Matter interacting with Dark Radiation (idm_dr) and
-#     interacting Dark Radiation (idr), implemented by
-#     M. Archidiacono, S. Bohr, and D.C. Hooper following the ETHOS
-#     framework (1512.05344).  Can also take as input the parameters
-#     of the models of 1507.04351 (with non-abelian dark matter, dark
-#     gluons...) wicj can be seen as a sub-class of ETHOS. See
-#     1907.01496 for more details on both cases.
-
-# -> Amount of idm_dr. Enter either:
-#    - 'Omega_idm_dr',
-#    - 'omega_idm_dr', or
-#    - the fraction 'f_idm_dr' of CDM that should be interacting; the latter option requires
-#      that Omega_cdm or omega_cdm are non-zero
-# default: 0)
-Omega_idm_dr = 0.
-#omega_idm_dr =
-#f_idm_dr =
-
-# -> interacting dark matter mass, 'm_idm' (or equivalently just 'm_dm') in eV (default: 1.0e11)
-m_idm = 1.0e11
-
-# -> Amount of interacting dark radiation idr.
-#    - Can be parameterised through the temperature ratio 'xi_idr' (= T_idr/T_cmb)
-#    - Can be parameterised through the number of extra relativistic relics 'N_idr' (or indifferently 'N_dg')
-#    In all cases the parameter is dimensionless.
-# (default : 0)
-xi_idr =
-#N_idr =
-
-# -> Statistical factor to differentiate between fermionic (= 7/8) and bosonic (= 1) dark radiation (default 7/8)
-stat_f_idr = 0.875
-
-# -> Strength of the coupling between DM and DR:
-#
-#    - Can be passed indifferently as 'a_idm_dr' or 'a_dark' in ETHOS parameterisation, in units of 1/Mpc.
-#      Then in ETHOS notations: Gamma_DR-DM = - omega_DM a_dark ((1+z)/10^7)^nindex_dark
-#                        while: Gamma_DM-DR = - 4/3 (rho_DR/rho_DM) omega_DM  a_dark ((1+z)/10^7)^nindex_dark
-#                                           = - 4/3 omega_DR a_dark (1+z) ((1+z)/10^7)^nindex_dark
-#        or in CLASS notations: dmu_idm_dr  = - Gamma_DR-DM = omega_idm_dr a_idm_dr ((1+z)/10^7)^nindex_idm_dr
-#
-#    - Can be passed as 'Gamma_0_nadm' in NADM parameterisation, in units of 1/Mpc.
-#      Then in ETHOS notations: Gamma_DR-DM = - 3/4 Omega_DM/Omega_DR Gamma_0_nadm
-#                        while: Gamma_DM-DR = - (1+z) Gamma_0_nadm
-#      or in CLASS notations:   dmu_idm_dr  = - Gamma_DR-DM = 3/4 Omega_idm_dr/Omega_idr Gamma_0_nadm
-#
-#    (default : 0)
-a_idm_dr = 0.
-#Gamma_0_nadm =
-
-# -> Strength of the  dark radiation self interactions coupling,
-#    can be passed indifferently as 'b_idr' (or 'b_dark'), in units of 1/Mpc.
-#    In ETHOS notations: Gamma_DR-DR = (b_dark/a_dark) (Omega_DR/Omega_DM) Gamma_DR-DM
-#    In CLASS notations: dmu_idr = - Gamma_DR-DR = (b_idr/a_idm_dr) (Omega_idr/Omega_idm_dr) dmu_idm_dr
-# (default : 0)
-b_idr =
-
-# -> Power of the temperature dependence of the co-moving idr - idm_dr interaction rate
-#    Can be passed indifferently as 'nindex_idm_dr' (or 'nindex_dark'), in units of 1/Mpc.
-#    (default : 4, unless Gamma_0_nadm has been passed, then default changes to 0)
-nindex_idm_dr =
-
-# -> Nature of the interacting dark radiation: 'free_streaming' or 'fluid'
-#    (default = 'free_streaming', unless Gamma_0_nadm has been passed, then default changes to 'fluid')
-idr_nature =
-
-# -> idr - idm_dr interaction angular coefficient: 'alpha_idm_dr' (or indifferently 'alpha_dark')
-#    Should be 3/4 if vector boson mediator; 3/2 if scalar boson mediator.
-#    In full generality this coefficient may depend on l = 2, 3, 4...
-#    The user can pass here a list of values with an arbitrary size. The first coefficients will be adjusted
-#    accordingly. After that, the last value will be repeated.
-#    For instance, if users passes 3, 2, 1, the code will take alpha_2=3, alpha_3=2, and all others equal to 1.
-#    (default = all set to 1.5)
-alpha_idm_dr = 1.5
-
-# -> idr self-interaction angular coefficient: 'beta_idr' (or indifferently 'beta_dark')
-#    In full generality this coefficient may depend on l = 2, 3, 4...
-#    The user can pass here a list of values with an arbitrary size. The first coefficients will be adjusted
-#    accordingly. After that, the last value will be repeated.
-#    For instance, if users passes 3, 2, 1, the code will take beta_2=3, beta_3=2, and all others equal to 1.
-#    (default = all set to 1.5)
-beta_idr = 1.5
-
-# -> Precision parameters for idm_dr and idr can be found in precisions.h, with the tag idm_dr or idr
-
-# --------------------------------
-# ----> thermodynamics parameters:
-# --------------------------------
->>>>>>> e1120c5b
-
 
 
 # -------------------------
@@ -644,41 +600,19 @@
 # ----> Non-linear parameters:
 # -------------------------------
 
-# 1) If you want an estimate of the non-linear P(k) and Cls, enter 'halofit' or
-#    'Halofit' or 'HALOFIT' for Halofit; otherwise leave blank (default: blank,
-#    linear P(k) and Cls)
+# 1) If you want an estimate of the non-linear P(k) and Cls: 
+#    Enter 'halofit' or 'Halofit' or 'HALOFIT' for Halofit
+#    Enter 'hmcode' or 'Hmcode' or 'HMcode' or 'HMCODE' for HMcode;
+#    otherwise leave blank (default: blank, linear P(k) and Cls)
 non_linear =
 
-<<<<<<< HEAD
-=======
-# 1.f) if you included 'dTk' or 'vTk' in the list of outputs, you may transform
-# your transfer functions into the Nbody gauge by setting the following flag to
-# ‘yes'. This will also include the transfer function for the metric perturbations
-# H_T’ and gamma in the Nbody gauge, see e.g. 1505.04756 and 1811.00904.
-# (default: set to 'no').
->>>>>>> e1120c5b
-
-
-<<<<<<< HEAD
-# ----------------------------
-# ----> Primordial parameters:
-# ----------------------------
-=======
-# 2.a) if you want an estimate of the non-linear P(k) and Cls, enter
-#    'halofit' or 'Halofit' or 'HALOFIT' for Halofit, and
-#    'hmcode' or 'Hmcode' or 'HMcode' or 'HMCODE') for HMcode;
-#    otherwise leave blank (default: blank, linear P(k) and Cls)
-
-non linear =
-
-# 2.b) if you chose Halofit, and you have Omega0_fld != 0. (i.e. you
+# 1.a) if you chose Halofit, and you have Omega0_fld != 0. (i.e. you
 # set Omega_lambda=0.) & wa_fld != 0.,  then you might want to use the
 # pk equal method of 0810.0190 and 1601.07230 by setting this flag to
 # 'yes' (default: set to 'no')
-
 pk_eq =
 
-# 2.c)  if you chose HMcode:
+# 1.b)  if you chose HMcode:
 #    In HMcode you can specify a baryonic feedback model (otherwise only DM is used).
 #    Each model depends on two parameters: the minimum concentration "c_min" from the
 #    Bullock et al. 2001 mass-concentration relation and the halo bloating parameter "eta_0"
@@ -698,76 +632,13 @@
 #    (the other one will then be fixed according to equation (30) in Mead et al. 2015),
 #    or pass manually the two values of 'eta_0' and 'c_min'
 #    (default: 'feedback model' set to 'nl_emu_dmonly')
-
 feedback model =
 eta_0 =
 c_min =
 
-# 3) if you want to consider perturbed recombination, enter a word
-#    containing the letter 'y' or 'Y'. CLASS will then compute the
-#    perturbation in the ionization fraction x_e and the baryon
-#    temperature, as in 0707.2727. The initial conformal time will be
-#    small, therefore you should use the default integrator ndf15
-#    (i.e. do not set 'evolver' to 0, otherwise the code will be
-#    slower).  (default: neglect perturbed recombination)
-
-#perturbed recombination = yes
-
-# 4) list of modes ('s' for scalars, 'v' for vectors, 't' for tensors). More than
-#    one letter allowed, can be attached or separated by arbitrary characters;
-#    letters can be small or capital.
-#    (default: set to 's')
-
-modes = s
-#modes = s,t
-
-# 5) relevant only if you ask for 'tCl, lCl' and/or 'pCl, lCl': if you want the
-#    spectrum of lensed Cls, enter a word containing the letter 'y' or 'Y'
-#    (default: no lensed Cls)
-
-lensing = yes
-
-# 6) which perturbations should be included in tensor calculations? write 'exact'
-#    to include photons, ultra-relativistic species 'ur' and all non-cold dark
-#    matter species 'ncdm'; write 'massless' to appriximate 'ncdm' as extra
-#    relativistic species (good approximation if ncdm is still relativistic at
-#    the time of recombination); write 'photons' to include only photons
-#    (default: 'massless')
-
-tensor method =
-
-# 7) list of initial conditions for scalars ('ad' for adiabatic, 'bi' for baryon
-#    isocurvature, 'cdi' for CDM isocurvature, 'nid' for neutrino density
-#    isocurvature, 'niv' for neutrino velocity isocurvature). More than one of
-#    these allowed, can be attached or separated by arbitrary characters; letters
-#    can be small or capital.
-#    (default: set to 'ad')
-
-ic = ad
-#ic = ad&bi&nid
-
-# 8) gauge in which calculations are performed: 'sync' or 'synchronous' or
-#    'Synchronous' for synchronous, 'new' or 'newtonian' or 'Newtonian' for
-#    Newtonian/longitudinal gauge
-#    (default: set to synchronous)
-
-gauge = synchronous
-
-# ---------------------------------------------
-# ----> define primordial perturbation spectra:
-# ---------------------------------------------
-
-# 1) primordial spectrum type ('analytic_Pk' for an analytic smooth function with amplitude, tilt, running, etc.; analytic spectra with feature can also be added as a new type;'inflation_V' for a numerical computation of the inflationary primordial spectrum, through a full integration of the perturbation equations, given a parametrization of the potential V(phi) in the observable window, like in astro-ph/0703625; 'inflation_H' for the same, but given a parametrization of the potential H(phi) in the observable window, like in astro-ph/0710.1630; 'inflation_V_end' for the same, but given a parametrization of the potential V(phi) in the whole region between the observable part and the end of inflation; there is also an option 'two scales' in order to specify two amplitudes instead of one amplitude and one tilt, like in the isocurvature mode analysis of the Planck inflation paper (works also for adiabatic mode only; see details below, item 2.c); finally 'external_Pk' allows for the primordial spectrum to be computed externally by some piece of code, or to be read from a table, see 2.d). (default: set to 'analytic_Pk')
-
-P_k_ini type = analytic_Pk
-
-# 2) parameters related to one of the primordial spectrum types (will only be
-#    read if they correspond to the type selected above)
-
-# 2.a) for type 'analytic_Pk':
-
-# 2.a.1) pivot scale in Mpc-1 (default: set to 0.05)
->>>>>>> e1120c5b
+# ----------------------------
+# ----> Primordial parameters:
+# ----------------------------
 
 # 1) Primordial spectrum type
 #       - 'analytic_Pk' for an analytic smooth function with amplitude, tilt,
@@ -805,12 +676,9 @@
 #ln10^{10}A_s = 3.0980
 # sigma8 = 0.848365
 
-<<<<<<< HEAD
 # 1.b.1.1) Adiabatic perturbations:
 #          tilt at the same scale 'n_s', and tilt running 'alpha_s'
 #          (default: set 'n_s' to 0.9619, 'alpha_s' to 0)
-=======
->>>>>>> e1120c5b
 n_s = 0.9619
 
 alpha_s = 0.
