--- conflicted
+++ resolved
@@ -136,8 +136,11 @@
 gauge = synchronous
 
 # 3.b) Do you want to output the N-body gauge quantities as well?
+#      If you included 'dTk' or 'vTk' in the list of outputs, you may transform
+#      your transfer functions into the Nbody gauge by setting the following flag to
+#      'yes'. This will also include the transfer function for the metric perturbations
 #      Can be set to anything starting with 'y' or 'n'.
-#      See equations (A.2) and (A.5) in 1811.00904 for more precise definitions
+#      See e.g. 1505.04756 and 1811.00904.
 #      (default: set to 'no')
 #nbody_gauge_transfer_functions = yes
 
@@ -366,14 +369,14 @@
 
 # Begin of ADDITIONAL SPECIES --> Add your species here
 
-# 7) Decaying CDM
-# 7.a) The current fractional density of dcdm+dr (decaying cold dark matter
+# 7.1) Decaying CDM
+# 7.1.a) The current fractional density of dcdm+dr (decaying cold dark matter
 #      and its relativistic decay radiation): 'Omega_dcdmdr' or 'omega_dcdmdr'
 #      (default: 'Omega_dcdmdr' set to 0)
 Omega_dcdmdr = 0.0
 #omega_dcdmdr = 0.0
 
-# 7.b) The rescaled initial value for dcdm density (see 1407.2418 for
+# 7.1.b) The rescaled initial value for dcdm density (see 1407.2418 for
 #      definitions). If you specify 5.a.1, 5.a.2 will be found autamtically by a
 #      shooting method, and vice versa. (default: 'Omega_dcdmdr' set to 0,
 #      hence so is 'Omega_ini_dcdm')
@@ -383,6 +386,93 @@
 # 7.c) Decay constant of dcdm in km/s/Mpc, same unit as H0 above.
 Gamma_dcdm = 0.0
 tau_dcdm = 0.0
+
+# 7.2) TODO: beautify to match new input structure
+#     Dark Matter interacting with Dark Radiation (idm_dr) and
+#     interacting Dark Radiation (idr), implemented by
+#     M. Archidiacono, S. Bohr, and D.C. Hooper following the ETHOS
+#     framework (1512.05344).  Can also take as input the parameters
+#     of the models of 1507.04351 (with non-abelian dark matter, dark
+#     gluons...) wicj can be seen as a sub-class of ETHOS. See
+#     1907.01496 for more details on both cases.
+
+# -> Amount of idm_dr. Enter either:
+#    - 'Omega_idm_dr',
+#    - 'omega_idm_dr', or
+#    - the fraction 'f_idm_dr' of CDM that should be interacting; the latter option requires
+#      that Omega_cdm or omega_cdm are non-zero
+# default: 0)
+Omega_idm_dr = 0.
+#omega_idm_dr =
+#f_idm_dr =
+
+# -> interacting dark matter mass, 'm_idm' (or equivalently just 'm_dm') in eV (default: 1.0e11)
+m_idm = 1.0e11
+
+# -> Amount of interacting dark radiation idr.
+#    - Can be parameterised through the temperature ratio 'xi_idr' (= T_idr/T_cmb)
+#    - Can be parameterised through the number of extra relativistic relics 'N_idr' (or indifferently 'N_dg')
+#    In all cases the parameter is dimensionless.
+# (default : 0)
+xi_idr =
+#N_idr =
+
+# -> Statistical factor to differentiate between fermionic (= 7/8) and bosonic (= 1) dark radiation (default 7/8)
+stat_f_idr = 0.875
+
+# -> Strength of the coupling between DM and DR:
+#
+#    - Can be passed indifferently as 'a_idm_dr' or 'a_dark' in ETHOS parameterisation, in units of 1/Mpc.
+#      Then in ETHOS notations: Gamma_DR-DM = - omega_DM a_dark ((1+z)/10^7)^nindex_dark
+#                        while: Gamma_DM-DR = - 4/3 (rho_DR/rho_DM) omega_DM  a_dark ((1+z)/10^7)^nindex_dark
+#                                           = - 4/3 omega_DR a_dark (1+z) ((1+z)/10^7)^nindex_dark
+#        or in CLASS notations: dmu_idm_dr  = - Gamma_DR-DM = omega_idm_dr a_idm_dr ((1+z)/10^7)^nindex_idm_dr
+#
+#    - Can be passed as 'Gamma_0_nadm' in NADM parameterisation, in units of 1/Mpc.
+#      Then in ETHOS notations: Gamma_DR-DM = - 3/4 Omega_DM/Omega_DR Gamma_0_nadm
+#                        while: Gamma_DM-DR = - (1+z) Gamma_0_nadm
+#      or in CLASS notations:   dmu_idm_dr  = - Gamma_DR-DM = 3/4 Omega_idm_dr/Omega_idr Gamma_0_nadm
+#
+#    (default : 0)
+a_idm_dr = 0.
+#Gamma_0_nadm =
+
+# -> Strength of the  dark radiation self interactions coupling,
+#    can be passed indifferently as 'b_idr' (or 'b_dark'), in units of 1/Mpc.
+#    In ETHOS notations: Gamma_DR-DR = (b_dark/a_dark) (Omega_DR/Omega_DM) Gamma_DR-DM
+#    In CLASS notations: dmu_idr = - Gamma_DR-DR = (b_idr/a_idm_dr) (Omega_idr/Omega_idm_dr) dmu_idm_dr
+# (default : 0)
+b_idr =
+
+# -> Power of the temperature dependence of the co-moving idr - idm_dr interaction rate
+#    Can be passed indifferently as 'nindex_idm_dr' (or 'nindex_dark'), in units of 1/Mpc.
+#    (default : 4, unless Gamma_0_nadm has been passed, then default changes to 0)
+nindex_idm_dr =
+
+# -> Nature of the interacting dark radiation: 'free_streaming' or 'fluid'
+#    (default = 'free_streaming', unless Gamma_0_nadm has been passed, then default changes to 'fluid')
+idr_nature =
+
+# -> idr - idm_dr interaction angular coefficient: 'alpha_idm_dr' (or indifferently 'alpha_dark')
+#    Should be 3/4 if vector boson mediator; 3/2 if scalar boson mediator.
+#    In full generality this coefficient may depend on l = 2, 3, 4...
+#    The user can pass here a list of values with an arbitrary size. The first coefficients will be adjusted
+#    accordingly. After that, the last value will be repeated.
+#    For instance, if users passes 3, 2, 1, the code will take alpha_2=3, alpha_3=2, and all others equal to 1.
+#    (default = all set to 1.5)
+alpha_idm_dr = 1.5
+
+# -> idr self-interaction angular coefficient: 'beta_idr' (or indifferently 'beta_dark')
+#    In full generality this coefficient may depend on l = 2, 3, 4...
+#    The user can pass here a list of values with an arbitrary size. The first coefficients will be adjusted
+#    accordingly. After that, the last value will be repeated.
+#    For instance, if users passes 3, 2, 1, the code will take beta_2=3, beta_3=2, and all others equal to 1.
+#    (default = all set to 1.5)
+beta_idr = 1.5
+
+# -> Precision parameters for idm_dr and idr can be found in precisions.h, with the tag idm_dr or idr
+
+# 7.3) Interacting Dark Matter with Baryons TODO DCH
 
 # End of ADDITIONAL SPECIES
 
@@ -466,7 +556,6 @@
 #        the correct Omega_scf is found to suffice the budget equation
 scf_tuning_index = 0
 
-<<<<<<< HEAD
 # 8.b.4) Scalar field (scf) shooting parameter. With this, you can overwrite some parameter
 #        of 8.b.1) depending on the index defined in 8.b.3)
 scf_shooting_parameter =
@@ -516,309 +605,117 @@
 #      that the 'decay_fraction' parameter is small as well).
 #      (default: set to 0)
 DM_decay_fraction = 0.
-=======
-# 9) scale factor today 'a_today' (arbitrary and irrelevant for most purposes)
-#    (default: set to 1)
-
-# a_today = 1.
-
-# 10) Dark Matter interacting with Dark Radiation (idm_dr) and
-#     interacting Dark Radiation (idr), implemented by
-#     M. Archidiacono, S. Bohr, and D.C. Hooper following the ETHOS
-#     framework (1512.05344).  Can also take as input the parameters
-#     of the models of 1507.04351 (with non-abelian dark matter, dark
-#     gluons...) wicj can be seen as a sub-class of ETHOS. See
-#     1907.01496 for more details on both cases.
-
-# -> Amount of idm_dr. Enter either:
-#    - 'Omega_idm_dr',
-#    - 'omega_idm_dr', or
-#    - the fraction 'f_idm_dr' of CDM that should be interacting; the latter option requires
-#      that Omega_cdm or omega_cdm are non-zero
-# default: 0)
-Omega_idm_dr = 0.
-#omega_idm_dr =
-#f_idm_dr =
-
-# -> interacting dark matter mass, 'm_idm' (or equivalently just 'm_dm') in eV (default: 1.0e11)
-m_idm = 1.0e11
-
-# -> Amount of interacting dark radiation idr.
-#    - Can be parameterised through the temperature ratio 'xi_idr' (= T_idr/T_cmb)
-#    - Can be parameterised through the number of extra relativistic relics 'N_idr' (or indifferently 'N_dg')
-#    In all cases the parameter is dimensionless.
-# (default : 0)
-xi_idr =
-#N_idr =
-
-# -> Statistical factor to differentiate between fermionic (= 7/8) and bosonic (= 1) dark radiation (default 7/8)
-stat_f_idr = 0.875
-
-# -> Strength of the coupling between DM and DR:
-#
-#    - Can be passed indifferently as 'a_idm_dr' or 'a_dark' in ETHOS parameterisation, in units of 1/Mpc.
-#      Then in ETHOS notations: Gamma_DR-DM = - omega_DM a_dark ((1+z)/10^7)^nindex_dark
-#                        while: Gamma_DM-DR = - 4/3 (rho_DR/rho_DM) omega_DM  a_dark ((1+z)/10^7)^nindex_dark
-#                                           = - 4/3 omega_DR a_dark (1+z) ((1+z)/10^7)^nindex_dark
-#        or in CLASS notations: dmu_idm_dr  = - Gamma_DR-DM = omega_idm_dr a_idm_dr ((1+z)/10^7)^nindex_idm_dr
-#
-#    - Can be passed as 'Gamma_0_nadm' in NADM parameterisation, in units of 1/Mpc.
-#      Then in ETHOS notations: Gamma_DR-DM = - 3/4 Omega_DM/Omega_DR Gamma_0_nadm
-#                        while: Gamma_DM-DR = - (1+z) Gamma_0_nadm
-#      or in CLASS notations:   dmu_idm_dr  = - Gamma_DR-DM = 3/4 Omega_idm_dr/Omega_idr Gamma_0_nadm
-#
-#    (default : 0)
-a_idm_dr = 0.
-#Gamma_0_nadm =
-
-# -> Strength of the  dark radiation self interactions coupling,
-#    can be passed indifferently as 'b_idr' (or 'b_dark'), in units of 1/Mpc.
-#    In ETHOS notations: Gamma_DR-DR = (b_dark/a_dark) (Omega_DR/Omega_DM) Gamma_DR-DM
-#    In CLASS notations: dmu_idr = - Gamma_DR-DR = (b_idr/a_idm_dr) (Omega_idr/Omega_idm_dr) dmu_idm_dr
-# (default : 0)
-b_idr =
-
-# -> Power of the temperature dependence of the co-moving idr - idm_dr interaction rate
-#    Can be passed indifferently as 'nindex_idm_dr' (or 'nindex_dark'), in units of 1/Mpc.
-#    (default : 4, unless Gamma_0_nadm has been passed, then default changes to 0)
-nindex_idm_dr =
-
-# -> Nature of the interacting dark radiation: 'free_streaming' or 'fluid'
-#    (default = 'free_streaming', unless Gamma_0_nadm has been passed, then default changes to 'fluid')
-idr_nature =
-
-# -> idr - idm_dr interaction angular coefficient: 'alpha_idm_dr' (or indifferently 'alpha_dark')
-#    Should be 3/4 if vector boson mediator; 3/2 if scalar boson mediator.
-#    In full generality this coefficient may depend on l = 2, 3, 4...
-#    The user can pass here a list of values with an arbitrary size. The first coefficients will be adjusted
-#    accordingly. After that, the last value will be repeated.
-#    For instance, if users passes 3, 2, 1, the code will take alpha_2=3, alpha_3=2, and all others equal to 1.
-#    (default = all set to 1.5)
-alpha_idm_dr = 1.5
-
-# -> idr self-interaction angular coefficient: 'beta_idr' (or indifferently 'beta_dark')
-#    In full generality this coefficient may depend on l = 2, 3, 4...
-#    The user can pass here a list of values with an arbitrary size. The first coefficients will be adjusted
-#    accordingly. After that, the last value will be repeated.
-#    For instance, if users passes 3, 2, 1, the code will take beta_2=3, beta_3=2, and all others equal to 1.
-#    (default = all set to 1.5)
-beta_idr = 1.5
-
-# -> Precision parameters for idm_dr and idr can be found in precisions.h, with the tag idm_dr or idr
-
-# --------------------------------
-# ----> thermodynamics parameters:
-# --------------------------------
-
-# 1) primordial Helium fraction 'YHe', e.g. 0.25; if set to 'BBN' or 'bbn', will
-#    be inferred from Big Bang Nucleosynthesis (default: set to 'BBN')
-
-YHe = BBN
-
-# 2) 'recombination' algorithm set to 'RECFAST' or 'HyRec'
-
-recombination = RECFAST
-
-# 2) parametrization of reionization: 'reio_parametrization' must be one
-#    of 'reio_none' (no reionization), 'reio_camb' (like CAMB: one
-#    tanh() step for hydrogen reionization one for second helium
-#    reionization), 'reio_bins_tanh' (binned history x_e(z) with tanh()
-#    interpolation between input values), 'reio_half_tanh' (like
-#    'reio_camb' excepted that we match the function xe(z) from
-#    recombination with only half a tanh(z-z_reio)), 'reio_many_tanh'
-#    (arbitrary number of tanh-like steps with specified ending values,
-#    a scheme usually more useful than 'reio_bins_tanh'), 'reio_inter'
-#    (linear interpolation between discrete values of xe(z))...  (default:
-#    set to 'reio_camb')
-
-reio_parametrization = reio_camb
-
-# 3.a.) if 'reio_parametrization' set to 'reio_camb' or 'reio_half_tanh': enter
-#       one of 'z_reio' or 'tau_reio' (default: 'z_reio' set to 11.357 to get tau_reio of 0.0925), plus
-#       'reionization_exponent', 'reionization_width',
-#       'helium_fullreio_redshift', 'helium_fullreio_width'
-#       (default: set to 1.5, 0.5, 3.5, 0.5)
-
-z_reio = 11.357
-#tau_reio = 0.0925
-
-reionization_exponent = 1.5
-reionization_width = 0.5
-helium_fullreio_redshift = 3.5
-helium_fullreio_width = 0.5
-
-# 3.b.) if 'reio_parametrization' set to 'reio_bins_tanh': enter number of bins
-#       and list of z_i and xe_i defining the free electron density at the center
-#       of each bin. Also enter a dimensionless paramater regulating the
-#       sharpness of the tanh() steps, independently of the bin width;
-#       recommended sharpness is 0.3, smaller values will make steps too sharp,
-#       larger values will make the step very progressive but with discontinuity
-#       of x_e(z) derivative around z_i values.
-#       (default: set to 0, blank, blank, 0.3)
-
-binned_reio_num = 3
-binned_reio_z = 8,12,16
-binned_reio_xe = 0.8,0.2,0.1
-binned_reio_step_sharpness = 0.3
-
-# 3.c.) if 'reio_parametrization' set to 'reio_many_tanh': enter number of jumps,
-#       list of jump redhsifts z_i (central value of each tanh()), list of free electron density x_i after each jump, and common width of all jumps. If you want to end up with all hydrogen reionized but neglecting helium reionization, the first value of x_i in the list should be 1. For each x_i you can also pass the flags -1 or -2. They mean: for -1, after hydrogen + first helium recombination (so the code will substitute a value bigger than one based on Y_He); for -2, after hydrogen + second helium recombination (the code will substitute an even bigger value based on Y_He). You can get results close to reio_camb by setting  these parameters to the value showed below (and adapting the second many_tanh_z to the usual z_reio). (default: not set)
-
-many_tanh_num = 2
-many_tanh_z = 3.5,11.3
-many_tanh_xe = -2,-1
-many_tanh_width = 0.5
-
-# 3.d.) if 'reio_parametrization' set to 'reio_inter': enter the number
-# of points, the list of redshifts z_i, and the list of free electron
-# fraction values x_i. The code will do linear interpolation between
-# them. The first z_i should always be 0. Like above, for each x_i, you
-# can also pass the flags -1 or -2. They mean: for -1, after the
-# hydrogen and the first helium recombination (so the code will
-# substitute a value bigger than one based on Y_He); for -2, after the
-# hydrogen and the second helium recombination (the code will substitute
-# an even bigger value based on Y_He). The last value of x_i should
-# always be zero, the code will substitute it with the value that one
-# would get in absence of reionization, as computed by the recombination
-# code. (default: not set)
-
-reio_inter_num = 8
-reio_inter_z =   0,  3,  4,   8,   9,  10,  11, 12
-reio_inter_xe = -2, -2, -1,  -1, 0.9, 0.5, 0.1,  0
-
-# 4.a) in order to model energy injection from DM annihilation, specify a
-#      parameter 'annihilation' corresponding to the energy fraction absorbed by
-#      the gas times the DM cross section divided by the DM mass, (f <sigma*v> /
-#      m_cdm), see e.g. 0905.0003, expressed here in units of m^3/s/Kg
-#      (default: set to zero)
-
-annihilation = 0.
-
-# 4.b) you can model simple variations of the above quanity as a function of
-#      redhsift. If 'annihilation_variation' is non-zero, the function F(z)
-#      defined as (f <sigma*v> / m_cdm)(z) will be a parabola in log-log scale
-#      between 'annihilation_zmin' and 'annihilation_zmax', with a curvature
-#      given by 'annihilation_variation' (must be negative), and with a maximum
-#      in 'annihilation_zmax'; it will be constant outside this range. To take DM
-#      halos into account, specify the parameters 'annihilation_f_halo', the
-#      amplitude of the halo contribution, and 'annihilation_z_halo', the
-#      characteristic redshift of halos
-#      (default: no variation, 'annihilation_variation' and 'annihilation_f_halo'
-#      set to zero).
-
-annihilation_variation = 0.
-annihilation_z = 1000
-annihilation_zmax = 2500
-annihilation_zmin = 30
-annihilation_f_halo= 20
-annihilation_z_halo= 8
-
-# 4.c) You can also state whether you want to use the on-the-spot approximation
-#      (default: 'on the spot' is 'yes')
-
-on the spot = yes
-
-# 5) to model DM decay, specify a parameter 'decay' which is equal to the energy
-#    fraction absorbed by the gas divided by the lifetime of the particle, see
-#    e.g.  1109.6322, expressed here in 1/s
-#    (default: set to zero)
-
-decay = 0.
-
-# 6) State whether you want the code to compute the simplest analytic approximation to the photon damping scale (it will be added to the thermodynamics output, and its value at recombination will be stored and displayed in the standard output) (default: 'compute damping scale' set to 'no')
-
-# compute damping scale = yes
-
-# ----------------------------------------------------
-# ----> define which perturbations should be computed:
-# ----------------------------------------------------
-
-# 1.a) list of output spectra requested:
-# - 'tCl' for temperature Cls,
-# - 'pCl' for polarization Cls,
-# - 'lCl' for CMB lensing potential Cls,
-# - 'nCl' (or 'dCl') for density number count Cls,
-# - 'sCl' for galaxy lensing potential Cls,
-# - 'mPk' for total matter power spectrum P(k) infered from gravitational potential,
-# - 'dTk' (or 'mTk') for density transfer functions for each species,
-# - 'vTk' for velocity transfer function for each species.
-# Warning: both lCl and sCl compute the C_ls of the lensing potential, C_l^phi-phi.
-# If you are used to other codes, you may want to deal instead with the deflection
-# Cls or the shear/convergence Cls. The relations between them are trivial:
-# --> deflection d:
-#     Cl^dd = l(l+1) C_l^phiphi
-# --> convergence kappa and shear gamma: the share the same harmonic power spectrum:
-#     Cl^gamma-gamma = 1/4 * [(l+2)!/(l-2)!] C_l^phi-phi
-# By defaut, the code will try to compute the following cross-correlation Cls (if
-# available): temperature-polarisation, temperature-CMB lensing, polarization-CMB
-# lensing, CMB lensing-density, and density-lensing. Other cross-correlations are
-# not computed because they would slow down the code considerably.
-#
-# Can be left blank if you do not want to evolve cosmological perturbations at
-# all. (default: set to blanck, no perturbation calculation)
-
-output = tCl,pCl,lCl
-#output = tCl,pCl,lCl,mPk
-#output = mPk,mTk
-
-# 1.b) if you included 'tCl' in the list, you can take into account only some of
-#      the terms contributing to the temperature spectrum: intrinsic temperature
-#      corrected by Sachs-Wolfe ('tsw' or 'TSW'), early integrated Sachs-Wolfe
-#      ('eisw' or 'EISW'), late integrated Sachs-Wolfe ('lisw' or 'LISW'),
-#      Doppler ('dop' or 'Dop'), polarisation contribution ('pol' or 'Pol'). Put
-#      below the list of terms to be included
-#      (defaut: if this field is not passed, all terms will be included)
-
-#temperature contributions = tsw, eisw, lisw, dop, pol
-
-# 1.c) if one of 'eisw' or 'lisw' is turned off, the code will read 'early/late
-#      isw redshift', the split value of redshift z at which the isw is
-#      considered as late or early (if this field is absent or left blank, by
-#      default, 'early/late isw redshift' is set to 50)
-
-#early/late isw redshift =
-
-# 1.d) if you included 'nCl' (or 'dCl') in the list, you can take into account
-#      only some of the terms contributing to the obsevable number count
-#      fluctuation spectrum: matter density ('density'), redshift-space and
-#      Doppler distortions ('rsd'), lensing ('lensing'), or gravitational
-#      potential terms ('gr'). Put below the list of terms to be included
-#      (defaut: if this field is not passed, only 'dens' will be included)
-
-#number count contributions = density, rsd, lensing, gr
-
-# 1.e) if you included 'dTk' (or 'mTk') in the list, the code will give
-# you by default the transfer function of the scale-invariant Bardeen
-# potentials (for whatever gauge you are using). If you need the
-# transfer function of additional metric fluctuations, specific to the
-# gauge you are using, set the following flag to 'yes' (default:
-# set to 'no')
-
-extra metric transfer functions =
-
-# 1.f) if you included 'dTk' or 'vTk' in the list of outputs, you may transform
-# your transfer functions into the Nbody gauge by setting the following flag to
-# ‘yes'. This will also include the transfer function for the metric perturbations
-# H_T’ and gamma in the Nbody gauge, see e.g. 1505.04756 and 1811.00904.
-# (default: set to 'no').
-
-Nbody gauge transfer functions =
-
-# 2.a) if you want an estimate of the non-linear P(k) and Cls, enter
+
+# 2.b) Specify the decay width of the particle 'decay_Gamma' in 1/s.
+#      (default: set to 0)
+DM_decay_Gamma = 0.
+
+
+# 3) PBH evaporation
+
+# 3.a) Specify a dimensionless parameter 'PBH_evaporation_fraction' which is equal
+#      to the fraction of evaporating PBH. (default set to 0)
+PBH_evaporation_fraction = 0.
+
+# 3.b) Specify the mass of the evaporating PBH in g. (default set to 0)
+PBH_evaporation_mass = 0.
+
+
+# 4) PBH matter accretion
+
+# 4.a) Specify a dimensionless parameter 'PBH_accreting_fraction' which is equal
+#      to the fraction of accreting PBH. (default set to 0)
+PBH_accretion_fraction = 0.
+
+# 4.b) Specify the mass of the accreting PBH in Msun. (default set to 0)
+PBH_accretion_mass = 0.
+
+# 4.c) Specify the 'PBH_accretion_recipe' between 'spherical_accretion'
+# (computed according to Ali-Haimoud and Kamionkowski 1612.05644), or
+# 'disk_accretion' (computed according to Poulin et al. 1707.04206).
+# (default set to 'disk_accretion')
+PBH_accretion_recipe = disk_accretion
+
+# 4.c.1) If you choose 'spherical_accretion', you might want to specify the
+#        relative velocity between PBH and baryons in km/s.
+#        If negative, the linear result is chosen by the code.
+#        (default set to -1., standard value is the linear result extrapolated to PBH.)
+PBH_accretion_relative_velocities = -1.
+
+# 4.c.2) If you choose 'disk_accretion', you might want to specify the
+#        factor 'PBH_accretion_ADAF_delta' which, determines the heating
+#        of the electrons in the disk, influencing the emissivity.
+#        Can be set to 0.5 (aggressive scenario), 0.1 or 1.e-3 (conservative).
+#        (default set to 1.e-3)
+#        Furthermore you can also specify the the eigenvalue of the accretion
+#        rate. It rescales the perfect Bondi case. (see e.g. Ali-Haimoud
+#        & Kamionkowski 2016) (default set to 0.1, standard value in the ADAF
+#        scenario.)
+PBH_accretion_ADAF_delta = 1.e-3
+PBH_accretion_eigenvalue = 0.1
+
+
+# 5) Define the so-called injection efficiency f_eff, i.e. the factor determining
+#    how much of the heating is deposited at all, regardless of the form. There
+#    are two options to define this function:
+#        - the on-the-spot approximation ('on_the_spot'), where the whole
+#          injected energy is transformed into deposited energy, i.e. f_eff=1, and
+#        - reading a precomputed function from an external file ('from_file').
+#    (default set to "on_the_spot)
+f_eff_type = on_the_spot
+
+# 5.a) If the option 'from_file' has been chosen, define the name of the file. One
+#      file 'example_f_eff_file.dat' is given as example in external/heating.
+#      (default set to "/external/heating/example_feff_file.dat")
+#f_eff_file = external/heating/example_f_eff_file.dat
+
+
+# 6) Define the so-called deposition function chi, i.e the function which determines
+#    the amount of energy effectively deposited into the different forms (heating,
+#    ionization, Lyman alpha and low energy). There are several options
+#        - by setting 'chi_type' to 'CK_2004', the approximation by Chen & Kamionkowski 2004 is employed.
+#        - by setting 'chi_type' to 'PF_2005', the approximation by Padmanabhan & Finkbeiner 2005 is employed.
+#        - by setting 'chi_type' to 'Galli_2013_file', the approximation by Galli et al. 2013 is employed.
+#        - by setting 'chi_type' to 'Galli_2013_analytic', the approximation by Poulin is employed.
+#          interpolating Galli et al. 2013 anyltically. Use this for consistency tests with
+#          older versions of CLASS (2.x).
+#        - by setting 'chi_type' to 'heat', the whole injected energy is going
+#          to be deposited into heat.
+#        - by setting 'chi_type' to 'from_x_file' or 'from_z_file', the user can
+#          define own deposition functions with respect to the free electron
+#          fraction x_e or to redshift, respectively.
+#    (default set to 'CK_2004')
+chi_type = CK_2004
+
+# 6.a) If the option 'from_file' has been chosen, define the name of the file.
+#      Two files 'example_chix_file.dat' and 'example_chiz_file.dat' are given
+#      as example in external/heating. Note that 'example_chix_file.dat' has
+#      been computed according to the approximations of Galli et al. 2013.
+#      (default set to "/external/heating/example_feff_file.dat")
+#chi_z_file = external/heating/example_chiz_file.dat;
+#chi_x_file = external/heating/example_chix_file.dat;
+
+
+
+# -------------------------------
+# ----> Non-linear parameters:
+# -------------------------------
+
+# 1) if you want an estimate of the non-linear P(k) and Cls, enter
 #    'halofit' or 'Halofit' or 'HALOFIT' for Halofit, and
 #    'hmcode' or 'Hmcode' or 'HMcode' or 'HMCODE') for HMcode;
 #    otherwise leave blank (default: blank, linear P(k) and Cls)
 
 non linear =
 
-# 2.b) if you chose Halofit, and you have Omega0_fld != 0. (i.e. you
-# set Omega_lambda=0.) & wa_fld != 0.,  then you might want to use the
-# pk equal method of 0810.0190 and 1601.07230 by setting this flag to
-# 'yes' (default: set to 'no')
+# 2) if you chose Halofit, and you have Omega0_fld != 0. (i.e. you
+#    set Omega_lambda=0.) & wa_fld != 0.,  then you might want to use the
+#    pk equal method of 0810.0190 and 1601.07230 by setting this flag to
+#    'yes' (default: set to 'no')
 
 pk_eq =
 
-# 2.c)  if you chose HMcode:
+# 3)  if you chose HMcode:
 #    In HMcode you can specify a baryonic feedback model (otherwise only DM is used).
 #    Each model depends on two parameters: the minimum concentration "c_min" from the
 #    Bullock et al. 2001 mass-concentration relation and the halo bloating parameter "eta_0"
@@ -842,165 +739,6 @@
 feedback model =
 eta_0 =
 c_min =
-
-# 3) if you want to consider perturbed recombination, enter a word
-#    containing the letter 'y' or 'Y'. CLASS will then compute the
-#    perturbation in the ionization fraction x_e and the baryon
-#    temperature, as in 0707.2727. The initial conformal time will be
-#    small, therefore you should use the default integrator ndf15
-#    (i.e. do not set 'evolver' to 0, otherwise the code will be
-#    slower).  (default: neglect perturbed recombination)
-
-#perturbed recombination = yes
-
-# 4) list of modes ('s' for scalars, 'v' for vectors, 't' for tensors). More than
-#    one letter allowed, can be attached or separated by arbitrary characters;
-#    letters can be small or capital.
-#    (default: set to 's')
-
-modes = s
-#modes = s,t
-
-# 5) relevant only if you ask for 'tCl, lCl' and/or 'pCl, lCl': if you want the
-#    spectrum of lensed Cls, enter a word containing the letter 'y' or 'Y'
-#    (default: no lensed Cls)
-
-lensing = yes
-
-# 6) which perturbations should be included in tensor calculations? write 'exact'
-#    to include photons, ultra-relativistic species 'ur' and all non-cold dark
-#    matter species 'ncdm'; write 'massless' to appriximate 'ncdm' as extra
-#    relativistic species (good approximation if ncdm is still relativistic at
-#    the time of recombination); write 'photons' to include only photons
-#    (default: 'massless')
-
-tensor method =
-
-# 7) list of initial conditions for scalars ('ad' for adiabatic, 'bi' for baryon
-#    isocurvature, 'cdi' for CDM isocurvature, 'nid' for neutrino density
-#    isocurvature, 'niv' for neutrino velocity isocurvature). More than one of
-#    these allowed, can be attached or separated by arbitrary characters; letters
-#    can be small or capital.
-#    (default: set to 'ad')
-
-ic = ad
-#ic = ad&bi&nid
-
-# 8) gauge in which calculations are performed: 'sync' or 'synchronous' or
-#    'Synchronous' for synchronous, 'new' or 'newtonian' or 'Newtonian' for
-#    Newtonian/longitudinal gauge
-#    (default: set to synchronous)
-
-gauge = synchronous
-
-# ---------------------------------------------
-# ----> define primordial perturbation spectra:
-# ---------------------------------------------
-
-# 1) primordial spectrum type ('analytic_Pk' for an analytic smooth function with amplitude, tilt, running, etc.; analytic spectra with feature can also be added as a new type;'inflation_V' for a numerical computation of the inflationary primordial spectrum, through a full integration of the perturbation equations, given a parametrization of the potential V(phi) in the observable window, like in astro-ph/0703625; 'inflation_H' for the same, but given a parametrization of the potential H(phi) in the observable window, like in astro-ph/0710.1630; 'inflation_V_end' for the same, but given a parametrization of the potential V(phi) in the whole region between the observable part and the end of inflation; there is also an option 'two scales' in order to specify two amplitudes instead of one amplitude and one tilt, like in the isocurvature mode analysis of the Planck inflation paper (works also for adiabatic mode only; see details below, item 2.c); finally 'external_Pk' allows for the primordial spectrum to be computed externally by some piece of code, or to be read from a table, see 2.d). (default: set to 'analytic_Pk')
->>>>>>> f0655d15
-
-# 2.b) Specify the decay width of the particle 'decay_Gamma' in 1/s.
-#      (default: set to 0)
-DM_decay_Gamma = 0.
-
-
-# 3) PBH evaporation
-
-# 3.a) Specify a dimensionless parameter 'PBH_evaporation_fraction' which is equal
-#      to the fraction of evaporating PBH. (default set to 0)
-PBH_evaporation_fraction = 0.
-
-# 3.b) Specify the mass of the evaporating PBH in g. (default set to 0)
-PBH_evaporation_mass = 0.
-
-
-# 4) PBH matter accretion
-
-# 4.a) Specify a dimensionless parameter 'PBH_accreting_fraction' which is equal
-#      to the fraction of accreting PBH. (default set to 0)
-PBH_accretion_fraction = 0.
-
-# 4.b) Specify the mass of the accreting PBH in Msun. (default set to 0)
-PBH_accretion_mass = 0.
-
-# 4.c) Specify the 'PBH_accretion_recipe' between 'spherical_accretion'
-# (computed according to Ali-Haimoud and Kamionkowski 1612.05644), or
-# 'disk_accretion' (computed according to Poulin et al. 1707.04206).
-# (default set to 'disk_accretion')
-PBH_accretion_recipe = disk_accretion
-
-# 4.c.1) If you choose 'spherical_accretion', you might want to specify the
-#        relative velocity between PBH and baryons in km/s.
-#        If negative, the linear result is chosen by the code.
-#        (default set to -1., standard value is the linear result extrapolated to PBH.)
-PBH_accretion_relative_velocities = -1.
-
-# 4.c.2) If you choose 'disk_accretion', you might want to specify the
-#        factor 'PBH_accretion_ADAF_delta' which, determines the heating
-#        of the electrons in the disk, influencing the emissivity.
-#        Can be set to 0.5 (aggressive scenario), 0.1 or 1.e-3 (conservative).
-#        (default set to 1.e-3)
-#        Furthermore you can also specify the the eigenvalue of the accretion
-#        rate. It rescales the perfect Bondi case. (see e.g. Ali-Haimoud
-#        & Kamionkowski 2016) (default set to 0.1, standard value in the ADAF
-#        scenario.)
-PBH_accretion_ADAF_delta = 1.e-3
-PBH_accretion_eigenvalue = 0.1
-
-
-# 5) Define the so-called injection efficiency f_eff, i.e. the factor determining
-#    how much of the heating is deposited at all, regardless of the form. There
-#    are two options to define this function:
-#        - the on-the-spot approximation ('on_the_spot'), where the whole
-#          injected energy is transformed into deposited energy, i.e. f_eff=1, and
-#        - reading a precomputed function from an external file ('from_file').
-#    (default set to "on_the_spot)
-f_eff_type = on_the_spot
-
-# 5.a) If the option 'from_file' has been chosen, define the name of the file. One
-#      file 'example_f_eff_file.dat' is given as example in external/heating.
-#      (default set to "/external/heating/example_feff_file.dat")
-#f_eff_file = external/heating/example_f_eff_file.dat
-
-
-# 6) Define the so-called deposition function chi, i.e the function which determines
-#    the amount of energy effectively deposited into the different forms (heating,
-#    ionization, Lyman alpha and low energy). There are several options
-#        - by setting 'chi_type' to 'CK_2004', the approximation by Chen & Kamionkowski 2004 is employed.
-#        - by setting 'chi_type' to 'PF_2005', the approximation by Padmanabhan & Finkbeiner 2005 is employed.
-#        - by setting 'chi_type' to 'Galli_2013_file', the approximation by Galli et al. 2013 is employed.
-#        - by setting 'chi_type' to 'Galli_2013_analytic', the approximation by Poulin is employed.
-#          interpolating Galli et al. 2013 anyltically. Use this for consistency tests with
-#          older versions of CLASS (2.x).
-#        - by setting 'chi_type' to 'heat', the whole injected energy is going
-#          to be deposited into heat.
-#        - by setting 'chi_type' to 'from_x_file' or 'from_z_file', the user can
-#          define own deposition functions with respect to the free electron
-#          fraction x_e or to redshift, respectively.
-#    (default set to 'CK_2004')
-chi_type = CK_2004
-
-# 6.a) If the option 'from_file' has been chosen, define the name of the file.
-#      Two files 'example_chix_file.dat' and 'example_chiz_file.dat' are given
-#      as example in external/heating. Note that 'example_chix_file.dat' has
-#      been computed according to the approximations of Galli et al. 2013.
-#      (default set to "/external/heating/example_feff_file.dat")
-#chi_z_file = external/heating/example_chiz_file.dat;
-#chi_x_file = external/heating/example_chix_file.dat;
-
-
-
-# -------------------------------
-# ----> Non-linear parameters:
-# -------------------------------
-
-# 1) If you want an estimate of the non-linear P(k) and Cls, enter 'halofit' or
-#    'Halofit' or 'HALOFIT' for Halofit; otherwise leave blank (default: blank,
-#    linear P(k) and Cls)
-non_linear =
-
-
 
 # ----------------------------
 # ----> Primordial parameters:
@@ -1042,14 +780,10 @@
 #ln10^{10}A_s = 3.0980
 # sigma8 = 0.848365
 
-<<<<<<< HEAD
 # 1.b.1.1) Adiabatic perturbations:
 #          tilt at the same scale 'n_s', and tilt running 'alpha_s'
 #          (default: set 'n_s' to 0.9619, 'alpha_s' to 0)
-=======
->>>>>>> f0655d15
 n_s = 0.9619
-
 alpha_s = 0.
 
 # 1.b.1.2) Isocurvature/entropy perturbations:
