--- conflicted
+++ resolved
@@ -287,29 +287,6 @@
 omega_cdm = 0.12038
 #Omega_cdm =
 
-<<<<<<< HEAD
-# 5.a) The current fractional density of dcdm+dr (decaying cold dark matter
-#      and its relativistic decay radiation): 'Omega_dcdmdr' or 'omega_dcdmdr'
-#      (default: 'Omega_dcdmdr' set to 0)
-Omega_dcdmdr = 0.0
-#omega_dcdmdr = 0.0
-
-# 5.b) The rescaled initial value for dcdm density (see 1407.2418 for
-#      definitions). If you specify 5.a.1, 5.a.2 will be found autamtically by a
-#      shooting method, and vice versa. (default: 'Omega_dcdmdr' set to 0,
-#      hence so is 'Omega_ini_dcdm')
-#Omega_ini_dcdm =
-#omega_ini_dcdm =
-
-# 5.c) Decay constant of dcdm in km/s/Mpc, same unit as H0 above. Alternatively,
-#      the user can define the lifetime tau_dcdm and the program will complete
-#      the missing variable. (both default set to 0)
-#Gamma_dcdm = 0.0
-tau_dcdm = 0.0
-
-=======
->>>>>>> 504630c2
-
 # 5) ncdm sector (i.e. any non-cold dark matter relics, including massive
 #    neutrinos, warm dark matter, etc.):
 # 5.a) 'N_ncdm' is the number of distinct species (default: set to 0)
@@ -385,8 +362,6 @@
 Omega_k = 0.
 
 
-<<<<<<< HEAD
-=======
 # Begin of ADDITIONAL SPECIES --> Add your species here
 
 # 7) Decaying CDM
@@ -405,11 +380,11 @@
 
 # 7.c) Decay constant of dcdm in km/s/Mpc, same unit as H0 above.
 Gamma_dcdm = 0.0
+tau_dcdm = 0.0
 
 # End of ADDITIONAL SPECIES
 
 
->>>>>>> 504630c2
 # 8) Dark energy contributions.
 #    At least one out of three conditions must be satisfied:
 #          - 'Omega_Lambda' unspecified.
@@ -493,117 +468,10 @@
 #        of 8.b.1) depending on the index defined in 8.b.3)
 scf_shooting_parameter =
 
-
-<<<<<<< HEAD
-# 9) Scale factor today 'a_today' (currently not fully functional, please leave at default)
-#    (default: set to 1)
-# a_today = 1.
-
-
-
-# --------------------------------
-# ----> Thermodynamics parameters:
-# --------------------------------
-
-# 1) Primordial Helium fraction 'YHe', e.g. 0.25; if set to 'BBN' or 'bbn',
-#    will be inferred from Big Bang Nucleosynthesis (default: set to 'BBN')
-YHe = BBN
-
-
-# 2) 'recombination' algorithm set to 'RECFAST' or 'HyRec'
-recombination = RECFAST
-
-
-# 3) Parametrization of reionization: 'reio_parametrization' must be one of
-#       - 'reio_none' (no reionization),
-#       - 'reio_camb' (like CAMB: one tanh() step for hydrogen reionization one
-#         for second helium reionization),
-#       - 'reio_bins_tanh' (binned history x_e(z) with tanh()  interpolation
-#         between input values),
-#       - 'reio_half_tanh' (like 'reio_camb' excepted that we match the
-#         function xe(z) from recombination with only half a tanh(z-z_reio)),
-#       - 'reio_many_tanh' (arbitrary number of tanh-like steps with specified
-#         ending values, a scheme usually more useful than 'reio_bins_tanh'),
-#       - 'reio_inter' (linear interpolation between discrete values of xe(z)).
-#    (default:set to 'reio_camb')
-reio_parametrization = reio_camb
-
-# 3.a) If 'reio_parametrization' set to 'reio_camb' or 'reio_half_tanh':
-#      enter one of 'z_reio' or 'tau_reio' (default: 'z_reio' set to 11.357 to
-#      get tau_reio of 0.0925), plus 'reionization_exponent',
-#      'reionization_width', 'helium_fullreio_redshift',
-#      'helium_fullreio_width'. (default: set to 1.5, 0.5, 3.5, 0.5)
-z_reio = 11.357
-#tau_reio = 0.0925
-reionization_exponent = 1.5
-reionization_width = 0.5
-helium_fullreio_redshift = 3.5
-helium_fullreio_width = 0.5
-
-# 3.b) If 'reio_parametrization' set to 'reio_bins_tanh':
-#      enter number of bins and list of z_i and xe_i defining the free electron
-#      density at the center of each bin. Also enter a dimensionless paramater
-#      regulating the sharpness of the tanh() steps, independently of the bin
-#      width; recommended sharpness is 0.3, smaller values will make steps too
-#      sharp, larger values will make the step very progressive but with
-#      discontinuity of x_e(z) derivative around z_i values. (default: set to
-#      0, blank, blank, 0.3)
-binned_reio_num = 3
-binned_reio_z = 8,12,16
-binned_reio_xe = 0.8,0.2,0.1
-binned_reio_step_sharpness = 0.3
-
-# 3.c) If 'reio_parametrization' set to 'reio_many_tanh':
-#      enter number of jumps, list of jump redhsifts z_i (central value of each
-#      tanh()), list of free electron density x_i after each jump, and common
-#      width of all jumps. If you want to end up with all hydrogen reionized
-#      but neglecting helium reionization, the first value of x_i in the list
-#      should be 1. For each x_i you can also pass the flags -1 or -2. They
-#      mean:
-#         - -1: after hydrogen + first helium recombination (so the code will
-#               substitute a value bigger than one based on Y_He);
-#         - -2: after hydrogen + second helium recombination (the code will
-#               substitute an even bigger value based on Y_He).
-#      You can get results close to reio_camb by setting these parameters to
-#      the value showed below (and adapting the second many_tanh_z to the usual
-#      z_reio). (default: not set)
-many_tanh_num = 2
-many_tanh_z = 3.5,11.3
-many_tanh_xe = -2,-1
-many_tanh_width = 0.5
-
-# 3.d) If 'reio_parametrization' set to 'reio_inter': enter the number of
-#      points, the list of redshifts z_i, and the list of free electron
-#      fraction values x_i. The code will do linear interpolation between them.
-#      The first z_i should always be 0. Like above, for each x_i, you can also
-#      pass the flags -1 or -2. They mean: for -1, after the hydrogen and the
-#      first helium recombination (so the code will substitute a value bigger
-#      than one based on Y_He); for -2, after the hydrogen and the second
-#      helium recombination (the code will substitute an even bigger value
-#      based on Y_He). The last value of x_i should always be zero, the code
-#      will substitute it with the value that one would get in absence of
-#      reionization, as computed by the recombination code. (default: not set)
-reio_inter_num = 8
-reio_inter_z =   0,  3,  4,   8,   9,  10,  11, 12
-reio_inter_xe = -2, -2, -1,  -1, 0.9, 0.5, 0.1,  0
-
-
-# 4) State whether you want the code to compute the simplest analytic
-#    approximation to the photon damping scale (it will be added to the
-#    thermodynamics output, and its value at recombination will be stored and
-#    displayed in the standard output) (default: 'compute damping scale' set to
-#    'no')
-# compute damping scale = yes
-
-
-=======
->>>>>>> 504630c2
-
 # -------------------------
 # ----> Heating parameters:
 # -------------------------
 
-<<<<<<< HEAD
 # 1) DM Annihilation
 
 # 1.a) In order to model energy injection from DM annihilation, specify a
@@ -616,21 +484,6 @@
 annihilation = 0.
 annihilation_cross_section = 0.
 m_DM = 0.
-=======
-# 1) You can state whether you want to use the on-the-spot approximation
-#    (default: 'on the spot' is 'yes')
-on_the_spot = yes
-
-
-# 2) DM Annihilation
-# 2.a) In order to model energy injection from DM annihilation, specify a
-#      parameter 'annihilation' corresponding to the energy fraction absorbed
-#      by the gas times the DM cross section divided by the DM mass
-#      (f <sigma*v> / m_cdm), see e.g. 0905.0003, expressed here in units of
-#      m^3/s/Kg. (default: set to zero)
-#annihilation = 1.0e-7
->>>>>>> 504630c2
-
 
 # 1.a.1) You can model simple variations of the above quanity as a function of
 #        redhsift. If 'annihilation_variation' is non-zero, the function F(z)
@@ -650,14 +503,9 @@
 annihilation_z_halo= 8
 
 
-<<<<<<< HEAD
 # 2) DM decay
 
 # 2.a) Specify a parameter 'decay' which is equal to the energy fraction
-=======
-# 3) DM decay
-# 3.a) Specify a parameter 'decay' which is equal to the energy fraction
->>>>>>> 504630c2
 #      absorbed by the gas divided by the lifetime of the particle, see
 #      e.g. 1109.6322, expressed here in 1/s (default: set to zero)
 decay = 0.
@@ -713,77 +561,7 @@
 # ----> Non-linear parameters:
 # -------------------------------
 
-<<<<<<< HEAD
-# 1) List of output spectra requested:
-#       - 'tCl' for temperature Cls,
-#       - 'pCl' for polarization Cls,
-#       - 'lCl' for CMB lensing potential Cls,
-#       - 'nCl' (or 'dCl') for density number count Cls,
-#       - 'sCl' for galaxy lensing potential Cls,
-#       - 'mPk' for total matter power spectrum P(k) infered from gravitational
-#         potential,
-#       - 'dTk' (or 'mTk') for density transfer functions for each species,
-#       - 'vTk' for velocity transfer function for each species,
-#       - 'Sd' for spectral distortions.
-#    Warning: both lCl and sCl compute the C_ls of the lensing potential,
-#    C_l^phi-phi. If you are used to other codes, you may want to deal instead
-#    with the deflection Cls or the shear/convergence Cls. The relations
-#    between them are trivial:
-#        --> deflection d: Cl^dd = l(l+1) C_l^phiphi
-#        --> convergence kappa and shear gamma: the share the same harmonic
-#            power spectrum: Cl^gamma-gamma = 1/4 * [(l+2)!/(l-2)!] C_l^phi-phi
-#    By defaut, the code will try to compute the following cross-correlation
-#    Cls (if available): temperature-polarisation, temperature-CMB lensing,
-#    polarization-CMB lensing, CMB lensing-density, and density-lensing. Other
-#    cross-correlations are not computed because they would slow down the
-#    code considerably.
-#
-#    Can be left blank if you do not want to evolve cosmological perturbations
-#    at all. (default: set to blanck, no perturbation calculation)
-output = tCl,pCl,lCl
-#output = tCl,pCl,lCl,mPk
-#output = mPk,mTk
-
-# 1.a) If you included 'tCl' in the list, you can take into account only some
-#      of the terms contributing to the temperature spectrum:
-#         - intrinsic temperature corrected by Sachs-Wolfe ('tsw' or 'TSW'),
-#         - early integrated Sachs-Wolfe ('eisw' or 'EISW'),
-#         - late integrated Sachs-Wolfe ('lisw' or 'LISW'),
-#         - Doppler ('dop' or 'Dop'),
-#         - polarisation contribution ('pol' or 'Pol').
-#      Put below the list of terms to be included (defaut: if this field is not
-#      passed, all terms will be included)
-#temperature contributions = tsw, eisw, lisw, dop, pol
-
-# 1.a.1) If one of 'eisw' or 'lisw' is turned off, the code will read
-#        'early/late isw redshift', the split value of redshift z at which the
-#        isw is considered as late or early (if this field is absent or left
-#        blank, by default, 'early/late isw redshift' is set to 50)
-#early/late isw redshift =
-
-# 1.b) If you included 'nCl' (or 'dCl') in the list, you can take into account
-#      only some of the terms contributing to the obsevable number count
-#      fluctuation spectrum:
-#          - matter density ('density'),
-#          - redshift-space and Doppler distortions ('rsd'),
-#          - lensing ('lensing'),
-#          - or gravitational potential terms ('gr').
-#      Put below the list of terms to be included (defaut: if this field is not
-#      passed, only 'dens' will be included)
-#number count contributions = density, rsd, lensing, gr
-
-# 1.c) If you included 'dTk' (or 'mTk') in the list, the code will give you by
-#      default the transfer function of the scale-invariant Bardeen potentials
-#      (for whatever gauge you are using). If you need the transfer function of
-#      additional metric fluctuations, specific to the gauge you are using, set
-#      the following flag to 'yes' (default: set to 'no')
-extra metric transfer functions =
-
-
-# 2) If you want an estimate of the non-linear P(k) and Cls, enter 'halofit' or
-=======
 # 1) If you want an estimate of the non-linear P(k) and Cls, enter 'halofit' or
->>>>>>> 504630c2
 #    'Halofit' or 'HALOFIT' for Halofit; otherwise leave blank (default: blank,
 #    linear P(k) and Cls)
 non_linear =
