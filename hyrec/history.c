--- conflicted
+++ resolved
@@ -100,10 +100,6 @@
 
 double rec_Tmss(double xe, double Tr, double H, double fHe, double nH, double energy_rate) {
 
-<<<<<<< HEAD
-  return Tr/(1.+H/4.91466895548409e-22/Tr/Tr/Tr/Tr*(1.+xe+fHe)/xe)
-    +2./3./kBoltz*(1.+2.*xe)/(3.*nH)*energy_rate/(4.91466895548409e-22*pow(Tr,4)*xe);
-=======
   double chi_heat;
 
   //chi_heat = (1.+2.*xe)/3.; // old approximation from Chen and Kamionkowski
@@ -112,7 +108,6 @@
 
   return Tr/(1.+H/4.91466895548409e-22/Tr/Tr/Tr/Tr*(1.+xe+fHe)/xe)
     +2./3./kBoltz*chi_heat/nH*energy_rate/(4.91466895548409e-22*pow(Tr,4)*xe);
->>>>>>> 129d024b
 
   /* Coefficient = 8 sigma_T a_r / (3 m_e c) */
 }
@@ -123,15 +118,12 @@
 
 double rec_dTmdlna(double xe, double Tm, double Tr, double H, double fHe, double nH, double energy_rate) {
 
-<<<<<<< HEAD
-=======
   double chi_heat;
 
   //chi_heat = (1.+2.*xe)/3.; // old approximation from Chen and Kamionkowski
   chi_heat = 0.996857*(1.-pow(1.-pow(xe,0.300134),1.51035)); // coefficient as revised by Galli et al. 2013 (in fact it is a fit by Vivian Poulin of columns 1 and 2 in Table V of Galli et al. 2013)
   if (chi_heat > 1.) chi_heat = 1.;
 
->>>>>>> 129d024b
   return -2.*Tm + 4.91466895548409e-22*Tr*Tr*Tr*Tr*xe/(1.+xe+fHe)*(Tr-Tm)/H
     +2./3./kBoltz*chi_heat/nH*energy_rate/(1.+xe+fHe)/H;
 }
@@ -271,17 +263,10 @@
    }
 
    /****** Segment where we follow the helium recombination evolution, Tm fixed to steady state *******/
-<<<<<<< HEAD
 
    z_prev2 = (1.+param->zstart)*exp(-param->dlna*(iz-3)) - 1.;
    dxedlna_prev2 = (xe_output[iz-2] - xe_output[iz-4])/2./param->dlna;
 
-=======
-
-   z_prev2 = (1.+param->zstart)*exp(-param->dlna*(iz-3)) - 1.;
-   dxedlna_prev2 = (xe_output[iz-2] - xe_output[iz-4])/2./param->dlna;
-
->>>>>>> 129d024b
    z_prev = (1.+param->zstart)*exp(-param->dlna*(iz-2)) - 1.;
    dxedlna_prev = (xe_output[iz-1] - xe_output[iz-3])/2./param->dlna;
 
@@ -452,12 +437,8 @@
       } while (integrand/first_integrand > 0.02);
 
       /* test lines for printing energy rate rescaled by (1=z)^6 in J/m^3/s w/o approximation */
-      /*
-      fprintf(stdout,"%e  %e  %e\n",
-      1.+z,
-      result/pow(1.+z,6)*1.602176487e-19*1.e6,
-      onthespot_injection_rate(param,z)/pow(1.+z,6)*1.602176487e-19*1.e6);
-      */
+      /*                                                                                                                                                                                                                    fprintf(stdout,"%e  %e  %e\n",                                                                                                                                                                                     1.+z,                                                                                                                                                                                                              result/pow(1.+z,6)*1.602176487e-19*1.e6,                                                                                                                                                                           onthespot_injection_rate(param,z)/pow(1.+z,6)*1.602176487e-19*1.e6);                                                                                                                                            */
+
     }
     else {
       result = onthespot_injection_rate(param,z);
