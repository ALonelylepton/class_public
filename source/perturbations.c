/** @file perturbations.c Documented perturbation module
 *
 * Julien Lesgourgues, 23.09.2010
 *
 * Deals with the perturbation evolution.
 * This module has two purposes:
 *
 * - at the beginning; to initialize the perturbations, i.e. to
 * integrate the perturbation equations, and store temporarily the terms
 * contributing to the source functions as a function of conformal
 * time. Then, to perform a few manipulations of these terms in order to
 * infer the actual source functions \f$ S^{X} (k, \tau) \f$, and to
 * store them as a function of conformal time inside an interpolation
 * table.
 *
 * - at any time in the code; to evaluate the source functions at a
 * given conformal time (by interpolating within the interpolation
 * table).
 *
 * Hence the following functions can be called from other modules:
 *
 * -# perturb_init() at the beginning (but after background_init() and thermodynamics_init())
 * -# perturb_sources_at_tau() at any later time
 * -# perturb_free() at the end, when no more calls to perturb_sources_at_tau() are needed
 */

#include "perturbations.h"


/**
 * Source function \f$ S^{X} (k, \tau) \f$ at a given conformal time tau.
 *
 * Evaluate source functions at given conformal time tau by reading
 * the pre-computed table and interpolating.
 *
 * @param ppt        Input: pointer to perturbation structure containing interpolation tables
 * @param index_md   Input: index of requested mode
 * @param index_ic   Input: index of requested initial condition
 * @param index_type Input: index of requested source function type
 * @param tau        Input: any value of conformal time
 * @param psource    Output: vector (already allocated) of source function as a function of k
 * @return the error status
 */

int perturb_sources_at_tau(
                           struct perturbs * ppt,
                           int index_md,
                           int index_ic,
                           int index_type,
                           double tau,
                           double * psource
                           ) {


  /** Summary: */

  /** - interpolate in pre-computed table contained in ppt */
  class_call(array_interpolate_two_bis(ppt->tau_sampling,
                                       1,
                                       0,
                                       ppt->sources[index_md][index_ic*ppt->tp_size[index_md]+index_type],
                                       ppt->k_size[index_md],
                                       ppt->tau_size,
                                       tau,
                                       psource,
                                       ppt->k_size[index_md],
                                       ppt->error_message),
             ppt->error_message,
             ppt->error_message);


  return _SUCCESS_;
}

/**
 * Initialize the perturbs structure, and in particular the table of source functions.
 *
 * Main steps:
 *
 * - given the values of the flags describing which kind of
 *   perturbations should be considered (modes: scalar/vector/tensor,
 *   initial conditions, type of source functions needed...),
 *   initialize indices and wavenumber list
 *
 * - define the time sampling for the output source functions
 *
 * - for each mode (scalar/vector/tensor): initialize the indices of
 *   relevant perturbations, integrate the differential system,
 *   compute and store the source functions.
 *
 * @param ppr Input: pointer to precision structure
 * @param pba Input: pointer to background structure
 * @param pth Input: pointer to thermodynamics structure
 * @param ppt Output: Initialized perturbation structure
 * @return the error status
 */

int perturb_init(
                 struct precision * ppr,
                 struct background * pba,
                 struct thermo * pth,
                 struct perturbs * ppt
                 ) {

  /** Summary: */

  /** - define local variables */

  /* running index for modes */
  int index_md;
  /* running index for initial conditions */
  int index_ic;
  /* running index for wavenumbers */
  int index_k;
  /* pointer to one struct perturb_workspace per thread (one if no openmp) */
  struct perturb_workspace ** pppw;
  /* background quantities */
  double w_fld_ini, w_fld_0,dw_over_da_fld,integral_fld;
  /* number of threads (always one if no openmp) */
  int number_of_threads=1;
  /* index of the thread (always 0 if no openmp) */
  int thread=0;

  /* This code can be optionally compiled with the openmp option for parallel computation.
     Inside parallel regions, the use of the command "return" is forbidden.
     For error management, instead of "return _FAILURE_", we will set the variable below
     to "abort = _TRUE_". This will lead to a "return _FAILURE_" just after leaving the
     parallel region. */
  int abort;

  /* unsigned integer that will be set to the size of the workspace */
  size_t sz;

#ifdef _OPENMP
  /* instrumentation times */
  double tstart, tstop, tspent;
#endif

  /** - perform preliminary checks */

  if (ppt->has_perturbations == _FALSE_) {
    if (ppt->perturbations_verbose > 0)
      printf("No sources requested. Perturbation module skipped.\n");
    return _SUCCESS_;
  }
  else {
    if (ppt->perturbations_verbose > 0)
      printf("Computing sources\n");
  }

  class_test((ppt->gauge == synchronous) && (pba->has_cdm == _FALSE_),
             ppt->error_message,
             "In the synchronous gauge, it is not self-consistent to assume no CDM: the later is used to define the initial timelike hypersurface. You can either add a negligible amount of CDM or switch to newtonian gauge");

  class_test ((ppr->tight_coupling_approximation < first_order_MB) ||
              (ppr->tight_coupling_approximation > compromise_CLASS),
              ppt->error_message,
              "your tight_coupling_approximation is set to %d, out of range defined in perturbations.h",ppr->tight_coupling_approximation);

  class_test ((ppr->radiation_streaming_approximation < rsa_null) ||
              (ppr->radiation_streaming_approximation > rsa_none),
              ppt->error_message,
              "your radiation_streaming_approximation is set to %d, out of range defined in perturbations.h",ppr->radiation_streaming_approximation);

  if (pba->has_ur == _TRUE_) {

    class_test ((ppr->ur_fluid_approximation < ufa_mb) ||
                (ppr->ur_fluid_approximation > ufa_none),
                ppt->error_message,
                "your ur_fluid_approximation is set to %d, out of range defined in perturbations.h",ppr->ur_fluid_approximation);
  }

  if (pba->has_ncdm == _TRUE_) {

    class_test ((ppr->ncdm_fluid_approximation < ncdmfa_mb) ||
                (ppr->ncdm_fluid_approximation > ncdmfa_none),
                ppt->error_message,
                "your ncdm_fluid_approximation is set to %d, out of range defined in perturbations.h",ppr->ncdm_fluid_approximation);

    if (ppt->has_nc_density == _TRUE_) {
      if (ppt->perturbations_verbose > 0) {
        fprintf(stdout," -> [WARNING:] You request the number count Cl's in presence of non-cold dark matter.\n    Like in all previous CLASS and CLASSgal versions, this will be inferred from the total matter density,\n    but it could make much more sense physically to compute it from the CDM+baryon density only.\n    To get the latter behavior you would just need to change one line in transfer.c:\n    search there for a comment starting with 'use here delta_cb'\n");
      }
    }

  }

  if (pba->has_fld == _TRUE_) {

    /* check values of w_fld at initial time and today */
    class_call(background_w_fld(pba,     0.,   &w_fld_ini,&dw_over_da_fld,&integral_fld), pba->error_message, ppt->error_message);
    class_call(background_w_fld(pba,pba->a_today,&w_fld_0,&dw_over_da_fld,&integral_fld), pba->error_message, ppt->error_message);

    class_test(w_fld_ini >= 0.,
               ppt->error_message,
               "The fluid is meant to be negligible at early time, and unimportant for defining the initial conditions of other species. You are using parameters for which this assumption may break down, since at early times you have w_fld(a--->0) = %e >= 0",w_fld_ini);

    if (pba->use_ppf == _FALSE_) {

      class_test((w_fld_ini +1.0)*(w_fld_0+1.0) <= 0.0,
                 ppt->error_message,
                 "w crosses -1 between the infinite past and today, and this would lead to divergent perturbation equations for the fluid perturbations. Try to switch to PPF scheme: use_ppf = yes");

      /* the next check is meaningful at least for w(a) = w0 + wa*(1-a/a0); for general formulas and with use_ppf=no, you may prefer to comment it out... */
      class_test((w_fld_0 == -1.) && (dw_over_da_fld == 0.),
                 ppt->error_message,
                 "Your choice of a fluid with (w0,wa)=(-1,0) is not valid due to instabilities in the unphysical perturbations of such a fluid. Try instead with a plain cosmological constant or with PPF scheme: use_ppf = yes");

    }

  }

  if (pba->has_dcdm == _TRUE_) {

    class_test((ppt->has_cdi == _TRUE_) || (ppt->has_bi == _TRUE_) || (ppt->has_nid == _TRUE_) || (ppt->has_niv == _TRUE_),
               ppt->error_message,
               "Non-adiabatic initial conditions not coded in presence of decaying dark matter");

  }

  class_test(ppt->has_vectors == _TRUE_,
             ppt->error_message,
             "Vectors not coded yet");

  if ((ppt->has_niv == _TRUE_) && (ppt->perturbations_verbose > 0)) {
    printf("Warning: the niv initial conditions in CLASS (and also in CAMB) should still be double-checked: if you want to do it and send feedback, you are welcome!\n");
  }

  if (ppt->has_tensors == _TRUE_) {

    ppt->evolve_tensor_ur = _FALSE_;
    ppt->evolve_tensor_ncdm = _FALSE_;

    switch (ppt->tensor_method) {

    case (tm_photons_only):
      break;

    case (tm_massless_approximation):
      if ((pba->has_ur == _TRUE_) || (pba->has_ncdm == _TRUE_))
        ppt->evolve_tensor_ur = _TRUE_;
      break;

    case (tm_exact):
      if (pba->has_ur == _TRUE_)
        ppt->evolve_tensor_ur = _TRUE_;
      if (pba->has_ncdm == _TRUE_)
        ppt->evolve_tensor_ncdm = _TRUE_;
      break;
    }
  }

  /** - initialize all indices and lists in perturbs structure using perturb_indices_of_perturbs() */

  class_call(perturb_indices_of_perturbs(ppr,
                                         pba,
                                         pth,
                                         ppt),
             ppt->error_message,
             ppt->error_message);


  if (ppt->z_max_pk > pth->z_rec) {

    class_test(ppt->has_cmb == _TRUE_,
               ppt->error_message,
               "You requested a very high z_pk=%e, higher than z_rec=%e. This works very well when you don't ask for a calculation of the CMB source function(s). Remove any CMB from your output and try e.g. with 'output=mTk' or 'output=mTk,vTk'",
               ppt->z_max_pk,
               pth->z_rec);

        class_test(ppt->has_source_delta_m == _TRUE_,
               ppt->error_message,
               "You requested a very high z_pk=%e, higher than z_rec=%e. This works very well when you ask only transfer functions, e.g. with 'output=mTk' or 'output=mTk,vTk'. But if you need the total matter (e.g. with 'mPk', 'dCl', etc.) there is an issue with the calculation of delta_m at very early times. By default, delta_m is a gauge-invariant variable (the density fluctuation in comoving gauge) and this quantity is hard to get accurately at very early times. The solution is to define delta_m as the density fluctuation in the current gauge, synchronous or newtonian. For the moment this must be done manually by commenting the line 'ppw->delta_m += 3. *ppw->pvecback[pba->index_bg_a]*ppw->pvecback[pba->index_bg_H] * ppw->theta_m/k2;' in perturb_sources(). In the future there will be an option for doing it in an easier way.",
               ppt->z_max_pk,
               pth->z_rec);

  }



  /** - define the common time sampling for all sources using
      perturb_timesampling_for_sources() */

  class_call(perturb_timesampling_for_sources(ppr,
                                              pba,
                                              pth,
                                              ppt),
             ppt->error_message,
             ppt->error_message);

  /** - if we want to store perturbations, write titles and allocate storage */
  class_call(perturb_prepare_output(pba,ppt),
             ppt->error_message,
             ppt->error_message);


  /** - create an array of workspaces in multi-thread case */

#ifdef _OPENMP

#pragma omp parallel
  {
    number_of_threads = omp_get_num_threads();
  }
#endif

  class_alloc(pppw,number_of_threads * sizeof(struct perturb_workspace *),ppt->error_message);

  /** - loop over modes (scalar, tensors, etc). For each mode: */

  for (index_md = 0; index_md < ppt->md_size; index_md++) {

    if (ppt->perturbations_verbose > 1)
      printf("Evolving mode %d/%d\n",index_md+1,ppt->md_size);

    abort = _FALSE_;

    sz = sizeof(struct perturb_workspace);

#pragma omp parallel                                             \
  shared(pppw,ppr,pba,pth,ppt,index_md,abort,number_of_threads)  \
  private(thread)                                                \
  num_threads(number_of_threads)

    {

#ifdef _OPENMP
      thread=omp_get_thread_num();
#endif

      /** - --> (a) create a workspace (one per thread in multi-thread case) */

      class_alloc_parallel(pppw[thread],sz,ppt->error_message);

      /** - --> (b) initialize indices of vectors of perturbations with perturb_indices_of_current_vectors() */

      class_call_parallel(perturb_workspace_init(ppr,
                                                 pba,
                                                 pth,
                                                 ppt,
                                                 index_md,
                                                 pppw[thread]),
                          ppt->error_message,
                          ppt->error_message);

    } /* end of parallel region */

    if (abort == _TRUE_) return _FAILURE_;

    /** - --> (c) loop over initial conditions and wavenumbers; for each of them, evolve perturbations and compute source functions with perturb_solve() */

    for (index_ic = 0; index_ic < ppt->ic_size[index_md]; index_ic++) {

      if (ppt->perturbations_verbose > 1) {
        printf("Evolving ic %d/%d\n",index_ic+1,ppt->ic_size[index_md]);
        printf("evolving %d wavenumbers\n",ppt->k_size[index_md]);
      }

      abort = _FALSE_;

#pragma omp parallel                                                    \
  shared(pppw,ppr,pba,pth,ppt,index_md,index_ic,abort,number_of_threads) \
  private(index_k,thread,tstart,tstop,tspent)                           \
  num_threads(number_of_threads)

      {

#ifdef _OPENMP
        thread=omp_get_thread_num();
        tspent=0.;
#endif

#pragma omp for schedule (dynamic)

        /* integrating backwards is slightly more optimal for parallel runs */
        //for (index_k = 0; index_k < ppt->k_size; index_k++) {
        for (index_k = ppt->k_size[index_md]-1; index_k >=0; index_k--) {

          if ((ppt->perturbations_verbose > 2) && (abort == _FALSE_)) {
            printf("evolving mode k=%e /Mpc  (%d/%d)",ppt->k[index_md][index_k],index_k+1,ppt->k_size[index_md]);
            if (pba->sgnK != 0)
              printf(" (for scalar modes, corresponds to nu=%e)",sqrt(ppt->k[index_md][index_k]*ppt->k[index_md][index_k]+pba->K)/sqrt(pba->sgnK*pba->K));
            printf("\n");
          }

#ifdef _OPENMP
          tstart = omp_get_wtime();
#endif

          class_call_parallel(perturb_solve(ppr,
                                            pba,
                                            pth,
                                            ppt,
                                            index_md,
                                            index_ic,
                                            index_k,
                                            pppw[thread]),
                              ppt->error_message,
                              ppt->error_message);

#ifdef _OPENMP
          tstop = omp_get_wtime();

          tspent += tstop-tstart;
#endif

#pragma omp flush(abort)

        } /* end of loop over wavenumbers */

#ifdef _OPENMP
        if (ppt->perturbations_verbose>1)
          printf("In %s: time spent in parallel region (loop over k's) = %e s for thread %d\n",
                 __func__,tspent,omp_get_thread_num());
#endif

      } /* end of parallel region */

      if (abort == _TRUE_) return _FAILURE_;

    } /* end of loop over initial conditions */

    abort = _FALSE_;

#pragma omp parallel                                    \
  shared(pppw,ppt,index_md,abort,number_of_threads)     \
  private(thread)                                       \
  num_threads(number_of_threads)

    {

#ifdef _OPENMP
      thread=omp_get_thread_num();
#endif

      class_call_parallel(perturb_workspace_free(ppt,index_md,pppw[thread]),
                          ppt->error_message,
                          ppt->error_message);

    } /* end of parallel region */

    if (abort == _TRUE_) return _FAILURE_;

  } /* end loop over modes */

  free(pppw);

  return _SUCCESS_;
}

/**
 * Free all memory space allocated by perturb_init().
 *
 * To be called at the end of each run, only when no further calls to
 * perturb_sources_at_tau() are needed.
 *
 * @param ppt Input: perturbation structure to be freed
 * @return the error status
 */

int perturb_free(
                 struct perturbs * ppt
                 ) {

  int index_md,index_ic,index_type;
  int filenum;

  if (ppt->has_perturbations == _TRUE_) {

    for (index_md = 0; index_md < ppt->md_size; index_md++) {

      for (index_ic = 0; index_ic < ppt->ic_size[index_md]; index_ic++) {

        for (index_type = 0; index_type < ppt->tp_size[index_md]; index_type++) {

          free(ppt->sources[index_md][index_ic*ppt->tp_size[index_md]+index_type]);

        }

      }

      free(ppt->sources[index_md]);

      free(ppt->k[index_md]);

    }

    free(ppt->tau_sampling);

    free(ppt->tp_size);

    free(ppt->ic_size);

    free(ppt->k);

    free(ppt->k_size_cmb);

    free(ppt->k_size_cl);

    free(ppt->k_size);

    free(ppt->sources);

    /** Stuff related to perturbations output: */

    /** - Free non-NULL pointers */
    if (ppt->index_k_output_values != NULL)
      free(ppt->index_k_output_values);

    for (filenum = 0; filenum<_MAX_NUMBER_OF_K_FILES_; filenum++){
      if (ppt->scalar_perturbations_data[filenum] != NULL)
        free(ppt->scalar_perturbations_data[filenum]);
      if (ppt->vector_perturbations_data[filenum] != NULL)
        free(ppt->vector_perturbations_data[filenum]);
      if (ppt->tensor_perturbations_data[filenum] != NULL)
        free(ppt->tensor_perturbations_data[filenum]);
    }

  }

  return _SUCCESS_;

}

/**
 * Initialize all indices and allocate most arrays in perturbs structure.
 *
 * @param ppr Input: pointer to precision structure
 * @param pba Input: pointer to background structure
 * @param pth Input: pointer to thermodynamics structure
 * @param ppt Input/Output: Initialized perturbation structure
 * @return the error status
 */

int perturb_indices_of_perturbs(
                                struct precision * ppr,
                                struct background * pba,
                                struct thermo * pth,
                                struct perturbs * ppt
                                ) {

  /** Summary: */

  /** - define local variables */

  int index_type;
  int index_md;
  int index_ic;
  int index_type_common;

  /** - count modes (scalar, vector, tensor) and assign corresponding indices */

  index_md = 0;
  class_define_index(ppt->index_md_scalars,ppt->has_scalars,index_md,1);
  class_define_index(ppt->index_md_vectors,ppt->has_vectors,index_md,1);
  class_define_index(ppt->index_md_tensors,ppt->has_tensors,index_md,1);
  ppt->md_size = index_md;

  class_test(index_md == 0,
             ppt->error_message,
             "you should have at least one out of {scalars, vectors, tensors} !!!");

  /** - allocate array of number of types for each mode, ppt->tp_size[index_md] */

  class_alloc(ppt->tp_size,ppt->md_size*sizeof(int),ppt->error_message);

  /** - allocate array of number of initial conditions for each mode, ppt->ic_size[index_md] */

  class_alloc(ppt->ic_size,ppt->md_size*sizeof(int),ppt->error_message);

  /** - allocate array of arrays of source functions for each mode, ppt->source[index_md] */

  class_alloc(ppt->sources,ppt->md_size * sizeof(double *),ppt->error_message);

  /** - initialization of all flags to false (will eventually be set to true later) */

  ppt->has_cmb = _FALSE_;
  ppt->has_lss = _FALSE_;

  ppt->has_source_t = _FALSE_;
  ppt->has_source_p = _FALSE_;
  ppt->has_source_delta_m = _FALSE_;
  ppt->has_source_delta_cb = _FALSE_;
  ppt->has_source_delta_g = _FALSE_;
  ppt->has_source_delta_b = _FALSE_;
  ppt->has_source_delta_cdm = _FALSE_;
  ppt->has_source_delta_dcdm = _FALSE_;
  ppt->has_source_delta_fld = _FALSE_;
  ppt->has_source_delta_scf = _FALSE_;
  ppt->has_source_delta_dr = _FALSE_;
  ppt->has_source_delta_ur = _FALSE_;
  ppt->has_source_delta_ncdm = _FALSE_;
  ppt->has_source_theta_m = _FALSE_;
  ppt->has_source_theta_cb = _FALSE_;
  ppt->has_source_theta_g = _FALSE_;
  ppt->has_source_theta_b = _FALSE_;
  ppt->has_source_theta_cdm = _FALSE_;
  ppt->has_source_theta_dcdm = _FALSE_;
  ppt->has_source_theta_fld = _FALSE_;
  ppt->has_source_theta_scf = _FALSE_;
  ppt->has_source_theta_dr = _FALSE_;
  ppt->has_source_theta_ur = _FALSE_;
  ppt->has_source_theta_ncdm = _FALSE_;
  ppt->has_source_phi = _FALSE_;
  ppt->has_source_phi_prime = _FALSE_;
  ppt->has_source_phi_plus_psi = _FALSE_;
  ppt->has_source_psi = _FALSE_;
  ppt->has_source_h = _FALSE_;
  ppt->has_source_h_prime = _FALSE_;
  ppt->has_source_eta = _FALSE_;
  ppt->has_source_eta_prime = _FALSE_;

  /** - source flags and indices, for sources that all modes have in
      common (temperature, polarization, ...). For temperature, the
      term t2 is always non-zero, while other terms are non-zero only
      for scalars and vectors. For polarization, the term e is always
      non-zero, while the term b is only for vectors and tensors. */

  if (ppt->has_cl_cmb_temperature == _TRUE_) {
    ppt->has_source_t = _TRUE_;
    ppt->has_cmb = _TRUE_;
  }

  if (ppt->has_cl_cmb_polarization == _TRUE_) {
    ppt->has_source_p = _TRUE_;
    ppt->has_cmb = _TRUE_;
  }

  index_type = 0;
  class_define_index(ppt->index_tp_t2,ppt->has_source_t,index_type,1);
  class_define_index(ppt->index_tp_p,ppt->has_source_p,index_type,1);
  index_type_common = index_type;

  /* indices for perturbed recombination */

  class_define_index(ppt->index_tp_perturbed_recombination_delta_temp,ppt->has_perturbed_recombination,index_type,1);
  class_define_index(ppt->index_tp_perturbed_recombination_delta_chi,ppt->has_perturbed_recombination,index_type,1);




  /** - define k values with perturb_get_k_list() */

  class_call(perturb_get_k_list(ppr,
                                pba,
                                pth,
                                ppt),
             ppt->error_message,
             ppt->error_message);

  /** - loop over modes. Initialize flags and indices which are specific to each mode. */

  for (index_md = 0; index_md < ppt->md_size; index_md++) {

    /** - (a) scalars */

    if (_scalars_) {

      /** - --> source flags and indices, for sources that are specific to scalars */

      if ((ppt->has_cl_cmb_lensing_potential == _TRUE_) || (ppt->has_cl_lensing_potential)) {
        ppt->has_lss = _TRUE_;
        ppt->has_source_phi_plus_psi = _TRUE_;
      }

      if ((ppt->has_pk_matter == _TRUE_) || (ppt->has_nl_corrections_based_on_delta_m)) {
        ppt->has_lss = _TRUE_;
        ppt->has_source_delta_m = _TRUE_;

        if (pba->has_ncdm == _TRUE_){
          ppt->has_source_delta_cb = _TRUE_;
        }
      }

      if (ppt->has_density_transfers == _TRUE_) {
        ppt->has_lss = _TRUE_;
        ppt->has_source_delta_g = _TRUE_;
        ppt->has_source_delta_b = _TRUE_;
        if (pba->has_cdm == _TRUE_)
          ppt->has_source_delta_cdm = _TRUE_;
        if (pba->has_dcdm == _TRUE_)
          ppt->has_source_delta_dcdm = _TRUE_;
        if (pba->has_fld == _TRUE_)
          ppt->has_source_delta_fld = _TRUE_;
        if (pba->has_scf == _TRUE_)
          ppt->has_source_delta_scf = _TRUE_;
        if (pba->has_ur == _TRUE_)
          ppt->has_source_delta_ur = _TRUE_;
        if (pba->has_dr == _TRUE_)
          ppt->has_source_delta_dr = _TRUE_;
        if (pba->has_ncdm == _TRUE_)
          ppt->has_source_delta_ncdm = _TRUE_;
        // Thanks to the following lines, (phi,psi) are also stored as sources
        // (Obtained directly in newtonian gauge, infereed from (h,eta) in synchronous gauge).
        // If density transfer functions are requested in the (default) CLASS format,
        // (phi, psi) will be appended to the delta_i's in the final output.
        ppt->has_source_phi = _TRUE_;
        ppt->has_source_psi = _TRUE_;
      }

      if (ppt->has_velocity_transfers == _TRUE_) {
        ppt->has_lss = _TRUE_;
        ppt->has_source_theta_g = _TRUE_;
        ppt->has_source_theta_b = _TRUE_;
        if ((pba->has_cdm == _TRUE_) && (ppt->gauge != synchronous))
          ppt->has_source_theta_cdm = _TRUE_;
        if (pba->has_dcdm == _TRUE_)
          ppt->has_source_theta_dcdm = _TRUE_;
        if (pba->has_fld == _TRUE_)
          ppt->has_source_theta_fld = _TRUE_;
        if (pba->has_scf == _TRUE_)
          ppt->has_source_theta_scf = _TRUE_;
        if (pba->has_ur == _TRUE_)
          ppt->has_source_theta_ur = _TRUE_;
        if (pba->has_dr == _TRUE_)
          ppt->has_source_theta_dr = _TRUE_;
        if (pba->has_ncdm == _TRUE_)
          ppt->has_source_theta_ncdm = _TRUE_;
      }

      if (ppt->has_cl_number_count == _TRUE_) {
        ppt->has_lss = _TRUE_;
        if (ppt->has_nc_density == _TRUE_) {
          ppt->has_source_delta_m = _TRUE_;
        }
        if (ppt->has_nc_rsd == _TRUE_) {
          ppt->has_source_theta_m = _TRUE_;
<<<<<<< HEAD
          if (pba->has_ncdm == _TRUE_) {
              ppt->has_source_theta_cb = _TRUE_; //probably we do not need theta_cb at all, rsd always defined for the total matter
          }
=======
          if (pba->has_ncdm == _TRUE_)
            /* we may not need theta_cb at all, rsd always defined for
               the total matter, but at least this is made
               available */
              ppt->has_source_theta_cb = _TRUE_;
>>>>>>> 5d45fbfd
        }
        if (ppt->has_nc_lens == _TRUE_) {
          ppt->has_source_phi_plus_psi = _TRUE_;
        }
        if (ppt->has_nc_gr == _TRUE_) {
          ppt->has_source_phi = _TRUE_;
          ppt->has_source_psi = _TRUE_;
          ppt->has_source_phi_prime = _TRUE_;
          ppt->has_source_phi_plus_psi = _TRUE_;
        }
      }

      if ( ppt->has_metricpotential_transfers == _TRUE_ ) {
        if (ppt->gauge == newtonian) {
          ppt->has_source_phi = _TRUE_;
          ppt->has_source_psi = _TRUE_;
          ppt->has_source_phi_prime = _TRUE_;
        }
        if (ppt->gauge == synchronous) {
          ppt->has_source_h = _TRUE_;
          ppt->has_source_h_prime = _TRUE_;
          ppt->has_source_eta = _TRUE_;
          ppt->has_source_eta_prime = _TRUE_;
        }
      }

      index_type = index_type_common;
      class_define_index(ppt->index_tp_t0,         ppt->has_source_t,         index_type,1);
      class_define_index(ppt->index_tp_t1,         ppt->has_source_t,         index_type,1);
      class_define_index(ppt->index_tp_delta_m,    ppt->has_source_delta_m,   index_type,1);
      class_define_index(ppt->index_tp_delta_cb,   ppt->has_source_delta_cb,  index_type,1);
      class_define_index(ppt->index_tp_delta_g,    ppt->has_source_delta_g,   index_type,1);
      class_define_index(ppt->index_tp_delta_b,    ppt->has_source_delta_b,   index_type,1);
      class_define_index(ppt->index_tp_delta_cdm,  ppt->has_source_delta_cdm, index_type,1);
      class_define_index(ppt->index_tp_delta_dcdm, ppt->has_source_delta_dcdm,index_type,1);
      class_define_index(ppt->index_tp_delta_fld,  ppt->has_source_delta_fld, index_type,1);
      class_define_index(ppt->index_tp_delta_scf,  ppt->has_source_delta_scf, index_type,1);
      class_define_index(ppt->index_tp_delta_dr,   ppt->has_source_delta_dr, index_type,1);
      class_define_index(ppt->index_tp_delta_ur,   ppt->has_source_delta_ur,  index_type,1);
      class_define_index(ppt->index_tp_delta_ncdm1,ppt->has_source_delta_ncdm,index_type,pba->N_ncdm);
      class_define_index(ppt->index_tp_theta_m,    ppt->has_source_theta_m,   index_type,1);
      class_define_index(ppt->index_tp_theta_cb,   ppt->has_source_theta_cb,  index_type,1);
      class_define_index(ppt->index_tp_theta_g,    ppt->has_source_theta_g,   index_type,1);
      class_define_index(ppt->index_tp_theta_b,    ppt->has_source_theta_b,   index_type,1);
      class_define_index(ppt->index_tp_theta_cdm,  ppt->has_source_theta_cdm, index_type,1);
      class_define_index(ppt->index_tp_theta_dcdm, ppt->has_source_theta_dcdm,index_type,1);
      class_define_index(ppt->index_tp_theta_fld,  ppt->has_source_theta_fld, index_type,1);
      class_define_index(ppt->index_tp_theta_scf,  ppt->has_source_theta_scf, index_type,1);
      class_define_index(ppt->index_tp_theta_dr,   ppt->has_source_theta_dr,  index_type,1);
      class_define_index(ppt->index_tp_theta_ur,   ppt->has_source_theta_ur,  index_type,1);
      class_define_index(ppt->index_tp_theta_ncdm1,ppt->has_source_theta_ncdm,index_type,pba->N_ncdm);
      class_define_index(ppt->index_tp_phi,        ppt->has_source_phi,       index_type,1);
      class_define_index(ppt->index_tp_phi_prime,  ppt->has_source_phi_prime, index_type,1);
      class_define_index(ppt->index_tp_phi_plus_psi,ppt->has_source_phi_plus_psi,index_type,1);
      class_define_index(ppt->index_tp_psi,        ppt->has_source_psi,       index_type,1);
      class_define_index(ppt->index_tp_h,          ppt->has_source_h,         index_type,1);
      class_define_index(ppt->index_tp_h_prime,    ppt->has_source_h_prime,   index_type,1);
      class_define_index(ppt->index_tp_eta,        ppt->has_source_eta,       index_type,1);
      class_define_index(ppt->index_tp_eta_prime,  ppt->has_source_eta_prime, index_type,1);
      ppt->tp_size[index_md] = index_type;

      class_test(index_type == 0,
                 ppt->error_message,
                 "inconsistent input: you asked for scalars, so you should have at least one non-zero scalar source type (temperature, polarization, lensing/gravitational potential, ...). Please adjust your input.");

      /** - --> count scalar initial conditions (for scalars: ad, cdi, nid, niv; for tensors: only one) and assign corresponding indices */

      index_ic = 0;
      class_define_index(ppt->index_ic_ad, ppt->has_ad, index_ic,1);
      class_define_index(ppt->index_ic_bi, ppt->has_bi, index_ic,1);
      class_define_index(ppt->index_ic_cdi,ppt->has_cdi,index_ic,1);
      class_define_index(ppt->index_ic_nid,ppt->has_nid,index_ic,1);
      class_define_index(ppt->index_ic_niv,ppt->has_niv,index_ic,1);
      ppt->ic_size[index_md] = index_ic;

      class_test(index_ic == 0,
                 ppt->error_message,
                 "you should have at least one adiabatic or isocurvature initial condition...} !!!");

    }

    /** - (b) vectors */

    if (_vectors_) {

      /** - --> source flags and indices, for sources that are specific to vectors */

      index_type = index_type_common;
      class_define_index(ppt->index_tp_t1,ppt->has_source_t,index_type,1);
      ppt->tp_size[index_md] = index_type;

      /*
      class_test(index_type == 0,
                 ppt->error_message,
                 "inconsistent input: you asked for vectors, so you should have at least one non-zero vector source type (temperature or polarization). Please adjust your input.");
      */

      /** - --> initial conditions for vectors*/

      index_ic = 0;
      /* not coded yet */
      ppt->ic_size[index_md] = index_ic;

    }

    /** - (c) tensors */
    if (_tensors_) {

      /** - --> source flags and indices, for sources that are specific to tensors */

      index_type = index_type_common;
      /* nothing specific, unlike for vectors and scalars! */
      ppt->tp_size[index_md] = index_type;

      /*
      class_test(index_type == 0,
                 ppt->error_message,
                 "inconsistent input: you asked for tensors, so you should have at least one non-zero tensor source type (temperature or polarization). Please adjust your input.");
      */

      /** - --> only one initial condition for tensors*/

      index_ic = 0;
      class_define_index(ppt->index_ic_ten,_TRUE_,index_ic,1);
      ppt->ic_size[index_md] = index_ic;

    }

    /** - (d) for each mode, allocate array of arrays of source functions for each initial conditions and wavenumber, (ppt->source[index_md])[index_ic][index_type] */

    class_alloc(ppt->sources[index_md],
                ppt->ic_size[index_md] * ppt->tp_size[index_md] * sizeof(double *),
                ppt->error_message);

  }

  return _SUCCESS_;

}

/**
 * Define time sampling for source functions.
 *
 * For each type, compute the list of values of tau at which sources
 * will be sampled.  Knowing the number of tau values, allocate all
 * arrays of source functions.
 *
 * @param ppr Input: pointer to precision structure
 * @param pba Input: pointer to background structure
 * @param pth Input: pointer to thermodynamics structure
 * @param ppt Input/Output: Initialized perturbation structure
 * @return the error status
 */

int perturb_timesampling_for_sources(
                                     struct precision * ppr,
                                     struct background * pba,
                                     struct thermo * pth,
                                     struct perturbs * ppt
                                     ) {

  /** Summary: */

  /** - define local variables */

  int counter;
  int index_md;
  int index_type;
  int index_ic;
  int last_index_back;
  int last_index_thermo;
  int first_index_back;
  int first_index_thermo;

  double tau;
  double tau_ini;
  double tau_lower;
  double tau_upper;
  double tau_mid;

  double timescale_source;
  double rate_thermo;
  double rate_isw_squared;
  double a_prime_over_a;
  double a_primeprime_over_a;
  double * pvecback;
  double * pvecthermo;

  /** - allocate background/thermodynamics vectors */

  class_alloc(pvecback,pba->bg_size_short*sizeof(double),ppt->error_message);
  class_alloc(pvecthermo,pth->th_size*sizeof(double),ppt->error_message);

  /** - first, just count the number of sampling points in order to allocate the array containing all values */

  /** - (a) if CMB requested, first sampling point = when the universe
      stops being opaque; otherwise, start sampling gravitational
      potential at recombination [however, if perturbed recombination
      is requested, we also need to start the system before
      recombination. Otherwise, the initial conditions for gas
      temperature and ionization fraction perturbations (delta_T = 1/3
      delta_b, delta_x_e) are not valid]. */

  if ((ppt->has_cmb == _TRUE_)||(ppt->has_perturbed_recombination == _TRUE_)) {

    /* using bisection, search time tau such that the ratio of thermo
       to Hubble time scales tau_c/tau_h=aH/kappa' is equal to
       start_sources_at_tau_c_over_tau_h */

    tau_lower = pth->tau_ini;

    class_call(background_at_tau(pba,
                                 tau_lower,
                                 pba->short_info,
                                 pba->inter_normal,
                                 &first_index_back,
                                 pvecback),
               pba->error_message,
               ppt->error_message);

    class_call(thermodynamics_at_z(pba,
                                   pth,
                                   1./pvecback[pba->index_bg_a]-1.,  /* redshift z=1/a-1 */
                                   pth->inter_normal,
                                   &first_index_thermo,
                                   pvecback,
                                   pvecthermo),
               pth->error_message,
               ppt->error_message);

    class_test(pvecback[pba->index_bg_a]*
               pvecback[pba->index_bg_H]/
               pvecthermo[pth->index_th_dkappa] >
               ppr->start_sources_at_tau_c_over_tau_h,
               ppt->error_message,
               "your choice of initial time for computing sources is inappropriate: it corresponds to an earlier time than the one at which the integration of thermodynamical variables started (tau=%g). You should increase either 'start_sources_at_tau_c_over_tau_h' or 'recfast_z_initial'\n",
               tau_lower);


    tau_upper = pth->tau_rec;

    class_call(background_at_tau(pba,
                                 tau_upper,
                                 pba->short_info,
                                 pba->inter_normal,
                                 &first_index_back,
                                 pvecback),
               pba->error_message,
               ppt->error_message);

    class_call(thermodynamics_at_z(pba,
                                   pth,
                                   1./pvecback[pba->index_bg_a]-1.,  /* redshift z=1/a-1 */
                                   pth->inter_normal,
                                   &first_index_thermo,
                                   pvecback,
                                   pvecthermo),
               pth->error_message,
               ppt->error_message);

    class_test(pvecback[pba->index_bg_a]*
               pvecback[pba->index_bg_H]/
               pvecthermo[pth->index_th_dkappa] <
               ppr->start_sources_at_tau_c_over_tau_h,
               ppt->error_message,
               "your choice of initial time for computing sources is inappropriate: it corresponds to a time after recombination. You should decrease 'start_sources_at_tau_c_over_tau_h'\n");

    tau_mid = 0.5*(tau_lower + tau_upper);

    while (tau_upper - tau_lower > ppr->tol_tau_approx) {

      class_call(background_at_tau(pba,
                                   tau_mid,
                                   pba->short_info,
                                   pba->inter_normal,
                                   &first_index_back,
                                   pvecback),
                 pba->error_message,
                 ppt->error_message);

      class_call(thermodynamics_at_z(pba,
                                     pth,
                                     1./pvecback[pba->index_bg_a]-1.,  /* redshift z=1/a-1 */
                                     pth->inter_normal,
                                     &first_index_thermo,
                                     pvecback,
                                     pvecthermo),
                 pth->error_message,
                 ppt->error_message);


      if (pvecback[pba->index_bg_a]*
          pvecback[pba->index_bg_H]/
          pvecthermo[pth->index_th_dkappa] >
          ppr->start_sources_at_tau_c_over_tau_h)

        tau_upper = tau_mid;
      else
        tau_lower = tau_mid;

      tau_mid = 0.5*(tau_lower + tau_upper);

    }

    tau_ini = tau_mid;

  }
  else {

    /* check the time corresponding to the highest redshift requested in output plus one */
    class_call(background_tau_of_z(pba,
                                   ppt->z_max_pk+1,
                                   &tau_ini),
               pba->error_message,
               ppt->error_message);

    /* obsolete: previous choice was to start always at recombination time */
    /* tau_ini = pth->tau_rec; */

    /* set values of first_index_back/thermo */
    class_call(background_at_tau(pba,
                                 tau_ini,
                                 pba->short_info,
                                 pba->inter_normal,
                                 &first_index_back,
                                 pvecback),
               pba->error_message,
               ppt->error_message);

    class_call(thermodynamics_at_z(pba,
                                   pth,
                                   1./pvecback[pba->index_bg_a]-1.,  /* redshift z=1/a-1 */
                                   pth->inter_normal,
                                   &first_index_thermo,
                                   pvecback,
                                   pvecthermo),
               pth->error_message,
               ppt->error_message);
  }

  /** - (b) next sampling point = previous + ppr->perturb_sampling_stepsize * timescale_source, where:
      - --> if CMB requested:
      timescale_source1 = \f$ |g/\dot{g}| = |\dot{\kappa}-\ddot{\kappa}/\dot{\kappa}|^{-1} \f$;
      timescale_source2 = \f$ |2\ddot{a}/a-(\dot{a}/a)^2|^{-1/2} \f$ (to sample correctly the late ISW effect; and
      timescale_source=1/(1/timescale_source1+1/timescale_source2); repeat till today.
      - --> if CMB not requested:
      timescale_source = 1/aH; repeat till today.
  */

  counter = 1;
  last_index_back = first_index_back;
  last_index_thermo = first_index_thermo;
  tau = tau_ini;

  while (tau < pba->conformal_age) {

    class_call(background_at_tau(pba,
                                 tau,
                                 pba->short_info,
                                 pba->inter_closeby,
                                 &last_index_back,
                                 pvecback),
               pba->error_message,
               ppt->error_message);

    class_call(thermodynamics_at_z(pba,
                                   pth,
                                   1./pvecback[pba->index_bg_a]-1.,  /* redshift z=1/a-1 */
                                   pth->inter_closeby,
                                   &last_index_thermo,
                                   pvecback,
                                   pvecthermo),
               pth->error_message,
               ppt->error_message);

    if (ppt->has_cmb == _TRUE_) {

      /* variation rate of thermodynamics variables */
      rate_thermo = pvecthermo[pth->index_th_rate];

      /* variation rate of metric due to late ISW effect (important at late times) */
      a_prime_over_a = pvecback[pba->index_bg_H] * pvecback[pba->index_bg_a];
      a_primeprime_over_a = pvecback[pba->index_bg_H_prime] * pvecback[pba->index_bg_a]
        + 2. * a_prime_over_a * a_prime_over_a;
      rate_isw_squared = fabs(2.*a_primeprime_over_a-a_prime_over_a*a_prime_over_a);

      /* compute rate */
      timescale_source = sqrt(rate_thermo*rate_thermo+rate_isw_squared);
    }
    else {
      /* variation rate given by Hubble time */
      a_prime_over_a = pvecback[pba->index_bg_H] * pvecback[pba->index_bg_a];

      timescale_source = a_prime_over_a;
    }

    /* check it is non-zero */
    class_test(timescale_source == 0.,
               ppt->error_message,
               "null evolution rate, integration is diverging");

    /* compute inverse rate */
    timescale_source = 1./timescale_source;

    class_test(fabs(ppr->perturb_sampling_stepsize*timescale_source/tau) < ppr->smallest_allowed_variation,
               ppt->error_message,
               "integration step =%e < machine precision : leads either to numerical error or infinite loop",ppr->perturb_sampling_stepsize*timescale_source);

    tau = tau + ppr->perturb_sampling_stepsize*timescale_source;
    counter++;

  }

  /** - --> infer total number of time steps, ppt->tau_size */
  ppt->tau_size = counter;

  /** - --> allocate array of time steps, ppt->tau_sampling[index_tau] */
  class_alloc(ppt->tau_sampling,ppt->tau_size * sizeof(double),ppt->error_message);

  /** - --> repeat the same steps, now filling the array with each tau value: */

  /** - --> (b.1.) first sampling point = when the universe stops being opaque */

  counter = 0;
  ppt->tau_sampling[counter]=tau_ini;

  /** - --> (b.2.) next sampling point = previous + ppr->perturb_sampling_stepsize * timescale_source, where
      timescale_source1 = \f$ |g/\dot{g}| = |\dot{\kappa}-\ddot{\kappa}/\dot{\kappa}|^{-1} \f$;
      timescale_source2 = \f$ |2\ddot{a}/a-(\dot{a}/a)^2|^{-1/2} \f$ (to sample correctly the late ISW effect; and
      timescale_source=1/(1/timescale_source1+1/timescale_source2); repeat till today.
      If CMB not requested:
      timescale_source = 1/aH; repeat till today.  */

  last_index_back = first_index_back;
  last_index_thermo = first_index_thermo;
  tau = tau_ini;

  while (tau < pba->conformal_age) {

    class_call(background_at_tau(pba,
                                 tau,
                                 pba->short_info,
                                 pba->inter_closeby,
                                 &last_index_back,
                                 pvecback),
               pba->error_message,
               ppt->error_message);

    class_call(thermodynamics_at_z(pba,
                                   pth,
                                   1./pvecback[pba->index_bg_a]-1.,  /* redshift z=1/a-1 */
                                   pth->inter_closeby,
                                   &last_index_thermo,
                                   pvecback,
                                   pvecthermo),
               pth->error_message,
               ppt->error_message);

    if (ppt->has_cmb == _TRUE_) {

      /* variation rate of thermodynamics variables */
      rate_thermo = pvecthermo[pth->index_th_rate];

      /* variation rate of metric due to late ISW effect (important at late times) */
      a_prime_over_a = pvecback[pba->index_bg_H] * pvecback[pba->index_bg_a];
      a_primeprime_over_a = pvecback[pba->index_bg_H_prime] * pvecback[pba->index_bg_a]
        + 2. * a_prime_over_a * a_prime_over_a;
      rate_isw_squared = fabs(2.*a_primeprime_over_a-a_prime_over_a*a_prime_over_a);

      /* compute rate */
      timescale_source = sqrt(rate_thermo*rate_thermo+rate_isw_squared);
    }
    else {
      a_prime_over_a = pvecback[pba->index_bg_H] * pvecback[pba->index_bg_a];
      timescale_source = a_prime_over_a;
    }

    /* check it is non-zero */
    class_test(timescale_source == 0.,
               ppt->error_message,
               "null evolution rate, integration is diverging");

    /* compute inverse rate */
    timescale_source = 1./timescale_source;

    class_test(fabs(ppr->perturb_sampling_stepsize*timescale_source/tau) < ppr->smallest_allowed_variation,
               ppt->error_message,
               "integration step =%e < machine precision : leads either to numerical error or infinite loop",ppr->perturb_sampling_stepsize*timescale_source);

    tau = tau + ppr->perturb_sampling_stepsize*timescale_source;
    counter++;
    ppt->tau_sampling[counter]=tau;

  }

  /** - last sampling point = exactly today */
  ppt->tau_sampling[counter] = pba->conformal_age;

  free(pvecback);
  free(pvecthermo);

  /** - loop over modes, initial conditions and types. For each of
      them, allocate array of source functions. */

  for (index_md = 0; index_md < ppt->md_size; index_md++) {
    for (index_ic = 0; index_ic < ppt->ic_size[index_md]; index_ic++) {
      for (index_type = 0; index_type < ppt->tp_size[index_md]; index_type++) {

        class_alloc(ppt->sources[index_md][index_ic*ppt->tp_size[index_md]+index_type],
                    ppt->k_size[index_md] * ppt->tau_size * sizeof(double),
                    ppt->error_message);

      }
    }
  }

  return _SUCCESS_;
}

/**
 * Define the number of comoving wavenumbers using the information
 * passed in the precision structure.
 *
 * @param ppr        Input: pointer to precision structure
 * @param pba        Input: pointer to background structure
 * @param pth        Input: pointer to thermodynamics structure
 * @param ppt        Input: pointer to perturbation structure
 * @return the error status
 */

int perturb_get_k_list(
                        struct precision * ppr,
                        struct background * pba,
                        struct thermo * pth,
                        struct perturbs * ppt
                        ) {
  int index_k, index_k_output, index_mode;
  double k,k_min=0.,k_rec,step,tau1;
  double * k_max_cmb;
  double * k_max_cl;
  double k_max=0.;
  double scale2;
  double *tmp_k_list;
  int newk_size, index_newk, add_k_output_value;

  /** Summary: */

  class_test(ppr->k_step_transition == 0.,
             ppt->error_message,
             "stop to avoid division by zero");

  class_test(pth->rs_rec == 0.,
             ppt->error_message,
             "stop to avoid division by zero");

  /** - allocate arrays related to k list for each mode */

  class_alloc(ppt->k_size_cmb,
              ppt->md_size*sizeof(int),
              ppt->error_message);
  class_alloc(ppt->k_size_cl,
              ppt->md_size*sizeof(int),
              ppt->error_message);
  class_alloc(ppt->k_size,
              ppt->md_size*sizeof(int),
              ppt->error_message);
  class_alloc(ppt->k,
              ppt->md_size*sizeof(double*),
              ppt->error_message);

  class_calloc(k_max_cmb,
               ppt->md_size,
               sizeof(double),
               ppt->error_message);
  class_calloc(k_max_cl,
               ppt->md_size,
               sizeof(double),
               ppt->error_message);

  /** - scalar modes */

  if (ppt->has_scalars == _TRUE_) {

    /* first value */
    if (pba->sgnK == 0) {
      /* K<0 (flat)  : start close to zero */
      k_min=ppr->k_min_tau0/pba->conformal_age;
    }
    else if (pba->sgnK == -1) {
      /* K<0 (open)  : start close to sqrt(-K)
         (in transfer modules, for scalars, this will correspond to q close to zero;
         for vectors and tensors, this value is even smaller than the minimum necessary value) */
      k_min=sqrt(-pba->K+pow(ppr->k_min_tau0/pba->conformal_age/pth->angular_rescaling,2));

    }
    else if (pba->sgnK == 1) {
      /* K>0 (closed): start from q=sqrt(k2+(1+m)K) equal to 3sqrt(K), i.e. k=sqrt((8-m)K) */
      k_min = sqrt((8.-1.e-4)*pba->K);
    }

    /** - --> find k_max (as well as k_max_cmb[ppt->index_md_scalars], k_max_cl[ppt->index_md_scalars]) */

    k_rec = 2. * _PI_ / pth->rs_rec; /* comoving scale corresponding to sound horizon at recombination */

    k_max_cmb[ppt->index_md_scalars] = k_min;
    k_max_cl[ppt->index_md_scalars] = k_min;
    k_max = k_min;

    if (ppt->has_cls == _TRUE_) {

      /* find k_max_cmb[ppt->index_md_scalars] : */

      /* choose a k_max_cmb[ppt->index_md_scalars] corresponding to a wavelength on the last
         scattering surface seen today under an angle smaller than
         pi/lmax: this is equivalent to
         k_max_cl[ppt->index_md_scalars]*[comvoving.ang.diameter.distance] > l_max */

      k_max_cmb[ppt->index_md_scalars] = ppr->k_max_tau0_over_l_max*ppt->l_scalar_max
        /pba->conformal_age/pth->angular_rescaling;
      k_max_cl[ppt->index_md_scalars] = k_max_cmb[ppt->index_md_scalars];
      k_max     = k_max_cmb[ppt->index_md_scalars];

      /* find k_max_cl[ppt->index_md_scalars] : */

      /* if we need density/lensing Cl's, we must impose a stronger condition,
         such that the minimum wavelength on the shell corresponding
         to the center of smallest redshift bin is seen under an
         angle smaller than pi/lmax. So we must multiply our previous
         k_max_cl[ppt->index_md_scalars] by the ratio tau0/(tau0-tau[center of smallest
         redshift bin]). Note that we could do the same with the
         lensing potential if we needed a very precise C_l^phi-phi at
         large l. We don't do it by default, because the lensed ClT,
         ClE would be marginally affected. */

      if ((ppt->has_cl_number_count == _TRUE_) || (ppt->has_cl_lensing_potential == _TRUE_)) {

        class_call(background_tau_of_z(pba,
                                       ppt->selection_mean[0],
                                       &tau1),
                   pba->error_message,
                   ppt->error_message);

        k_max_cl[ppt->index_md_scalars] = MAX(k_max_cl[ppt->index_md_scalars],ppr->k_max_tau0_over_l_max*ppt->l_lss_max/(pba->conformal_age-tau1)); // to be very accurate we should use angular diameter distance to given redshift instead of comoving radius: would implement corrections depending on curvature
        k_max    = k_max_cl[ppt->index_md_scalars];
      }
    }

    /* find k_max: */

    if ((ppt->has_pk_matter == _TRUE_) || (ppt->has_density_transfers == _TRUE_) || (ppt->has_velocity_transfers == _TRUE_))
      k_max = MAX(k_max,ppt->k_max_for_pk);

    if (ppt->has_nl_halofit_corrections_based_on_delta_m == _TRUE_)
      k_max = MAX(k_max,ppr->halofit_min_k_max);
      
    if (ppt->has_nl_hmcode_corrections_based_on_delta_m == _TRUE_)
      k_max = MAX(k_max,ppr->hmcode_min_k_max);

    /** - --> test that result for k_min, k_max make sense */

    class_test(k_min<0.,
               ppt->error_message,
               "buggy definition of k_min");

    class_test(k_max<0.,
               ppt->error_message,
               "buggy definition of k_max");

    class_test(k_max<k_min,
               ppt->error_message,
               "buggy definition of k_min and/or k_max");

    /* if K>0, the transfer function will be calculated for discrete
       integer values of nu=3,4,5,... where nu=sqrt(k2+(1+m)K) and
       m=0,1,2 for scalars/vectors/tensors. However we are free to
       define in the perturbation module some arbitrary values of k:
       later on, the transfer module will interpolate at values of k
       corresponding exactly to integer values of nu. Hence, apart
       from the value of k_min and the step size in the vicinity of
       k_min, we define exactly the same sampling in the three cases
       K=0, K<0, K>0 */

    /* allocate array with, for the moment, the largest possible size */
    class_alloc(ppt->k[ppt->index_md_scalars],
                ((int)((k_max_cmb[ppt->index_md_scalars]-k_min)/k_rec/MIN(ppr->k_step_super,ppr->k_step_sub))+
                 (int)(MAX(ppr->k_per_decade_for_pk,ppr->k_per_decade_for_bao)*log(k_max/k_min)/log(10.))+3)
                *sizeof(double),ppt->error_message);

    /* first value */

    index_k=0;
    k = k_min;
    ppt->k[ppt->index_md_scalars][index_k] = k;
    index_k++;

    /* values until k_max_cmb[ppt->index_md_scalars] */

    while (k < k_max_cmb[ppt->index_md_scalars]) {

      /* the linear step is not constant, it has a step-like shape,
         centered around the characteristic scale set by the sound
         horizon at recombination (associated to the comoving wavenumber
         k_rec) */

      step = (ppr->k_step_super
              + 0.5 * (tanh((k-k_rec)/k_rec/ppr->k_step_transition)+1.)
              * (ppr->k_step_sub-ppr->k_step_super)) * k_rec;

      /* there is one other thing to take into account in the step
         size. There are two other characteristic scales that matter for
         the sampling: the Hubble scale today, k0=a0H0, and eventually
         curvature scale sqrt(|K|). We define "scale2" as the sum of the
         squared Hubble radius and squared curvature radius. We need to
         increase the sampling for k<sqrt(scale2), in order to get the
         first mutipoles accurate enough. The formula below reduces it
         gradually in the k-->0 limit, by up to a factor 10. The actual
         stepsize is still fixed by k_step_super, this is just a
         reduction factor. */

      scale2 = pow(pba->a_today*pba->H0,2)+fabs(pba->K);

      step *= (k*k/scale2+1.)/(k*k/scale2+1./ppr->k_step_super_reduction);

      class_test(step / k < ppr->smallest_allowed_variation,
                 ppt->error_message,
                 "k step =%e < machine precision : leads either to numerical error or infinite loop",
                 step * k_rec);

      k += step;

      class_test(k <= ppt->k[ppt->index_md_scalars][index_k-1],
                 ppt->error_message,
                 "consecutive values of k should differ and should be in growing order");

      ppt->k[ppt->index_md_scalars][index_k] = k;

      index_k++;
    }

    ppt->k_size_cmb[ppt->index_md_scalars] = index_k;

    /* values until k_max_cl[ppt->index_md_scalars] */

    while (k < k_max_cl[ppt->index_md_scalars]) {

      k *= pow(10.,1./(ppr->k_per_decade_for_pk
                       +(ppr->k_per_decade_for_bao-ppr->k_per_decade_for_pk)
                       *(1.-tanh(pow((log(k)-log(ppr->k_bao_center*k_rec))/log(ppr->k_bao_width),4)))));

      ppt->k[ppt->index_md_scalars][index_k] = k;
      index_k++;
    }

    ppt->k_size_cl[ppt->index_md_scalars] = index_k;

    /* values until k_max */

    while (k < k_max) {

      k *= pow(10.,1./(ppr->k_per_decade_for_pk
                       +(ppr->k_per_decade_for_bao-ppr->k_per_decade_for_pk)
                       *(1.-tanh(pow((log(k)-log(ppr->k_bao_center*k_rec))/log(ppr->k_bao_width),4)))));

      ppt->k[ppt->index_md_scalars][index_k] = k;
      index_k++;
    }

    ppt->k_size[ppt->index_md_scalars] = index_k;

    class_realloc(ppt->k[ppt->index_md_scalars],
                  ppt->k[ppt->index_md_scalars],
                  ppt->k_size[ppt->index_md_scalars]*sizeof(double),
                  ppt->error_message);
  }

  /** - vector modes */

  if (ppt->has_vectors == _TRUE_) {

    /* first value */
    if (pba->sgnK == 0) {
      /* K<0 (flat)  : start close to zero */
      k_min=ppr->k_min_tau0/pba->conformal_age;
    }
    else if (pba->sgnK == -1) {
      /* K<0 (open)  : start close to sqrt(-K)
         (in transfer modules, for scalars, this will correspond to q close to zero;
         for vectors and tensors, this value is even smaller than the minimum necessary value) */
      k_min=sqrt(-pba->K+pow(ppr->k_min_tau0/pba->conformal_age/pth->angular_rescaling,2));

    }
    else if (pba->sgnK == 1) {
      /* K>0 (closed): start from q=sqrt(k2+(1+m)K) equal to 3sqrt(K), i.e. k=sqrt((8-m)K) */
      k_min = sqrt((7.-1.e-4)*pba->K);
    }

    /** - --> find k_max (as well as k_max_cmb[ppt->index_md_vectors], k_max_cl[ppt->index_md_vectors]) */

    k_rec = 2. * _PI_ / pth->rs_rec; /* comoving scale corresponding to sound horizon at recombination */

    k_max_cmb[ppt->index_md_vectors] = k_min;
    k_max_cl[ppt->index_md_vectors] = k_min;
    k_max = k_min;

    if (ppt->has_cls == _TRUE_) {

      /* find k_max_cmb: */

      /* choose a k_max_cmb corresponding to a wavelength on the last
         scattering surface seen today under an angle smaller than
         pi/lmax: this is equivalent to
         k_max_cl*[comvoving.ang.diameter.distance] > l_max */

      k_max_cmb[ppt->index_md_vectors] = ppr->k_max_tau0_over_l_max*ppt->l_vector_max
        /pba->conformal_age/pth->angular_rescaling;
      k_max_cl[ppt->index_md_vectors]  = k_max_cmb[ppt->index_md_vectors];
      k_max     = k_max_cmb[ppt->index_md_vectors];
    }

    /** - --> test that result for k_min, k_max make sense */

    class_test(k_min<0.,
               ppt->error_message,
               "buggy definition of k_min");

    class_test(k_max<0.,
               ppt->error_message,
               "buggy definition of k_max");

    class_test(k_max<k_min,
               ppt->error_message,
               "buggy definition of k_min and/or k_max");

    /* if K>0, the transfer function will be calculated for discrete
       integer values of nu=3,4,5,... where nu=sqrt(k2+(1+m)K) and
       m=0,1,2 for scalars/vectors/tensors. However we are free to
       define in the perturbation module some arbitrary values of k:
       later on, the transfer module will interpolate at values of k
       corresponding exactly to integer values of nu. Hence, apart
       from the value of k_min and the step size in the vicinity of
       k_min, we define exactly the same sampling in the three cases
       K=0, K<0, K>0 */

    /* allocate array with, for the moment, the largest possible size */
    class_alloc(ppt->k[ppt->index_md_vectors],
                ((int)((k_max_cmb[ppt->index_md_vectors]-k_min)/k_rec/MIN(ppr->k_step_super,ppr->k_step_sub))+1)
                *sizeof(double),ppt->error_message);

    /* first value */

    index_k=0;
    k = k_min;
    ppt->k[ppt->index_md_vectors][index_k] = k;
    index_k++;

    /* values until k_max_cmb[ppt->index_md_vectors] */

    while (k < k_max_cmb[ppt->index_md_vectors]) {

      /* the linear step is not constant, it has a step-like shape,
         centered around the characteristic scale set by the sound
         horizon at recombination (associated to the comoving wavenumber
         k_rec) */

      step = (ppr->k_step_super
              + 0.5 * (tanh((k-k_rec)/k_rec/ppr->k_step_transition)+1.)
              * (ppr->k_step_sub-ppr->k_step_super)) * k_rec;

      /* there is one other thing to take into account in the step
         size. There are two other characteristic scales that matter for
         the sampling: the Hubble scale today, k0=a0H0, and eventually
         curvature scale sqrt(|K|). We define "scale2" as the sum of the
         squared Hubble radius and squared curvature radius. We need to
         increase the sampling for k<sqrt(scale2), in order to get the
         first mutipoles accurate enough. The formula below reduces it
         gradually in the k-->0 limit, by up to a factor 10. The actual
         stepsize is still fixed by k_step_super, this is just a
         reduction factor. */

      scale2 = pow(pba->a_today*pba->H0,2)+fabs(pba->K);

      step *= (k*k/scale2+1.)/(k*k/scale2+1./ppr->k_step_super_reduction);

      class_test(step / k < ppr->smallest_allowed_variation,
                 ppt->error_message,
                 "k step =%e < machine precision : leads either to numerical error or infinite loop",
                 step * k_rec);

      k += step;

      class_test(k <= ppt->k[ppt->index_md_scalars][index_k-1],
                 ppt->error_message,
                 "consecutive values of k should differ and should be in growing order");

      ppt->k[ppt->index_md_vectors][index_k] = k;

      index_k++;
    }

    ppt->k_size_cmb[ppt->index_md_vectors] = index_k;
    ppt->k_size_cl[ppt->index_md_vectors] = index_k;
    ppt->k_size[ppt->index_md_vectors] = index_k;

    class_realloc(ppt->k[ppt->index_md_vectors],
                  ppt->k[ppt->index_md_vectors],
                  ppt->k_size[ppt->index_md_vectors]*sizeof(double),
                  ppt->error_message);
  }

  /** - tensor modes */

  if (ppt->has_tensors == _TRUE_) {

    /* first value */
    if (pba->sgnK == 0) {
      /* K<0 (flat)  : start close to zero */
      k_min=ppr->k_min_tau0/pba->conformal_age;
    }
    else if (pba->sgnK == -1) {
      /* K<0 (open)  : start close to sqrt(-K)
         (in transfer modules, for scalars, this will correspond to q close to zero;
         for vectors and tensors, this value is even smaller than the minimum necessary value) */
      k_min=sqrt(-pba->K+pow(ppr->k_min_tau0/pba->conformal_age/pth->angular_rescaling,2));

    }
    else if (pba->sgnK == 1) {
      /* K>0 (closed): start from q=sqrt(k2+(1+m)K) equal to 3sqrt(K), i.e. k=sqrt((8-m)K) */
      k_min = sqrt((6.-1.e-4)*pba->K);
    }

    /** - --> find k_max (as well as k_max_cmb[ppt->index_md_tensors], k_max_cl[ppt->index_md_tensors]) */

    k_rec = 2. * _PI_ / pth->rs_rec; /* comoving scale corresponding to sound horizon at recombination */

    k_max_cmb[ppt->index_md_tensors] = k_min;
    k_max_cl[ppt->index_md_tensors] = k_min;
    k_max = k_min;

    if (ppt->has_cls == _TRUE_) {

      /* find k_max_cmb[ppt->index_md_tensors]: */

      /* choose a k_max_cmb[ppt->index_md_tensors] corresponding to a wavelength on the last
         scattering surface seen today under an angle smaller than
         pi/lmax: this is equivalent to
         k_max_cl[ppt->index_md_tensors]*[comvoving.ang.diameter.distance] > l_max */

      k_max_cmb[ppt->index_md_tensors] = ppr->k_max_tau0_over_l_max*ppt->l_tensor_max
        /pba->conformal_age/pth->angular_rescaling;
      k_max_cl[ppt->index_md_tensors]  = k_max_cmb[ppt->index_md_tensors];
      k_max     = k_max_cmb[ppt->index_md_tensors];
    }

    /** - --> test that result for k_min, k_max make sense */

    class_test(k_min<0.,
               ppt->error_message,
               "buggy definition of k_min");

    class_test(k_max<0.,
               ppt->error_message,
               "buggy definition of k_max");

    class_test(k_max<k_min,
               ppt->error_message,
               "buggy definition of k_min and/or k_max");

    /* if K>0, the transfer function will be calculated for discrete
       integer values of nu=3,4,5,... where nu=sqrt(k2+(1+m)K) and
       m=0,1,2 for scalars/vectors/tensors. However we are free to
       define in the perturbation module some arbitrary values of k:
       later on, the transfer module will interpolate at values of k
       corresponding exactly to integer values of nu. Hence, apart
       from the value of k_min and the step size in the vicinity of
       k_min, we define exactly the same sampling in the three cases
       K=0, K<0, K>0 */

    /* allocate array with, for the moment, the largest possible size */
    class_alloc(ppt->k[ppt->index_md_tensors],
                ((int)((k_max_cmb[ppt->index_md_tensors]-k_min)/k_rec/MIN(ppr->k_step_super,ppr->k_step_sub))+1)
                *sizeof(double),ppt->error_message);

    /* first value */

    index_k=0;
    k = k_min;
    ppt->k[ppt->index_md_tensors][index_k] = k;
    index_k++;

    /* values until k_max_cmb[ppt->index_md_tensors] */

    while (k < k_max_cmb[ppt->index_md_tensors]) {

      /* the linear step is not constant, it has a step-like shape,
         centered around the characteristic scale set by the sound
         horizon at recombination (associated to the comoving wavenumber
         k_rec) */

      step = (ppr->k_step_super
              + 0.5 * (tanh((k-k_rec)/k_rec/ppr->k_step_transition)+1.)
              * (ppr->k_step_sub-ppr->k_step_super)) * k_rec;

      /* there is one other thing to take into account in the step
         size. There are two other characteristic scales that matter for
         the sampling: the Hubble scale today, k0=a0H0, and eventually
         curvature scale sqrt(|K|). We define "scale2" as the sum of the
         squared Hubble radius and squared curvature radius. We need to
         increase the sampling for k<sqrt(scale2), in order to get the
         first mutipoles accurate enough. The formula below reduces it
         gradually in the k-->0 limit, by up to a factor 10. The actual
         stepsize is still fixed by k_step_super, this is just a
         reduction factor. */

      scale2 = pow(pba->a_today*pba->H0,2)+fabs(pba->K);

      step *= (k*k/scale2+1.)/(k*k/scale2+1./ppr->k_step_super_reduction);

      class_test(step / k < ppr->smallest_allowed_variation,
                 ppt->error_message,
                 "k step =%e < machine precision : leads either to numerical error or infinite loop",
                 step * k_rec);

      k += step;

      class_test(k <= ppt->k[ppt->index_md_tensors][index_k-1],
                 ppt->error_message,
                 "consecutive values of k should differ and should be in growing order");

      ppt->k[ppt->index_md_tensors][index_k] = k;

      index_k++;
    }

    ppt->k_size_cmb[ppt->index_md_tensors] = index_k;
    ppt->k_size_cl[ppt->index_md_tensors] = index_k;
    ppt->k_size[ppt->index_md_tensors] = index_k;

    class_realloc(ppt->k[ppt->index_md_tensors],
                  ppt->k[ppt->index_md_tensors],
                  ppt->k_size[ppt->index_md_tensors]*sizeof(double),
                  ppt->error_message);
  }

  /** - If user asked for k_output_values, add those to all k lists: */
  if (ppt->k_output_values_num>0){
    /* Allocate storage */
    class_alloc(ppt->index_k_output_values,sizeof(double)*ppt->md_size*ppt->k_output_values_num,ppt->error_message);

    /** - --> Find indices in ppt->k[index_md] corresponding to 'k_output_values'.
        We are assuming that ppt->k is sorted and growing, and we have made sure
        that ppt->k_output_values is also sorted and growing.*/
    for (index_mode=0; index_mode<ppt->md_size; index_mode++){

      newk_size = ppt->k_size[index_mode]+ppt->k_output_values_num;

      class_alloc(tmp_k_list,sizeof(double)*newk_size,ppt->error_message);

      index_k=0;
      index_k_output=0;
      for (index_newk=0; index_newk<newk_size; index_newk++){
        /** - --> Decide if we should add k_output_value now. This has to be this complicated, since we
            can only compare the k-values when both indices are in range.*/
        if (index_k >= ppt->k_size[index_mode])
          add_k_output_value = _TRUE_;
        else if (index_k_output >= ppt->k_output_values_num)
          add_k_output_value = _FALSE_;
        else if (ppt->k_output_values[index_k_output] < ppt->k[index_mode][index_k])
          add_k_output_value = _TRUE_;
        else
          add_k_output_value = _FALSE_;

        if (add_k_output_value == _TRUE_){
          tmp_k_list[index_newk] = ppt->k_output_values[index_k_output];
          ppt->index_k_output_values[index_mode*ppt->k_output_values_num+index_k_output]=index_newk;
          index_k_output++;
        }
        else{
          tmp_k_list[index_newk] = ppt->k[index_mode][index_k];
          index_k++;
        }
      }

      free(ppt->k[index_mode]);
      ppt->k[index_mode] = tmp_k_list;
      ppt->k_size[index_mode] = newk_size;

      index_k = newk_size-1;
      while (ppt->k[index_mode][index_k] > k_max_cl[index_mode])
        index_k--;
      ppt->k_size_cl[index_mode] = MIN(index_k+2,ppt->k_size[index_mode]);

      index_k = newk_size-1;
      while (ppt->k[index_mode][index_k] > k_max_cmb[index_mode])
        index_k--;
      ppt->k_size_cmb[index_mode] = MIN(index_k+2,ppt->k_size[index_mode]);

      /** - --> The two MIN statements are here because in a normal run, the cl and cmb
          arrays contain a single k value larger than their respective k_max.
          We are mimicking this behavior. */
    }
  }

  /* For testing, can be useful to print the k list in a file:

  FILE * out=fopen("output/k","w");

  for (index_k=0; index_k < ppt->k_size[0]; index_k++) {

    fprintf(out,"%e\n",ppt->k[0][index_k],pba->K);

  }
     fclose(out);
  */

  /** - finally, find the global k_min and k_max for the ensemble of all modes 9scalars, vectors, tensors) */

  ppt->k_min = _HUGE_;
  ppt->k_max = 0.;
  if (ppt->has_scalars == _TRUE_) {
    ppt->k_min = MIN(ppt->k_min,ppt->k[ppt->index_md_scalars][0]); /* first value, inferred from perturbations structure */
    ppt->k_max = MAX(ppt->k_max,ppt->k[ppt->index_md_scalars][ppt->k_size[ppt->index_md_scalars]-1]); /* last value, inferred from perturbations structure */
  }
  if (ppt->has_vectors == _TRUE_) {
    ppt->k_min = MIN(ppt->k_min,ppt->k[ppt->index_md_vectors][0]); /* first value, inferred from perturbations structure */
    ppt->k_max = MAX(ppt->k_max,ppt->k[ppt->index_md_vectors][ppt->k_size[ppt->index_md_vectors]-1]); /* last value, inferred from perturbations structure */
  }
  if (ppt->has_tensors == _TRUE_) {
    ppt->k_min = MIN(ppt->k_min,ppt->k[ppt->index_md_tensors][0]); /* first value, inferred from perturbations structure */
    ppt->k_max = MAX(ppt->k_max,ppt->k[ppt->index_md_tensors][ppt->k_size[ppt->index_md_tensors]-1]); /* last value, inferred from perturbations structure */
  }

  free(k_max_cmb);
  free(k_max_cl);

  return _SUCCESS_;

}

/**
 * Initialize a perturb_workspace structure. All fields are allocated
 * here, with the exception of the perturb_vector '-->pv' field, which
 * is allocated separately in perturb_vector_init. We allocate one
 * such perturb_workspace structure per thread and per mode
 * (scalar/../tensor). Then, for each thread, all initial conditions
 * and wavenumbers will use the same workspace.
 *
 * @param ppr        Input: pointer to precision structure
 * @param pba        Input: pointer to background structure
 * @param pth        Input: pointer to the thermodynamics structure
 * @param ppt        Input: pointer to the perturbation structure
 * @param index_md Input: index of mode under consideration (scalar/.../tensor)
 * @param ppw        Input/Output: pointer to perturb_workspace structure which fields are allocated or filled here
 * @return the error status
 */

int perturb_workspace_init(
                           struct precision * ppr,
                           struct background * pba,
                           struct thermo * pth,
                           struct perturbs * ppt,
                           int index_md,
                           struct perturb_workspace * ppw
                           ) {

  /** Summary: */

  /** - define local variables */

  int index_mt=0;
  int index_ap;
  int l;

  /** - Compute maximum l_max for any multipole */;
  if (_scalars_) {
    ppw->max_l_max = MAX(ppr->l_max_g, ppr->l_max_pol_g);
    if (pba->has_ur == _TRUE_) ppw->max_l_max = MAX(ppw->max_l_max, ppr->l_max_ur);
    if (pba->has_ncdm == _TRUE_) ppw->max_l_max = MAX(ppw->max_l_max, ppr->l_max_ncdm);
    if (pba->has_dr == _TRUE_) ppw->max_l_max = MAX(ppw->max_l_max, ppr->l_max_dr);
  }
  if (_tensors_) {
    ppw->max_l_max = MAX(ppr->l_max_g_ten, ppr->l_max_pol_g_ten);
    if (pba->has_ur == _TRUE_) ppw->max_l_max = MAX(ppw->max_l_max, ppr->l_max_ur);
    if (pba->has_ncdm == _TRUE_) ppw->max_l_max = MAX(ppw->max_l_max, ppr->l_max_ncdm);
  }

  /** - Allocate \f$ s_l\f$[ ] array for freestreaming of multipoles (see arXiv:1305.3261) and initialize
      to 1.0, which is the K=0 value. */
  class_alloc(ppw->s_l, sizeof(double)*(ppw->max_l_max+1),ppt->error_message);
  for (l=0; l<=ppw->max_l_max; l++){
    ppw->s_l[l] = 1.0;
  }

  /** - define indices of metric perturbations obeying constraint
      equations (this can be done once and for all, because the
      vector of metric perturbations is the same whatever the
      approximation scheme, unlike the vector of quantities to
      be integrated, which is allocated separately in
      perturb_vector_init) */

  if (_scalars_) {

    /* newtonian gauge */

    if (ppt->gauge == newtonian) {
      class_define_index(ppw->index_mt_psi,_TRUE_,index_mt,1); /* psi */
      class_define_index(ppw->index_mt_phi_prime,_TRUE_,index_mt,1); /* phi' */
    }

    /* synchronous gauge (note that eta is counted in the vector of
       quantities to be integrated, while here we only consider
       quantities obeying to constraint equations) */

    if (ppt->gauge == synchronous) {
      class_define_index(ppw->index_mt_h_prime,_TRUE_,index_mt,1);       /* h' */
      class_define_index(ppw->index_mt_h_prime_prime,_TRUE_,index_mt,1); /* h'' */
      class_define_index(ppw->index_mt_eta_prime,_TRUE_,index_mt,1);     /* eta' */
      class_define_index(ppw->index_mt_alpha,_TRUE_,index_mt,1);         /* alpha = (h' + 6 tau') / (2 k**2) */
      class_define_index(ppw->index_mt_alpha_prime,_TRUE_,index_mt,1);   /* alpha' */

    }

  }

  if (_vectors_) {

    /* newtonian gauge */

    if (ppt->gauge == newtonian) {

      class_define_index(ppw->index_mt_V_prime,_TRUE_,index_mt,1);

    }

    if (ppt->gauge == synchronous) {

      class_define_index(ppw->index_mt_hv_prime_prime,_TRUE_,index_mt,1);

    }

  }

  if (_tensors_) {
    class_define_index(ppw->index_mt_gw_prime_prime,_TRUE_,index_mt,1);
  }

  ppw->mt_size = index_mt;

  /** - allocate some workspace in which we will store temporarily the
      values of background, thermodynamics, metric and source
      quantities at a given time */

  class_alloc(ppw->pvecback,pba->bg_size_normal*sizeof(double),ppt->error_message);
  class_alloc(ppw->pvecthermo,pth->th_size*sizeof(double),ppt->error_message);
  class_alloc(ppw->pvecmetric,ppw->mt_size*sizeof(double),ppt->error_message);

  /** - count number of approximations, initialize their indices, and allocate their flags */
  index_ap=0;

  class_define_index(ppw->index_ap_tca,_TRUE_,index_ap,1);
  class_define_index(ppw->index_ap_rsa,_TRUE_,index_ap,1);

  if (_scalars_) {

    class_define_index(ppw->index_ap_ufa,pba->has_ur,index_ap,1);
    class_define_index(ppw->index_ap_ncdmfa,pba->has_ncdm,index_ap,1);

  }

  ppw->ap_size=index_ap;

  if (ppw->ap_size > 0)
    class_alloc(ppw->approx,ppw->ap_size*sizeof(int),ppt->error_message);

  /** - For definiteness, initialize approximation flags to arbitrary
      values (correct values are overwritten in
      pertub_find_approximation_switches) */

  if (_scalars_) {

    ppw->approx[ppw->index_ap_tca]=(int)tca_on;
    ppw->approx[ppw->index_ap_rsa]=(int)rsa_off;
    if (pba->has_ur == _TRUE_) {
      ppw->approx[ppw->index_ap_ufa]=(int)ufa_off;
    }
    if (pba->has_ncdm == _TRUE_) {
      ppw->approx[ppw->index_ap_ncdmfa]=(int)ncdmfa_off;
    }
  }

  if (_tensors_) {

    ppw->approx[ppw->index_ap_tca]=(int)tca_on;
    ppw->approx[ppw->index_ap_rsa]=(int)rsa_off;
  }

  /** - allocate fields where some of the perturbations are stored */

  if (_scalars_) {

    if ((ppt->has_density_transfers == _TRUE_) || (ppt->has_velocity_transfers == _TRUE_) || (ppt->has_source_delta_m == _TRUE_)) {

      class_alloc(ppw->delta_ncdm,pba->N_ncdm*sizeof(double),ppt->error_message);
      class_alloc(ppw->theta_ncdm,pba->N_ncdm*sizeof(double),ppt->error_message);
      class_alloc(ppw->shear_ncdm,pba->N_ncdm*sizeof(double),ppt->error_message);

    }

  }

  return _SUCCESS_;
}

/**
 * Free the perturb_workspace structure (with the exception of the
 * perturb_vector '-->pv' field, which is freed separately in
 * perturb_vector_free).
 *
 * @param ppt        Input: pointer to the perturbation structure
 * @param index_md Input: index of mode under consideration (scalar/.../tensor)
 * @param ppw        Input: pointer to perturb_workspace structure to be freed
 * @return the error status
 */

int perturb_workspace_free (
                            struct perturbs * ppt,
                            int index_md,
                            struct perturb_workspace * ppw
                            ) {

  free(ppw->s_l);
  free(ppw->pvecback);
  free(ppw->pvecthermo);
  free(ppw->pvecmetric);
  if (ppw->ap_size > 0)
    free(ppw->approx);

  if (_scalars_) {

    if ((ppt->has_density_transfers == _TRUE_) || (ppt->has_velocity_transfers == _TRUE_) || (ppt->has_source_delta_m == _TRUE_)) {
      free(ppw->delta_ncdm);
      free(ppw->theta_ncdm);
      free(ppw->shear_ncdm);
    }
  }

  free(ppw);

  return _SUCCESS_;
}

/**
 * Solve the perturbation evolution for a given mode, initial
 * condition and wavenumber, and compute the corresponding source
 * functions.
 *
 * For a given mode, initial condition and wavenumber, this function
 * finds the time ranges over which the perturbations can be described
 * within a given approximation. For each such range, it initializes
 * (or redistributes) perturbations using perturb_vector_init(), and
 * integrates over time. Whenever a "source sampling time" is passed,
 * the source terms are computed and stored in the source table using
 * perturb_sources().
 *
 * @param ppr        Input: pointer to precision structure
 * @param pba        Input: pointer to background structure
 * @param pth        Input: pointer to the thermodynamics structure
 * @param ppt        Input/Output: pointer to the perturbation structure (output source functions S(k,tau) written here)
 * @param index_md Input: index of mode under consideration (scalar/.../tensor)
 * @param index_ic   Input: index of initial condition under consideration (ad, iso...)
 * @param index_k    Input: index of wavenumber
 * @param ppw        Input: pointer to perturb_workspace structure containing index values and workspaces
 * @return the error status
 */

int perturb_solve(
                  struct precision * ppr,
                  struct background * pba,
                  struct thermo * pth,
                  struct perturbs * ppt,
                  int index_md,
                  int index_ic,
                  int index_k,
                  struct perturb_workspace * ppw
                  ) {

  /** Summary: */

  /** - define local variables */

  /* contains all fixed parameters, indices and workspaces used by the perturb_derivs function */
  struct perturb_parameters_and_workspace ppaw;

  /* conformal time */
  double tau,tau_lower,tau_upper,tau_mid;

  /* multipole */
  int l;

  /* index running over time */
  int index_tau;

  /* number of values in the tau_sampling array that should be considered for a given mode */
  int tau_actual_size;

  /* running index over types (temperature, etc) */
  int index_type;

  /* Fourier mode */
  double k;

  /* number of time intervals where the approximation scheme is uniform */
  int interval_number;

  /* index running over such time intervals */
  int index_interval;

  /* number of time intervals where each particular approximation is uniform */
  int * interval_number_of;

  /* edge of intervals where approximation scheme is uniform: tau_ini, tau_switch_1, ..., tau_end */
  double * interval_limit;

  /* array of approximation scheme within each interval: interval_approx[index_interval][index_ap] */
  int ** interval_approx;

  /* index running over approximations */
  int index_ap;

  /* approximation scheme within previous interval: previous_approx[index_ap] */
  int * previous_approx;

  int n_ncdm,is_early_enough;

  /* function pointer to ODE evolver and names of possible evolvers */

  extern int evolver_rk();
  extern int evolver_ndf15();
  int (*generic_evolver)();


  /* Related to the perturbation output */
  int (*perhaps_print_variables)();
  int index_ikout;

  /** - initialize indices relevant for back/thermo tables search */
  ppw->last_index_back=0;
  ppw->last_index_thermo=0;
  ppw->inter_mode = pba->inter_normal;

  /** - get wavenumber value */
  k = ppt->k[index_md][index_k];

  class_test(k == 0.,
             ppt->error_message,
             "stop to avoid division by zero");

  /** - If non-zero curvature, update array of free-streaming coefficients ppw->s_l */
  if (pba->has_curvature == _TRUE_){
    for (l = 0; l<=ppw->max_l_max; l++){
      ppw->s_l[l] = sqrt(MAX(1.0-pba->K*(l*l-1.0)/k/k,0.));
    }
  }

  /** - maximum value of tau for which sources are calculated for this wavenumber */

  /* by default, today */
  tau_actual_size = ppt->tau_size;

  /** - using bisection, compute minimum value of tau for which this
      wavenumber is integrated */

  /* will be at least the first time in the background table */
  tau_lower = pba->tau_table[0];

  class_call(background_at_tau(pba,
                               tau_lower,
                               pba->normal_info,
                               pba->inter_normal,
                               &(ppw->last_index_back),
                               ppw->pvecback),
             pba->error_message,
             ppt->error_message);

  class_call(thermodynamics_at_z(pba,
                                 pth,
                                 1./ppw->pvecback[pba->index_bg_a]-1.,
                                 pth->inter_normal,
                                 &(ppw->last_index_thermo),
                                 ppw->pvecback,
                                 ppw->pvecthermo),
             pth->error_message,
             ppt->error_message);

  /* check that this initial time is indeed OK given imposed
     conditions on kappa' and on k/aH */

  class_test(ppw->pvecback[pba->index_bg_a]*
             ppw->pvecback[pba->index_bg_H]/
             ppw->pvecthermo[pth->index_th_dkappa] >
             ppr->start_small_k_at_tau_c_over_tau_h, ppt->error_message, "your choice of initial time for integrating wavenumbers is inappropriate: it corresponds to a time before that at which the background has been integrated. You should increase 'start_small_k_at_tau_c_over_tau_h' up to at least %g, or decrease 'a_ini_over_a_today_default'\n",
             ppw->pvecback[pba->index_bg_a]*
             ppw->pvecback[pba->index_bg_H]/
             ppw->pvecthermo[pth->index_th_dkappa]);

  class_test(k/ppw->pvecback[pba->index_bg_a]/ppw->pvecback[pba->index_bg_H] >
             ppr->start_large_k_at_tau_h_over_tau_k,
             ppt->error_message,
             "your choice of initial time for integrating wavenumbers is inappropriate: it corresponds to a time before that at which the background has been integrated. You should increase 'start_large_k_at_tau_h_over_tau_k' up to at least %g, or decrease 'a_ini_over_a_today_default'\n",
             ppt->k[index_md][ppt->k_size[index_md]-1]/ppw->pvecback[pba->index_bg_a]/ ppw->pvecback[pba->index_bg_H]);

  if (pba->has_ncdm == _TRUE_) {
    for (n_ncdm=0; n_ncdm < pba->N_ncdm; n_ncdm++) {
      class_test(fabs(ppw->pvecback[pba->index_bg_p_ncdm1+n_ncdm]/ppw->pvecback[pba->index_bg_rho_ncdm1+n_ncdm]-1./3.)>ppr->tol_ncdm_initial_w,
                 ppt->error_message,
                 "your choice of initial time for integrating wavenumbers is inappropriate: it corresponds to a time at which the ncdm species number %d is not ultra-relativistic anymore, with w=%g, p=%g and rho=%g\n",
                 n_ncdm,
                 ppw->pvecback[pba->index_bg_p_ncdm1+n_ncdm]/ppw->pvecback[pba->index_bg_rho_ncdm1+n_ncdm],
                 ppw->pvecback[pba->index_bg_p_ncdm1+n_ncdm],
                 ppw->pvecback[pba->index_bg_rho_ncdm1+n_ncdm]);
    }
  }

  /* is at most the time at which sources must be sampled */
  tau_upper = ppt->tau_sampling[0];

  /* start bisection */
  tau_mid = 0.5*(tau_lower + tau_upper);

  while ((tau_upper - tau_lower)/tau_lower > ppr->tol_tau_approx) {

    is_early_enough = _TRUE_;

    class_call(background_at_tau(pba,
                                 tau_mid,
                                 pba->normal_info,
                                 pba->inter_normal,
                                 &(ppw->last_index_back),
                                 ppw->pvecback),
               pba->error_message,
               ppt->error_message);

    /* if there are non-cold relics, check that they are relativistic enough */
    if (pba->has_ncdm == _TRUE_) {
      for (n_ncdm=0; n_ncdm < pba->N_ncdm; n_ncdm++) {
        if (fabs(ppw->pvecback[pba->index_bg_p_ncdm1+n_ncdm]/ppw->pvecback[pba->index_bg_rho_ncdm1+n_ncdm]-1./3.) > ppr->tol_ncdm_initial_w)
          is_early_enough = _FALSE_;
      }
    }

    /* also check that the two conditions on (aH/kappa') and (aH/k) are fulfilled */
    if (is_early_enough == _TRUE_) {

      class_call(thermodynamics_at_z(pba,
                                     pth,
                                     1./ppw->pvecback[pba->index_bg_a]-1.,  /* redshift z=1/a-1 */
                                     pth->inter_normal,
                                     &(ppw->last_index_thermo),
                                     ppw->pvecback,
                                     ppw->pvecthermo),
                 pth->error_message,
                 ppt->error_message);

      if ((ppw->pvecback[pba->index_bg_a]*
           ppw->pvecback[pba->index_bg_H]/
           ppw->pvecthermo[pth->index_th_dkappa] >
           ppr->start_small_k_at_tau_c_over_tau_h) ||
          (k/ppw->pvecback[pba->index_bg_a]/ppw->pvecback[pba->index_bg_H] >
           ppr->start_large_k_at_tau_h_over_tau_k))

        is_early_enough = _FALSE_;
    }

    if (is_early_enough == _TRUE_)
      tau_lower = tau_mid;
    else
      tau_upper = tau_mid;

    tau_mid = 0.5*(tau_lower + tau_upper);

  }

  tau = tau_mid;

  /** - find the number of intervals over which approximation scheme is constant */

  class_alloc(interval_number_of,ppw->ap_size*sizeof(int),ppt->error_message);

  ppw->inter_mode = pba->inter_normal;

  class_call(perturb_find_approximation_number(ppr,
                                               pba,
                                               pth,
                                               ppt,
                                               index_md,
                                               k,
                                               ppw,
                                               tau,
                                               ppt->tau_sampling[tau_actual_size-1],
                                               &interval_number,
                                               interval_number_of),
             ppt->error_message,
             ppt->error_message);

  class_alloc(interval_limit,(interval_number+1)*sizeof(double),ppt->error_message);

  class_alloc(interval_approx,interval_number*sizeof(int*),ppt->error_message);

  for (index_interval=0; index_interval<interval_number; index_interval++)
    class_alloc(interval_approx[index_interval],ppw->ap_size*sizeof(int),ppt->error_message);

  class_call(perturb_find_approximation_switches(ppr,
                                                 pba,
                                                 pth,
                                                 ppt,
                                                 index_md,
                                                 k,
                                                 ppw,
                                                 tau,
                                                 ppt->tau_sampling[tau_actual_size-1],
                                                 ppr->tol_tau_approx,
                                                 interval_number,
                                                 interval_number_of,
                                                 interval_limit,
                                                 interval_approx),
             ppt->error_message,
             ppt->error_message);

  free(interval_number_of);

  /** - fill the structure containing all fixed parameters, indices
      and workspaces needed by perturb_derivs */

  ppaw.ppr = ppr;
  ppaw.pba = pba;
  ppaw.pth = pth;
  ppaw.ppt = ppt;
  ppaw.index_md = index_md;
  ppaw.index_ic = index_ic;
  ppaw.index_k = index_k;
  ppaw.k = k;
  ppaw.ppw = ppw;
  ppaw.ppw->inter_mode = pba->inter_closeby;
  ppaw.ppw->last_index_back = 0;
  ppaw.ppw->last_index_thermo = 0;

  /** - check whether we need to print perturbations to a file for this wavenumber */

  perhaps_print_variables = NULL;
  ppw->index_ikout = -1;
  for (index_ikout=0; index_ikout<ppt->k_output_values_num; index_ikout++){
    if (ppt->index_k_output_values[index_md*ppt->k_output_values_num+index_ikout] == index_k){
      ppw->index_ikout = index_ikout;
      perhaps_print_variables = perturb_print_variables;
      /* class_call(perturb_prepare_output_file(
         pba,ppt,ppw,index_ikout,index_md),
         ppt->error_message,
         ppt->error_message);
      */
    }
  }

  /** - loop over intervals over which approximation scheme is uniform. For each interval: */

  for (index_interval=0; index_interval<interval_number; index_interval++) {

    /** - --> (a) fix the approximation scheme */

    for (index_ap=0; index_ap<ppw->ap_size; index_ap++)
      ppw->approx[index_ap]=interval_approx[index_interval][index_ap];

    /** - --> (b) get the previous approximation scheme. If the current
        interval starts from the initial time tau_ini, the previous
        approximation is set to be a NULL pointer, so that the
        function perturb_vector_init() knows that perturbations must
        be initialized */

    if (index_interval==0) {
      previous_approx=NULL;
    }
    else {
      previous_approx=interval_approx[index_interval-1];
    }

    /** - --> (c) define the vector of perturbations to be integrated
        over. If the current interval starts from the initial time
        tau_ini, fill the vector with initial conditions for each
        mode. If it starts from an approximation switching point,
        redistribute correctly the perturbations from the previous to
        the new vector of perturbations. */

    class_call(perturb_vector_init(ppr,
                                   pba,
                                   pth,
                                   ppt,
                                   index_md,
                                   index_ic,
                                   k,
                                   interval_limit[index_interval],
                                   ppw,
                                   previous_approx),
               ppt->error_message,
               ppt->error_message);

    /** - --> (d) integrate the perturbations over the current interval. */

    if(ppr->evolver == rk){
      generic_evolver = evolver_rk;
    }
    else{
      generic_evolver = evolver_ndf15;
    }

    class_call(generic_evolver(perturb_derivs,
                               interval_limit[index_interval],
                               interval_limit[index_interval+1],
                               ppw->pv->y,
                               ppw->pv->used_in_sources,
                               ppw->pv->pt_size,
                               &ppaw,
                               ppr->tol_perturb_integration,
                               ppr->smallest_allowed_variation,
                               perturb_timescale,
                               ppr->perturb_integration_stepsize,
                               ppt->tau_sampling,
                               tau_actual_size,
                               perturb_sources,
                               perhaps_print_variables,
                               ppt->error_message),
               ppt->error_message,
               ppt->error_message);

  }

  /** - if perturbations were printed in a file, close the file */

  //if (perhaps_print_variables != NULL)
  //  fclose(ppw->perturb_output_file);

  /** - fill the source terms array with zeros for all times between
      the last integrated time tau_max and tau_today. */

  for (index_tau = tau_actual_size; index_tau < ppt->tau_size; index_tau++) {
    for (index_type = 0; index_type < ppt->tp_size[index_md]; index_type++) {
      ppt->sources[index_md]
        [index_ic * ppt->tp_size[index_md] + index_type]
        [index_tau * ppt->k_size[index_md] + index_k] = 0.;
    }
  }

  /** - free quantities allocated at the beginning of the routine */

  class_call(perturb_vector_free(ppw->pv),
             ppt->error_message,
             ppt->error_message);

  for (index_interval=0; index_interval<interval_number; index_interval++)
    free(interval_approx[index_interval]);

  free(interval_approx);

  free(interval_limit);

  return _SUCCESS_;
}

int perturb_prepare_output(struct background * pba,
			   struct perturbs * ppt){

  int n_ncdm;
  char tmp[40];

  ppt->scalar_titles[0]='\0';
  ppt->vector_titles[0]='\0';
  ppt->tensor_titles[0]='\0';


  if (ppt->k_output_values_num > 0) {

    /** Write titles for all perturbations that we would like to print/store. */
    if (ppt->has_scalars == _TRUE_){

      class_store_columntitle(ppt->scalar_titles,"tau [Mpc]",_TRUE_);
      class_store_columntitle(ppt->scalar_titles,"a",_TRUE_);
      class_store_columntitle(ppt->scalar_titles,"delta_g",_TRUE_);
      class_store_columntitle(ppt->scalar_titles,"theta_g",_TRUE_);
      class_store_columntitle(ppt->scalar_titles,"shear_g",_TRUE_);
      class_store_columntitle(ppt->scalar_titles,"pol0_g",_TRUE_);
      class_store_columntitle(ppt->scalar_titles,"pol1_g",_TRUE_);
      class_store_columntitle(ppt->scalar_titles,"pol2_g",_TRUE_);
      class_store_columntitle(ppt->scalar_titles,"delta_b",_TRUE_);
      class_store_columntitle(ppt->scalar_titles,"theta_b",_TRUE_);
      class_store_columntitle(ppt->scalar_titles,"psi",_TRUE_);
      class_store_columntitle(ppt->scalar_titles,"phi",_TRUE_);
      /* Perturbed recombination */
      class_store_columntitle(ppt->scalar_titles,"delta_Tb",ppt->has_perturbed_recombination);
      class_store_columntitle(ppt->scalar_titles,"delta_chi",ppt->has_perturbed_recombination);
      /* Ultrarelativistic species */
      class_store_columntitle(ppt->scalar_titles,"delta_ur",pba->has_ur);
      class_store_columntitle(ppt->scalar_titles,"theta_ur",pba->has_ur);
      class_store_columntitle(ppt->scalar_titles,"shear_ur",pba->has_ur);
      /* Cold dark matter */
      class_store_columntitle(ppt->scalar_titles,"delta_cdm",pba->has_cdm);
      class_store_columntitle(ppt->scalar_titles,"theta_cdm",pba->has_cdm);
      /* Non-cold dark matter */
      if ((pba->has_ncdm == _TRUE_) && ((ppt->has_density_transfers == _TRUE_) || (ppt->has_velocity_transfers == _TRUE_) || (ppt->has_source_delta_m == _TRUE_))) {
        for(n_ncdm=0; n_ncdm < pba->N_ncdm; n_ncdm++){
          sprintf(tmp,"delta_ncdm[%d]",n_ncdm);
          class_store_columntitle(ppt->scalar_titles,tmp,_TRUE_);
          sprintf(tmp,"theta_ncdm[%d]",n_ncdm);
          class_store_columntitle(ppt->scalar_titles,tmp,_TRUE_);
          sprintf(tmp,"shear_ncdm[%d]",n_ncdm);
          class_store_columntitle(ppt->scalar_titles,tmp,_TRUE_);
          sprintf(tmp,"cs2_ncdm[%d]",n_ncdm);
          class_store_columntitle(ppt->scalar_titles,tmp,_TRUE_);
        }
      }
      /* Decaying cold dark matter */
      class_store_columntitle(ppt->scalar_titles, "delta_dcdm", pba->has_dcdm);
      class_store_columntitle(ppt->scalar_titles, "theta_dcdm", pba->has_dcdm);
      /* Decay radiation */
      class_store_columntitle(ppt->scalar_titles, "delta_dr", pba->has_dr);
      class_store_columntitle(ppt->scalar_titles, "theta_dr", pba->has_dr);
      class_store_columntitle(ppt->scalar_titles, "shear_dr", pba->has_dr);
      /* Scalar field scf */
      class_store_columntitle(ppt->scalar_titles, "delta_scf", pba->has_scf);
      class_store_columntitle(ppt->scalar_titles, "theta_scf", pba->has_scf);

      ppt->number_of_scalar_titles =
        get_number_of_titles(ppt->scalar_titles);
    }

    if (ppt->has_tensors == _TRUE_){

      class_store_columntitle(ppt->tensor_titles,"tau [Mpc]",_TRUE_);
      class_store_columntitle(ppt->tensor_titles,"a",_TRUE_);
      class_store_columntitle(ppt->tensor_titles,"delta_g",_TRUE_);
      class_store_columntitle(ppt->tensor_titles,"shear_g",_TRUE_);
      class_store_columntitle(ppt->tensor_titles,"l4_g",_TRUE_);
      class_store_columntitle(ppt->tensor_titles,"pol0_g",_TRUE_);
      class_store_columntitle(ppt->tensor_titles,"pol2_g",_TRUE_);
      class_store_columntitle(ppt->tensor_titles,"pol4_g",_TRUE_);
      class_store_columntitle(ppt->tensor_titles,"H (gw)",_TRUE_);
      class_store_columntitle(ppt->tensor_titles,"Hdot (gwdot)",_TRUE_);

      class_store_columntitle(ppt->tensor_titles,"delta_ur",ppt->evolve_tensor_ur);
      class_store_columntitle(ppt->tensor_titles,"shear_ur",ppt->evolve_tensor_ur);
      class_store_columntitle(ppt->tensor_titles,"l4_ur",ppt->evolve_tensor_ur);

      if (ppt->evolve_tensor_ncdm == _TRUE_) {
        for(n_ncdm=0; n_ncdm < pba->N_ncdm; n_ncdm++){
          sprintf(tmp,"delta_ncdm[%d]",n_ncdm);
          class_store_columntitle(ppt->tensor_titles,tmp,_TRUE_);
          sprintf(tmp,"theta_ncdm[%d]",n_ncdm);
          class_store_columntitle(ppt->tensor_titles,tmp,_TRUE_);
          sprintf(tmp,"shear_ncdm[%d]",n_ncdm);
          class_store_columntitle(ppt->tensor_titles,tmp,_TRUE_);
        }
      }

      ppt->number_of_tensor_titles =
        get_number_of_titles(ppt->tensor_titles);

    }

  }
  return _SUCCESS_;

}


/**
 * For a given mode and wavenumber, find the number of intervals of
 * time between tau_ini and tau_end such that the approximation
 * scheme (and the number of perturbation equations) is uniform.
 *
 * @param ppr                Input: pointer to precision structure
 * @param pba                Input: pointer to background structure
 * @param pth                Input: pointer to the thermodynamics structure
 * @param ppt                Input: pointer to the perturbation structure
 * @param index_md           Input: index of mode under consideration (scalar/.../tensor)
 * @param k                  Input: index of wavenumber
 * @param ppw                Input: pointer to perturb_workspace structure containing index values and workspaces
 * @param tau_ini            Input: initial time of the perturbation integration
 * @param tau_end            Input: final time of the perturbation integration
 * @param interval_number    Output: total number of intervals
 * @param interval_number_of Output: number of intervals with respect to each particular approximation
 * @return the error status
 */

int perturb_find_approximation_number(
                                      struct precision * ppr,
                                      struct background * pba,
                                      struct thermo * pth,
                                      struct perturbs * ppt,
                                      int index_md,
                                      double k,
                                      struct perturb_workspace * ppw,
                                      double tau_ini,
                                      double tau_end,
                                      int * interval_number,
                                      int * interval_number_of /* interval_number_of[index_ap] (already allocated) */
                                      ){

  /** Summary: */
  /* index running over approximations */
  int index_ap;

  /* value of a given approximation at tau_ini and tau_end */
  int flag_ini,flag_end;

  /** - fix default number of intervals to one (if no approximation switch) */

  *interval_number=1;

  /** - loop over each approximation and add the number of approximation switching times */

  for (index_ap=0; index_ap<ppw->ap_size; index_ap++) {

    class_call(perturb_approximations(ppr,
                                      pba,
                                      pth,
                                      ppt,
                                      index_md,
                                      k,
                                      tau_ini,
                                      ppw),
               ppt->error_message,
               ppt->error_message);

    flag_ini = ppw->approx[index_ap];

    class_call(perturb_approximations(ppr,
                                      pba,
                                      pth,
                                      ppt,
                                      index_md,
                                      k,
                                      tau_end,
                                      ppw),
               ppt->error_message,
               ppt->error_message);

    flag_end = ppw->approx[index_ap];

    class_test(flag_end<flag_ini,
               ppt->error_message,
               "For each approximation scheme, the declaration of approximation labels in the enumeration must follow chronological order, e.g: enum approx_flags {flag1, flag2, flag3} with flag1 being the initial one and flag3 the final one");

    *interval_number += flag_end-flag_ini;

    interval_number_of[index_ap] = flag_end-flag_ini+1;
  }

  return _SUCCESS_;

}

/**
 * For a given mode and wavenumber, find the values of time at which
 * the approximation changes.
 *
 * @param ppr                Input: pointer to precision structure
 * @param pba                Input: pointer to background structure
 * @param pth                Input: pointer to the thermodynamics structure
 * @param ppt                Input: pointer to the perturbation structure
 * @param index_md           Input: index of mode under consideration (scalar/.../tensor)
 * @param k                  Input: index of wavenumber
 * @param ppw                Input: pointer to perturb_workspace structure containing index values and workspaces
 * @param tau_ini            Input: initial time of the perturbation integration
 * @param tau_end            Input: final time of the perturbation integration
 * @param precision          Input: tolerance on output values
 * @param interval_number    Input: total number of intervals
 * @param interval_number_of Input: number of intervals with respect to each particular approximation
 * @param interval_limit     Output: value of time at the boundary of the intervals: tau_ini, tau_switch1, ..., tau_end
 * @param interval_approx    Output: value of approximations in each interval
 * @return the error status
 */

int perturb_find_approximation_switches(
                                        struct precision * ppr,
                                        struct background * pba,
                                        struct thermo * pth,
                                        struct perturbs * ppt,
                                        int index_md,
                                        double k,
                                        struct perturb_workspace * ppw,
                                        double tau_ini,
                                        double tau_end,
                                        double precision,
                                        int interval_number,
                                        int * interval_number_of,
                                        double * interval_limit, /* interval_limit[index_interval] (already allocated) */
                                        int ** interval_approx   /* interval_approx[index_interval][index_ap] (already allocated) */
                                        ){

  /** Summary: */

  int index_ap;
  int index_switch;
  int index_switch_tot;
  int num_switch;
  double tau_min,lower_bound,upper_bound;
  double mid=0;
  double * unsorted_tau_switch;
  double next_tau_switch;
  int flag_ini;
  int num_switching_at_given_time;

  /** - write in output arrays the initial time and approximation */

  interval_limit[0]=tau_ini;

  class_call(perturb_approximations(ppr,
                                    pba,
                                    pth,
                                    ppt,
                                    index_md,
                                    k,
                                    tau_ini,
                                    ppw),
             ppt->error_message,
             ppt->error_message);

  for (index_ap=0; index_ap<ppw->ap_size; index_ap++)
    interval_approx[0][index_ap]=ppw->approx[index_ap];

  /** - if there are no approximation switches, just write final time and return */

  if (interval_number == 1) {

    interval_limit[1]=tau_end;

  }

  /** - if there are switches, consider approximations one after each
      other.  Find switching time by bisection. Store all switches in
      arbitrary order in array unsorted_tau_switch[ ] */

  else {

    class_alloc(unsorted_tau_switch,(interval_number-1)*sizeof(double),ppt->error_message);

    index_switch_tot=0;

    for (index_ap=0; index_ap<ppw->ap_size; index_ap++) {

      if (interval_number_of[index_ap] > 1) {

        num_switch = interval_number_of[index_ap]-1;

        tau_min = tau_ini;

        flag_ini = interval_approx[0][index_ap];

        for (index_switch=0; index_switch<num_switch; index_switch++) {

          lower_bound=tau_min;
          upper_bound=tau_end;
          mid = 0.5*(lower_bound+upper_bound);

          while (upper_bound - lower_bound > precision) {

            class_call(perturb_approximations(ppr,
                                              pba,
                                              pth,
                                              ppt,
                                              index_md,
                                              k,
                                              mid,
                                              ppw),
                       ppt->error_message,
                       ppt->error_message);

            if (ppw->approx[index_ap] > flag_ini+index_switch) {
              upper_bound=mid;
            }
            else {
              lower_bound=mid;
            }

            mid = 0.5*(lower_bound+upper_bound);

          }

          unsorted_tau_switch[index_switch_tot]=mid;
          index_switch_tot++;

          tau_min=mid;

        }
      }
    }

    class_test(index_switch_tot != (interval_number-1),
               ppt->error_message,
               "bug in approximation switch search routine: should have %d = %d",
               index_switch_tot,interval_number-1);

    /** - now sort interval limits in correct order */

    index_switch_tot=1;

    while (index_switch_tot < interval_number) {

      next_tau_switch=tau_end;
      for (index_switch=0; index_switch<interval_number-1; index_switch++) {
        if ((unsorted_tau_switch[index_switch] > interval_limit[index_switch_tot-1]) &&
            (unsorted_tau_switch[index_switch] < next_tau_switch)) {
          next_tau_switch=unsorted_tau_switch[index_switch];
        }
      }
      interval_limit[index_switch_tot]=next_tau_switch;
      index_switch_tot++;
    }

    interval_limit[index_switch_tot]=tau_end;

    class_test(index_switch_tot != interval_number,
               ppt->error_message,
               "most probably two approximation switching time were found to be equal, which cannot be handled\n");

    /** - store each approximation in chronological order */

    for (index_switch=1; index_switch<interval_number; index_switch++) {

      class_call(perturb_approximations(ppr,
                                        pba,
                                        pth,
                                        ppt,
                                        index_md,
                                        k,
                                        0.5*(interval_limit[index_switch]+interval_limit[index_switch+1]),
                                        ppw),

                 ppt->error_message,
                 ppt->error_message);

      for (index_ap=0; index_ap<ppw->ap_size; index_ap++) {
        interval_approx[index_switch][index_ap]=ppw->approx[index_ap];

        /* check here that approximation does not go backward (remember
           that by definition the value of an approximation can only
           increase) */
        class_test(interval_approx[index_switch][index_ap] < interval_approx[index_switch-1][index_ap],
                   ppt->error_message,
                   "The approximation with label %d is not defined correctly: it goes backward (from %d to %d) for k=%e and between tau=%e and %e; this cannot be handled\n",
                   index_ap,
                   interval_approx[index_switch-1][index_ap],
                   interval_approx[index_switch][index_ap],
                   k,
                   0.5*(interval_limit[index_switch-1]+interval_limit[index_switch]),
                   0.5*(interval_limit[index_switch]+interval_limit[index_switch+1])
                   );
      }

      /* check here that more than one approximation is not switched on at a given time */
      num_switching_at_given_time=0;
      for (index_ap=0; index_ap<ppw->ap_size; index_ap++) {
        if (interval_approx[index_switch][index_ap] != interval_approx[index_switch-1][index_ap])
          num_switching_at_given_time++;
      }
      class_test(num_switching_at_given_time != 1,
                 ppt->error_message,
                 "for k=%e, at tau=%g, you switch %d approximations at the same time, this cannot be handled. Usually happens in two cases: triggers for different approximations coincide, or one approx is reversible\n",
                 k,
                 interval_limit[index_switch],
                 num_switching_at_given_time);

      if (ppt->perturbations_verbose>2) {

        if (_scalars_) {

          if ((interval_approx[index_switch-1][ppw->index_ap_tca]==(int)tca_on) &&
              (interval_approx[index_switch][ppw->index_ap_tca]==(int)tca_off))
            fprintf(stdout,"Mode k=%e: will switch off tight-coupling approximation at tau=%e\n",k,interval_limit[index_switch]);
          //fprintf(stderr,"Mode k=%e: will switch off tight-coupling approximation at tau=%e\n",k,interval_limit[index_switch]);  //TBC

          if ((interval_approx[index_switch-1][ppw->index_ap_rsa]==(int)rsa_off) &&
              (interval_approx[index_switch][ppw->index_ap_rsa]==(int)rsa_on))
            fprintf(stdout,"Mode k=%e: will switch on radiation streaming approximation at tau=%e\n",k,interval_limit[index_switch]);

          if (pba->has_ur == _TRUE_) {
            if ((interval_approx[index_switch-1][ppw->index_ap_ufa]==(int)ufa_off) &&
                (interval_approx[index_switch][ppw->index_ap_ufa]==(int)ufa_on)) {
              fprintf(stdout,"Mode k=%e: will switch on ur fluid approximation at tau=%e\n",k,interval_limit[index_switch]);
            }
          }
          if (pba->has_ncdm == _TRUE_) {
            if ((interval_approx[index_switch-1][ppw->index_ap_ncdmfa]==(int)ncdmfa_off) &&
                (interval_approx[index_switch][ppw->index_ap_ncdmfa]==(int)ncdmfa_on)) {
              fprintf(stdout,"Mode k=%e: will switch on ncdm fluid approximation at tau=%e\n",k,interval_limit[index_switch]);
            }
          }
        }

        if (_tensors_) {

          if ((interval_approx[index_switch-1][ppw->index_ap_tca]==(int)tca_on) &&
              (interval_approx[index_switch][ppw->index_ap_tca]==(int)tca_off))
            fprintf(stdout,"Mode k=%e: will switch off tight-coupling approximation for tensors at tau=%e\n",k,interval_limit[index_switch]);

          if ((interval_approx[index_switch-1][ppw->index_ap_rsa]==(int)rsa_off) &&
              (interval_approx[index_switch][ppw->index_ap_rsa]==(int)rsa_on))
            fprintf(stdout,"Mode k=%e: will switch on radiation streaming approximation for tensors at tau=%e\n",k,interval_limit[index_switch]);

        }
      }
    }

    free(unsorted_tau_switch);

    class_call(perturb_approximations(ppr,
                                      pba,
                                      pth,
                                      ppt,
                                      index_md,
                                      k,
                                      tau_end,
                                      ppw),

               ppt->error_message,
               ppt->error_message);
  }

  return _SUCCESS_;
}

/**
 * Initialize the field '-->pv' of a perturb_workspace structure, which
 * is a perturb_vector structure. This structure contains indices and
 * values of all quantities which need to be integrated with respect
 * to time (and only them: quantities fixed analytically or obeying
 * constraint equations are NOT included in this vector). This routine
 * distinguishes between two cases:
 *
 * --> the input pa_old is set to the NULL pointer:
 *
 * This happens when we start integrating over a new wavenumber and we
 * want to set initial conditions for the perturbations. Then, it is
 * assumed that ppw-->pv is not yet allocated. This routine allocates
 * it, defines all indices, and then fills the vector ppw-->pv-->y with
 * the initial conditions defined in perturb_initial_conditions.
 *
 * --> the input pa_old is not set to the NULL pointer and describes
 * some set of approximations:
 *
 * This happens when we need to change approximation scheme while
 * integrating over a given wavenumber. The new approximation
 * described by ppw-->pa is then different from pa_old. Then, this
 * routine allocates a new vector with a new size and new index
 * values; it fills this vector with initial conditions taken from the
 * previous vector passed as an input in ppw-->pv, and eventually with
 * some analytic approximations for the new variables appearing at
 * this time; then the new vector comes in replacement of the old one,
 * which is freed.
 *
 * @param ppr        Input: pointer to precision structure
 * @param pba        Input: pointer to background structure
 * @param pth        Input: pointer to the thermodynamics structure
 * @param ppt        Input: pointer to the perturbation structure
 * @param index_md Input: index of mode under consideration (scalar/.../tensor)
 * @param index_ic   Input: index of initial condition under consideration (ad, iso...)
 * @param k          Input: wavenumber
 * @param tau        Input: conformal time
 * @param ppw        Input/Output: workspace containing in input the approximation scheme, the background/thermodynamics/metric quantities, and eventually the previous vector y; and in output the new vector y.
 * @param pa_old     Input: NULL is we need to set y to initial conditions for a new wavenumber; points towards a perturb_approximations if we want to switch of approximation.
 * @return the error status
 */

int perturb_vector_init(
                        struct precision * ppr,
                        struct background * pba,
                        struct thermo * pth,
                        struct perturbs * ppt,
                        int index_md,
                        int index_ic,
                        double k,
                        double tau,
                        struct perturb_workspace * ppw, /* ppw->pv unallocated if pa_old = NULL, allocated and filled otherwise */
                        int * pa_old
                        ) {

  /** Summary: */

  /** - define local variables */

  struct perturb_vector * ppv;

  int index_pt;
  int l;
  int n_ncdm,index_q,ncdm_l_size;
  double rho_plus_p_ncdm,q,q2,epsilon,a,factor;

  /** - allocate a new perturb_vector structure to which ppw-->pv will point at the end of the routine */

  class_alloc(ppv,sizeof(struct perturb_vector),ppt->error_message);

  /** - initialize pointers to NULL (they will be allocated later if
      needed), relevant for perturb_vector_free() */
  ppv->l_max_ncdm = NULL;
  ppv->q_size_ncdm = NULL;

  /** - define all indices in this new vector (depends on approximation scheme, described by the input structure ppw-->pa) */

  index_pt = 0;

  if (_scalars_) {

    /* reject inconsistent values of the number of mutipoles in photon temperature hierarchy */
    class_test(ppr->l_max_g < 4,
               ppt->error_message,
               "ppr->l_max_g should be at least 4, i.e. we must integrate at least over photon density, velocity, shear, third and fourth momentum");

    /* reject inconsistent values of the number of mutipoles in photon polarization hierarchy */
    class_test(ppr->l_max_pol_g < 4,
               ppt->error_message,
               "ppr->l_max_pol_g should be at least 4");

    /* reject inconsistent values of the number of mutipoles in decay radiation hierarchy */
    if (pba->has_dr == _TRUE_) {
      class_test(ppr->l_max_dr < 4,
                 ppt->error_message,
                 "ppr->l_max_dr should be at least 4, i.e. we must integrate at least over neutrino/relic density, velocity, shear, third and fourth momentum");
    }

    /* reject inconsistent values of the number of mutipoles in ultra relativistic neutrino hierarchy */
    if (pba->has_ur == _TRUE_) {
      class_test(ppr->l_max_ur < 4,
                 ppt->error_message,
                 "ppr->l_max_ur should be at least 4, i.e. we must integrate at least over neutrino/relic density, velocity, shear, third and fourth momentum");
    }

    /* photons */

    if (ppw->approx[ppw->index_ap_rsa] == (int)rsa_off) { /* if radiation streaming approximation is off */

      /* temperature */

      ppv->l_max_g = ppr->l_max_g;

      class_define_index(ppv->index_pt_delta_g,_TRUE_,index_pt,1); /* photon density */
      class_define_index(ppv->index_pt_theta_g,_TRUE_,index_pt,1); /* photon velocity */

      if (ppw->approx[ppw->index_ap_tca] == (int)tca_off) {

        class_define_index(ppv->index_pt_shear_g,_TRUE_,index_pt,1); /* photon shear */
        class_define_index(ppv->index_pt_l3_g,_TRUE_,index_pt,ppv->l_max_g-2); /* higher momenta */

        /* polarization */

        ppv->l_max_pol_g = ppr->l_max_pol_g;

        class_define_index(ppv->index_pt_pol0_g,_TRUE_,index_pt,1);
        class_define_index(ppv->index_pt_pol1_g,_TRUE_,index_pt,1);
        class_define_index(ppv->index_pt_pol2_g,_TRUE_,index_pt,1);
        class_define_index(ppv->index_pt_pol3_g,_TRUE_,index_pt,ppv->l_max_pol_g-2);
      }
    }

    /* baryons */

    class_define_index(ppv->index_pt_delta_b,_TRUE_,index_pt,1); /* baryon density */
    class_define_index(ppv->index_pt_theta_b,_TRUE_,index_pt,1); /* baryon velocity */

    /* cdm */

    class_define_index(ppv->index_pt_delta_cdm,pba->has_cdm,index_pt,1); /* cdm density */
    class_define_index(ppv->index_pt_theta_cdm,pba->has_cdm && (ppt->gauge == newtonian),index_pt,1); /* cdm velocity */

    /* dcdm */

    class_define_index(ppv->index_pt_delta_dcdm,pba->has_dcdm,index_pt,1); /* dcdm density */
    class_define_index(ppv->index_pt_theta_dcdm,pba->has_dcdm,index_pt,1); /* dcdm velocity */

    /* ultra relativistic decay radiation */
    if (pba->has_dr==_TRUE_){
      ppv->l_max_dr = ppr->l_max_dr;
      class_define_index(ppv->index_pt_F0_dr,_TRUE_,index_pt,ppv->l_max_dr+1); /* all momenta in Boltzmann hierarchy  */
    }

    /* fluid */

    if (pba->use_ppf == _FALSE_) {
      class_define_index(ppv->index_pt_delta_fld,pba->has_fld,index_pt,1); /* fluid density */
      class_define_index(ppv->index_pt_theta_fld,pba->has_fld,index_pt,1); /* fluid velocity */
    }
    else {
      class_define_index(ppv->index_pt_Gamma_fld,pba->has_fld,index_pt,1); /* Gamma variable of PPF scheme */
    }

    /* scalar field */

    class_define_index(ppv->index_pt_phi_scf,pba->has_scf,index_pt,1); /* scalar field density */
    class_define_index(ppv->index_pt_phi_prime_scf,pba->has_scf,index_pt,1); /* scalar field velocity */

    /* perturbed recombination: the indices are defined once tca is off. */
    if ( (ppt->has_perturbed_recombination == _TRUE_) && (ppw->approx[ppw->index_ap_tca] == (int)tca_off) ){
      class_define_index(ppv->index_pt_perturbed_recombination_delta_temp,_TRUE_,index_pt,1);
      class_define_index(ppv->index_pt_perturbed_recombination_delta_chi,_TRUE_,index_pt,1);
    }

    /* ultra relativistic neutrinos */

    if (pba->has_ur && (ppw->approx[ppw->index_ap_rsa] == (int)rsa_off)) {

      class_define_index(ppv->index_pt_delta_ur,_TRUE_,index_pt,1); /* density of ultra-relativistic neutrinos/relics */
      class_define_index(ppv->index_pt_theta_ur,_TRUE_,index_pt,1); /* velocity of ultra-relativistic neutrinos/relics */
      class_define_index(ppv->index_pt_shear_ur,_TRUE_,index_pt,1); /* shear of ultra-relativistic neutrinos/relics */

      if (ppw->approx[ppw->index_ap_ufa] == (int)ufa_off) {
        ppv->l_max_ur = ppr->l_max_ur;
        class_define_index(ppv->index_pt_l3_ur,_TRUE_,index_pt,ppv->l_max_ur-2); /* additional momenta in Boltzmann hierarchy (beyond l=0,1,2,3) */
      }
    }

    /* non-cold dark matter */

    if (pba->has_ncdm == _TRUE_) {
      ppv->index_pt_psi0_ncdm1 = index_pt; /* density of ultra-relativistic neutrinos/relics */
      ppv->N_ncdm = pba->N_ncdm;
      class_alloc(ppv->l_max_ncdm,ppv->N_ncdm*sizeof(double),ppt->error_message);
      class_alloc(ppv->q_size_ncdm,ppv->N_ncdm*sizeof(double),ppt->error_message);

      for(n_ncdm = 0; n_ncdm < pba->N_ncdm; n_ncdm++){
        // Set value of ppv->l_max_ncdm:
        if(ppw->approx[ppw->index_ap_ncdmfa] == (int)ncdmfa_off){
          /* reject inconsistent values of the number of mutipoles in ultra relativistic neutrino hierarchy */
          class_test(ppr->l_max_ncdm < 4,
                     ppt->error_message,
                     "ppr->l_max_ncdm=%d should be at least 4, i.e. we must integrate at least over first four momenta of non-cold dark matter perturbed phase-space distribution",n_ncdm);
          //Copy value from precision parameter:
          ppv->l_max_ncdm[n_ncdm] = ppr->l_max_ncdm;
          ppv->q_size_ncdm[n_ncdm] = pba->q_size_ncdm[n_ncdm];
        }
        else{
          // In the fluid approximation, hierarchy is cut at lmax = 2 and q dependence is integrated out:
          ppv->l_max_ncdm[n_ncdm] = 2;
          ppv->q_size_ncdm[n_ncdm] = 1;
        }
        index_pt += (ppv->l_max_ncdm[n_ncdm]+1)*ppv->q_size_ncdm[n_ncdm];
      }
    }

    /* metric (only quantities to be integrated, not those obeying constraint equations) */

    /* metric perturbation eta of synchronous gauge */
    class_define_index(ppv->index_pt_eta,ppt->gauge == synchronous,index_pt,1);

    /* metric perturbation phi of newtonian gauge ( we could fix it
       using Einstein equations as a constraint equation for phi, but
       integration is numerically more stable if we actually evolve
       phi) */
    class_define_index(ppv->index_pt_phi,ppt->gauge == newtonian,index_pt,1);

  }

  if (_vectors_) {

    /* Vector baryon velocity: v_b^{(1)}. */
    class_define_index(ppv->index_pt_theta_b,_TRUE_,index_pt,1);

    /* eventually reject inconsistent values of the number of mutipoles in photon temperature hierarchy and polarization*/

    if (ppw->approx[ppw->index_ap_rsa] == (int)rsa_off) { /* if radiation streaming approximation is off */
      if (ppw->approx[ppw->index_ap_tca] == (int)tca_off) { /* if tight-coupling approximation is off */

        ppv->l_max_g = ppr->l_max_g_ten;

        class_define_index(ppv->index_pt_delta_g,_TRUE_,index_pt,1); /* photon density */
        class_define_index(ppv->index_pt_theta_g,_TRUE_,index_pt,1); /* photon velocity */
        class_define_index(ppv->index_pt_shear_g,_TRUE_,index_pt,1); /* photon shear */
        class_define_index(ppv->index_pt_l3_g,_TRUE_,index_pt,ppv->l_max_g-2); /* photon l=3 */

        ppv->l_max_pol_g = ppr->l_max_pol_g_ten;

        class_define_index(ppv->index_pt_pol0_g,_TRUE_,index_pt,1); /* photon polarization, l=0 */
        class_define_index(ppv->index_pt_pol1_g,_TRUE_,index_pt,1); /* photon polarization, l=1 */
        class_define_index(ppv->index_pt_pol2_g,_TRUE_,index_pt,1); /* photon polarization, l=2 */
        class_define_index(ppv->index_pt_pol3_g,_TRUE_,index_pt,ppv->l_max_pol_g-2); /* photon polarization, l=3 */
      }
    }

    /** - (a) metric perturbations V or \f$ h_v \f$ depending on gauge */
    if (ppt->gauge == synchronous){
      class_define_index(ppv->index_pt_hv_prime,_TRUE_,index_pt,1);
    }
    if (ppt->gauge == newtonian){
      class_define_index(ppv->index_pt_V,_TRUE_,index_pt,1);
    }

  }

  if (_tensors_) {

    /* reject inconsistent values of the number of mutipoles in photon temperature hierarchy */
    class_test(ppr->l_max_g_ten < 4,
               ppt->error_message,
               "ppr->l_max_g_ten should be at least 4, i.e. we must integrate at least over photon density, velocity, shear, third momentum");

    /* reject inconsistent values of the number of mutipoles in photon polarization hierarchy */
    class_test(ppr->l_max_pol_g_ten < 4,
               ppt->error_message,
               "ppr->l_max_pol_g_ten should be at least 4");

    if (ppw->approx[ppw->index_ap_rsa] == (int)rsa_off) { /* if radiation streaming approximation is off */
      if (ppw->approx[ppw->index_ap_tca] == (int)tca_off) { /* if tight-coupling approximation is off */

        ppv->l_max_g = ppr->l_max_g_ten;

        class_define_index(ppv->index_pt_delta_g,_TRUE_,index_pt,1); /* photon density */
        class_define_index(ppv->index_pt_theta_g,_TRUE_,index_pt,1); /* photon velocity */
        class_define_index(ppv->index_pt_shear_g,_TRUE_,index_pt,1); /* photon shear */
        class_define_index(ppv->index_pt_l3_g,_TRUE_,index_pt,ppv->l_max_g-2); /* photon l=3 */

        ppv->l_max_pol_g = ppr->l_max_pol_g_ten;

        class_define_index(ppv->index_pt_pol0_g,_TRUE_,index_pt,1); /* photon polarization, l=0 */
        class_define_index(ppv->index_pt_pol1_g,_TRUE_,index_pt,1); /* photon polarization, l=1 */
        class_define_index(ppv->index_pt_pol2_g,_TRUE_,index_pt,1); /* photon polarization, l=2 */
        class_define_index(ppv->index_pt_pol3_g,_TRUE_,index_pt,ppv->l_max_pol_g-2); /* photon polarization, l=3 */
      }
    }

    /* ultra relativistic neutrinos */

    class_define_index(ppv->index_pt_delta_ur,ppt->evolve_tensor_ur,index_pt,1); /* ur density  */
    class_define_index(ppv->index_pt_theta_ur,ppt->evolve_tensor_ur,index_pt,1); /* ur velocity */
    class_define_index(ppv->index_pt_shear_ur,ppt->evolve_tensor_ur,index_pt,1); /* ur shear */
    ppv->l_max_ur = ppr->l_max_ur;
    class_define_index(ppv->index_pt_l3_ur,ppt->evolve_tensor_ur,index_pt,ppv->l_max_ur-2); /* additional momenta in Boltzmann hierarchy (beyond l=0,1,2,3) */

    if (ppt->evolve_tensor_ncdm == _TRUE_) {
      ppv->index_pt_psi0_ncdm1 = index_pt;
      ppv->N_ncdm = pba->N_ncdm;
      class_alloc(ppv->l_max_ncdm,ppv->N_ncdm*sizeof(double),ppt->error_message);
      class_alloc(ppv->q_size_ncdm,ppv->N_ncdm*sizeof(double),ppt->error_message);

      for(n_ncdm = 0; n_ncdm < pba->N_ncdm; n_ncdm++){
        // Set value of ppv->l_max_ncdm:
        class_test(ppr->l_max_ncdm < 4,
                   ppt->error_message,
                   "ppr->l_max_ncdm=%d should be at least 4, i.e. we must integrate at least over first four momenta of non-cold dark matter perturbed phase-space distribution",n_ncdm);
        //Copy value from precision parameter:
        ppv->l_max_ncdm[n_ncdm] = ppr->l_max_ncdm;
        ppv->q_size_ncdm[n_ncdm] = pba->q_size_ncdm[n_ncdm];

        index_pt += (ppv->l_max_ncdm[n_ncdm]+1)*ppv->q_size_ncdm[n_ncdm];
      }
    }


    /** - (b) metric perturbation h is a propagating degree of freedom, so h and hdot are included
        in the vector of ordinary perturbations, no in that of metric perturbations */

    class_define_index(ppv->index_pt_gw,_TRUE_,index_pt,1);     /* tensor metric perturbation h (gravitational waves) */
    class_define_index(ppv->index_pt_gwdot,_TRUE_,index_pt,1);  /* its time-derivative */

  }

  ppv->pt_size = index_pt;

  /** - allocate vectors for storing the values of all these
      quantities and their time-derivatives at a given time */

  class_calloc(ppv->y,ppv->pt_size,sizeof(double),ppt->error_message);
  class_alloc(ppv->dy,ppv->pt_size*sizeof(double),ppt->error_message);
  class_alloc(ppv->used_in_sources,ppv->pt_size*sizeof(int),ppt->error_message);

  /** - specify which perturbations are needed in the evaluation of source terms */

  /* take all of them by default */
  for (index_pt=0; index_pt<ppv->pt_size; index_pt++)
    ppv->used_in_sources[index_pt] = _TRUE_;

  /* indicate which ones are not needed (this is just for saving time,
     omitting perturbations in this list will not change the
     results!) */

  if (_scalars_) {

    if (ppw->approx[ppw->index_ap_rsa] == (int)rsa_off) {

      if (ppw->approx[ppw->index_ap_tca] == (int)tca_off) {

        /* we don't need temperature multipoles above l=2 (but they are
           defined only when rsa and tca are off) */

        for (index_pt=ppv->index_pt_l3_g; index_pt <= ppv->index_pt_delta_g+ppv->l_max_g; index_pt++)
          ppv->used_in_sources[index_pt]=_FALSE_;

        /* for polarization, we only need l=0,2 (but l =1,3, ... are
           defined only when rsa and tca are off) */

        ppv->used_in_sources[ppv->index_pt_pol1_g]=_FALSE_;

        for (index_pt=ppv->index_pt_pol3_g; index_pt <= ppv->index_pt_pol0_g+ppv->l_max_pol_g; index_pt++)
          ppv->used_in_sources[index_pt]=_FALSE_;

      }

    }

    if (pba->has_ur == _TRUE_) {

      if (ppw->approx[ppw->index_ap_rsa] == (int)rsa_off) {

        if (ppw->approx[ppw->index_ap_ufa] == (int)ufa_off) {

          /* we don't need ur multipoles above l=2 (but they are
             defined only when rsa and ufa are off) */

          for (index_pt=ppv->index_pt_l3_ur; index_pt <= ppv->index_pt_delta_ur+ppv->l_max_ur; index_pt++)
            ppv->used_in_sources[index_pt]=_FALSE_;

        }
      }
    }

    if (pba->has_ncdm == _TRUE_) {

      /* we don't need ncdm multipoles above l=2 (but they are
         defined only when ncdmfa is off) */

      index_pt = ppv->index_pt_psi0_ncdm1;
      for(n_ncdm = 0; n_ncdm < ppv-> N_ncdm; n_ncdm++){
        for(index_q=0; index_q < ppv->q_size_ncdm[n_ncdm]; index_q++){
          for(l=0; l<=ppv->l_max_ncdm[n_ncdm]; l++){
            if (l>2) ppv->used_in_sources[index_pt]=_FALSE_;
            index_pt++;
          }
        }
      }
    }
  }

  if (_tensors_) {

    if (ppw->approx[ppw->index_ap_rsa] == (int)rsa_off) { /* if radiation streaming approximation is off */
      if (ppw->approx[ppw->index_ap_tca] == (int)tca_off) {

        /* we don't need temperature multipoles above except l=0,2,4 */

        ppv->used_in_sources[ppv->index_pt_theta_g]=_FALSE_;
        ppv->used_in_sources[ppv->index_pt_l3_g]=_FALSE_;

        for (index_pt=ppv->index_pt_delta_g+5; index_pt <= ppv->index_pt_delta_g+ppv->l_max_g; index_pt++)
          ppv->used_in_sources[index_pt]=_FALSE_;

        /* same for polarization, we only need l=0,2,4 */

        ppv->used_in_sources[ppv->index_pt_pol1_g]=_FALSE_;
        ppv->used_in_sources[ppv->index_pt_pol3_g]=_FALSE_;

        for (index_pt=ppv->index_pt_pol0_g+5; index_pt <= ppv->index_pt_pol0_g+ppv->l_max_pol_g; index_pt++)
          ppv->used_in_sources[index_pt]=_FALSE_;
      }
    }

    /* we need h' but not h */
    ppv->used_in_sources[ppv->index_pt_gw]=_FALSE_;

  }

  /** - case of setting initial conditions for a new wavenumber */

  if (pa_old == NULL) {

    if (ppt->perturbations_verbose>2)
      fprintf(stdout,"Mode k=%e: initializing vector at tau=%e\n",k,tau);

    if (_scalars_) {

      /** - --> (a) check that current approximation scheme is consistent
          with initial conditions */

      class_test(ppw->approx[ppw->index_ap_rsa] == (int)rsa_on,
                 ppt->error_message,
                 "scalar initial conditions assume radiation streaming approximation turned off");


      if (pba->has_ur == _TRUE_) {

        class_test(ppw->approx[ppw->index_ap_ufa] == (int)ufa_on,
                   ppt->error_message,
                   "scalar initial conditions assume ur fluid approximation turned off");

      }

      if (pba->has_ncdm == _TRUE_) {

        class_test(ppw->approx[ppw->index_ap_ncdmfa] == (int)ncdmfa_on,
                   ppt->error_message,
                   "scalar initial conditions assume ncdm fluid approximation turned off");

      }

      class_test(ppw->approx[ppw->index_ap_tca] == (int)tca_off,
                 ppt->error_message,
                 "scalar initial conditions assume tight-coupling approximation turned on");

    }

    if (_tensors_) {

      class_test(ppw->approx[ppw->index_ap_tca] == (int)tca_off,
                 ppt->error_message,
                 "tensor initial conditions assume tight-coupling approximation turned on");

      class_test(ppw->approx[ppw->index_ap_rsa] == (int)rsa_on,
                 ppt->error_message,
                 "tensor initial conditions assume radiation streaming approximation turned off");

    }

    /** - --> (b) let ppw-->pv points towards the perturb_vector structure
        that we just created */

    ppw->pv = ppv;

    /** - --> (c) fill the vector ppw-->pv-->y with appropriate initial conditions */

    class_call(perturb_initial_conditions(ppr,
                                          pba,
                                          ppt,
                                          index_md,
                                          index_ic,
                                          k,
                                          tau,
                                          ppw),
               ppt->error_message,
               ppt->error_message);

  }

  /** - case of switching approximation while a wavenumber is being integrated */

  else {

    /** - --> (a) for the scalar mode: */

    if (_scalars_) {

      /** - ---> (a.1.) check that the change of approximation scheme makes
          sense (note: before calling this routine there is already a
          check that we wish to change only one approximation flag at
          a time) */

      class_test((pa_old[ppw->index_ap_tca] == (int)tca_off) && (ppw->approx[ppw->index_ap_tca] == (int)tca_on),
                 ppt->error_message,
                 "at tau=%g: the tight-coupling approximation can be switched off, not on",tau);

      /** - ---> (a.2.) some variables (b, cdm, fld, ...) are not affected by
          any approximation. They need to be reconducted whatever
          the approximation switching is. We treat them here. Below
          we will treat other variables case by case. */

      ppv->y[ppv->index_pt_delta_b] =
        ppw->pv->y[ppw->pv->index_pt_delta_b];

      ppv->y[ppv->index_pt_theta_b] =
        ppw->pv->y[ppw->pv->index_pt_theta_b];

      if (pba->has_cdm == _TRUE_) {

        ppv->y[ppv->index_pt_delta_cdm] =
          ppw->pv->y[ppw->pv->index_pt_delta_cdm];

        if (ppt->gauge == newtonian) {
          ppv->y[ppv->index_pt_theta_cdm] =
            ppw->pv->y[ppw->pv->index_pt_theta_cdm];
        }
      }

      if (pba->has_dcdm == _TRUE_) {

        ppv->y[ppv->index_pt_delta_dcdm] =
          ppw->pv->y[ppw->pv->index_pt_delta_dcdm];

        ppv->y[ppv->index_pt_theta_dcdm] =
          ppw->pv->y[ppw->pv->index_pt_theta_dcdm];
      }

      if (pba->has_dr == _TRUE_){
        for (l=0; l <= ppv->l_max_dr; l++)
          ppv->y[ppv->index_pt_F0_dr+l] =
            ppw->pv->y[ppw->pv->index_pt_F0_dr+l];
      }

      if (pba->has_fld == _TRUE_) {

        if (pba->use_ppf == _FALSE_) {
          ppv->y[ppv->index_pt_delta_fld] =
            ppw->pv->y[ppw->pv->index_pt_delta_fld];

          ppv->y[ppv->index_pt_theta_fld] =
            ppw->pv->y[ppw->pv->index_pt_theta_fld];
        }
        else {
          ppv->y[ppv->index_pt_Gamma_fld] =
            ppw->pv->y[ppw->pv->index_pt_Gamma_fld];
        }
      }

      if (pba->has_scf == _TRUE_) {

        ppv->y[ppv->index_pt_phi_scf] =
          ppw->pv->y[ppw->pv->index_pt_phi_scf];

        ppv->y[ppv->index_pt_phi_prime_scf] =
          ppw->pv->y[ppw->pv->index_pt_phi_prime_scf];
      }

      if (ppt->gauge == synchronous)
        ppv->y[ppv->index_pt_eta] =
          ppw->pv->y[ppw->pv->index_pt_eta];

      if (ppt->gauge == newtonian)
        ppv->y[ppv->index_pt_phi] =
          ppw->pv->y[ppw->pv->index_pt_phi];

      /* -- case of switching off tight coupling
         approximation. Provide correct initial conditions to new set
         of variables */

      if ((pa_old[ppw->index_ap_tca] == (int)tca_on) && (ppw->approx[ppw->index_ap_tca] == (int)tca_off)) {

        if (ppt->perturbations_verbose>2)
          fprintf(stdout,"Mode k=%e: switch off tight-coupling approximation at tau=%e\n",k,tau);

        ppv->y[ppv->index_pt_delta_g] =
          ppw->pv->y[ppw->pv->index_pt_delta_g];

        ppv->y[ppv->index_pt_theta_g] =
          ppw->pv->y[ppw->pv->index_pt_theta_g];

        /* tight-coupling approximation for shear_g (previously
           computed in perturb_derivs: perturb_derivs is always
           called at the end of generic_evolver, in order to update
           all quantities in ppw to the time at which the
           approximation is switched off) */
        ppv->y[ppv->index_pt_shear_g] = ppw->tca_shear_g;

        ppv->y[ppv->index_pt_l3_g] = 6./7.*k/ppw->pvecthermo[pth->index_th_dkappa]*ppw->s_l[3]*ppv->y[ppv->index_pt_shear_g]; /* second-order tight-coupling approximation for l=3 */

        ppv->y[ppv->index_pt_pol0_g] = 2.5*ppv->y[ppv->index_pt_shear_g];                                                       /* first-order tight-coupling approximation for polarization, l=0 */
        ppv->y[ppv->index_pt_pol1_g] = k/ppw->pvecthermo[pth->index_th_dkappa]*(5.-2.*ppw->s_l[2])/6.*ppv->y[ppv->index_pt_shear_g]; /* second-order tight-coupling approximation for polarization, l=1 */
        ppv->y[ppv->index_pt_pol2_g] = 0.5*ppv->y[ppv->index_pt_shear_g];                                                       /* first-order tight-coupling approximation for polarization, l=2 */
        ppv->y[ppv->index_pt_pol3_g] = k/ppw->pvecthermo[pth->index_th_dkappa]*3.*ppw->s_l[3]/14.*ppv->y[ppv->index_pt_shear_g];     /* second-order tight-coupling approximation for polarization, l=3 */

        if (pba->has_ur == _TRUE_) {

          ppv->y[ppv->index_pt_delta_ur] =
            ppw->pv->y[ppw->pv->index_pt_delta_ur];

          ppv->y[ppv->index_pt_theta_ur] =
            ppw->pv->y[ppw->pv->index_pt_theta_ur];

          ppv->y[ppv->index_pt_shear_ur] =
            ppw->pv->y[ppw->pv->index_pt_shear_ur];

          if (ppw->approx[ppw->index_ap_ufa] == (int)ufa_off) {

            ppv->y[ppv->index_pt_l3_ur] =
              ppw->pv->y[ppw->pv->index_pt_l3_ur];

            for (l=4; l <= ppv->l_max_ur; l++)
              ppv->y[ppv->index_pt_delta_ur+l] =
                ppw->pv->y[ppw->pv->index_pt_delta_ur+l];

          }
        }

        if (pba->has_ncdm == _TRUE_) {
          index_pt = 0;
          for(n_ncdm = 0; n_ncdm < ppv->N_ncdm; n_ncdm++){
            for(index_q=0; index_q < ppv->q_size_ncdm[n_ncdm]; index_q++){
              for(l=0; l<=ppv->l_max_ncdm[n_ncdm];l++){
                // This is correct with or without ncdmfa, since ppv->lmax_ncdm is set accordingly.
                ppv->y[ppv->index_pt_psi0_ncdm1+index_pt] =
                  ppw->pv->y[ppw->pv->index_pt_psi0_ncdm1+index_pt];
                index_pt++;
              }
            }
          }
        }

        /* perturbed recombination */
        /* the initial conditions are set when tca is switched off (current block) */
        if (ppt->has_perturbed_recombination == _TRUE_){
          ppv->y[ppv->index_pt_perturbed_recombination_delta_temp] = 1./3.*ppv->y[ppw->pv->index_pt_delta_b];
          ppv->y[ppv->index_pt_perturbed_recombination_delta_chi] =0.;
        }

      }  // end of block tca ON -> tca OFF

      /* perturbed recombination */
      /* For any other transition in the approximation scheme, we should just copy the value of the perturbations, provided tca is already off (otherwise the indices are not yet allocated). For instance, we do not want to copy the values in the (k,tau) region where both UFA and TCA are engaged.*/

      if ((ppt->has_perturbed_recombination == _TRUE_)&&(pa_old[ppw->index_ap_tca]==(int)tca_off)){
        ppv->y[ppv->index_pt_perturbed_recombination_delta_temp] =
          ppw->pv->y[ppw->pv->index_pt_perturbed_recombination_delta_temp];
        ppv->y[ppv->index_pt_perturbed_recombination_delta_chi] =
          ppw->pv->y[ppw->pv->index_pt_perturbed_recombination_delta_chi];
      }


      /* -- case of switching on radiation streaming
         approximation. Provide correct initial conditions to new set
         of variables */

      if ((pa_old[ppw->index_ap_rsa] == (int)rsa_off) && (ppw->approx[ppw->index_ap_rsa] == (int)rsa_on)) {

        if (ppt->perturbations_verbose>2)
          fprintf(stdout,"Mode k=%e: switch on radiation streaming approximation at tau=%e with Omega_r=%g\n",k,tau,ppw->pvecback[pba->index_bg_Omega_r]);

        if (pba->has_ncdm == _TRUE_) {
          index_pt = 0;
          for(n_ncdm = 0; n_ncdm < ppv->N_ncdm; n_ncdm++){
            for(index_q=0; index_q < ppv->q_size_ncdm[n_ncdm]; index_q++){
              for(l=0; l<=ppv->l_max_ncdm[n_ncdm]; l++){
                ppv->y[ppv->index_pt_psi0_ncdm1+index_pt] =
                  ppw->pv->y[ppw->pv->index_pt_psi0_ncdm1+index_pt];
                index_pt++;
              }
            }
          }
        }
      }

      /* -- case of switching on ur fluid
         approximation. Provide correct initial conditions to new set
         of variables */

      if (pba->has_ur == _TRUE_) {

        if ((pa_old[ppw->index_ap_ufa] == (int)ufa_off) && (ppw->approx[ppw->index_ap_ufa] == (int)ufa_on)) {

          if (ppt->perturbations_verbose>2)
            fprintf(stdout,"Mode k=%e: switch on ur fluid approximation at tau=%e\n",k,tau);

          if (ppw->approx[ppw->index_ap_rsa] == (int)rsa_off) {

            ppv->y[ppv->index_pt_delta_g] =
              ppw->pv->y[ppw->pv->index_pt_delta_g];

            ppv->y[ppv->index_pt_theta_g] =
              ppw->pv->y[ppw->pv->index_pt_theta_g];
          }

          if ((ppw->approx[ppw->index_ap_tca] == (int)tca_off) && (ppw->approx[ppw->index_ap_rsa] == (int)rsa_off)) {

            ppv->y[ppv->index_pt_shear_g] =
              ppw->pv->y[ppw->pv->index_pt_shear_g];

            ppv->y[ppv->index_pt_l3_g] =
              ppw->pv->y[ppw->pv->index_pt_l3_g];

            for (l = 4; l <= ppw->pv->l_max_g; l++) {

              ppv->y[ppv->index_pt_delta_g+l] =
                ppw->pv->y[ppw->pv->index_pt_delta_g+l];
            }

            ppv->y[ppv->index_pt_pol0_g] =
              ppw->pv->y[ppw->pv->index_pt_pol0_g];

            ppv->y[ppv->index_pt_pol1_g] =
              ppw->pv->y[ppw->pv->index_pt_pol1_g];

            ppv->y[ppv->index_pt_pol2_g] =
              ppw->pv->y[ppw->pv->index_pt_pol2_g];

            ppv->y[ppv->index_pt_pol3_g] =
              ppw->pv->y[ppw->pv->index_pt_pol3_g];

            for (l = 4; l <= ppw->pv->l_max_pol_g; l++) {

              ppv->y[ppv->index_pt_pol0_g+l] =
                ppw->pv->y[ppw->pv->index_pt_pol0_g+l];
            }

          }

          if (ppw->approx[ppw->index_ap_rsa] == (int)rsa_off) {

            ppv->y[ppv->index_pt_delta_ur] =
              ppw->pv->y[ppw->pv->index_pt_delta_ur];

            ppv->y[ppv->index_pt_theta_ur] =
              ppw->pv->y[ppw->pv->index_pt_theta_ur];

            ppv->y[ppv->index_pt_shear_ur] =
              ppw->pv->y[ppw->pv->index_pt_shear_ur];
          }

          if (pba->has_ncdm == _TRUE_) {
            index_pt = 0;
            for(n_ncdm = 0; n_ncdm < ppv->N_ncdm; n_ncdm++){
              for(index_q=0; index_q < ppv->q_size_ncdm[n_ncdm]; index_q++){
                for(l=0; l<=ppv->l_max_ncdm[n_ncdm]; l++){
                  /* This is correct even when ncdmfa == off, since ppv->l_max_ncdm and
                      ppv->q_size_ncdm is updated.*/
                  ppv->y[ppv->index_pt_psi0_ncdm1+index_pt] =
                    ppw->pv->y[ppw->pv->index_pt_psi0_ncdm1+index_pt];
                  index_pt++;
                }
              }
            }
          }
        }
      }

      /* -- case of switching on ncdm fluid
         approximation. Provide correct initial conditions to new set
         of variables */

      if (pba->has_ncdm == _TRUE_) {

        if ((pa_old[ppw->index_ap_ncdmfa] == (int)ncdmfa_off) && (ppw->approx[ppw->index_ap_ncdmfa] == (int)ncdmfa_on)) {

          if (ppt->perturbations_verbose>2)
            fprintf(stdout,"Mode k=%e: switch on ncdm fluid approximation at tau=%e\n",k,tau);

          if (ppw->approx[ppw->index_ap_rsa] == (int)rsa_off) {

            ppv->y[ppv->index_pt_delta_g] =
              ppw->pv->y[ppw->pv->index_pt_delta_g];

            ppv->y[ppv->index_pt_theta_g] =
              ppw->pv->y[ppw->pv->index_pt_theta_g];
          }

          if ((ppw->approx[ppw->index_ap_tca] == (int)tca_off) && (ppw->approx[ppw->index_ap_rsa] == (int)rsa_off)) {

            ppv->y[ppv->index_pt_shear_g] =
              ppw->pv->y[ppw->pv->index_pt_shear_g];

            ppv->y[ppv->index_pt_l3_g] =
              ppw->pv->y[ppw->pv->index_pt_l3_g];

            for (l = 4; l <= ppw->pv->l_max_g; l++) {

              ppv->y[ppv->index_pt_delta_g+l] =
                ppw->pv->y[ppw->pv->index_pt_delta_g+l];
            }

            ppv->y[ppv->index_pt_pol0_g] =
              ppw->pv->y[ppw->pv->index_pt_pol0_g];

            ppv->y[ppv->index_pt_pol1_g] =
              ppw->pv->y[ppw->pv->index_pt_pol1_g];

            ppv->y[ppv->index_pt_pol2_g] =
              ppw->pv->y[ppw->pv->index_pt_pol2_g];

            ppv->y[ppv->index_pt_pol3_g] =
              ppw->pv->y[ppw->pv->index_pt_pol3_g];

            for (l = 4; l <= ppw->pv->l_max_pol_g; l++) {

              ppv->y[ppv->index_pt_pol0_g+l] =
                ppw->pv->y[ppw->pv->index_pt_pol0_g+l];
            }

          }

          if (pba->has_ur == _TRUE_) {

            if (ppw->approx[ppw->index_ap_rsa] == (int)rsa_off) {


              ppv->y[ppv->index_pt_delta_ur] =
                ppw->pv->y[ppw->pv->index_pt_delta_ur];

              ppv->y[ppv->index_pt_theta_ur] =
                ppw->pv->y[ppw->pv->index_pt_theta_ur];

              ppv->y[ppv->index_pt_shear_ur] =
                ppw->pv->y[ppw->pv->index_pt_shear_ur];

              if (ppw->approx[ppw->index_ap_ufa] == (int)ufa_off) {

                ppv->y[ppv->index_pt_l3_ur] =
                  ppw->pv->y[ppw->pv->index_pt_l3_ur];

                for (l=4; l <= ppv->l_max_ur; l++)
                  ppv->y[ppv->index_pt_delta_ur+l] =
                    ppw->pv->y[ppw->pv->index_pt_delta_ur+l];

              }
            }
          }

          a = ppw->pvecback[pba->index_bg_a];
          index_pt = ppw->pv->index_pt_psi0_ncdm1;
          for(n_ncdm = 0; n_ncdm < ppv->N_ncdm; n_ncdm++){
            // We are in the fluid approximation, so ncdm_l_size is always 3.
            ncdm_l_size = ppv->l_max_ncdm[n_ncdm]+1;
            rho_plus_p_ncdm = ppw->pvecback[pba->index_bg_rho_ncdm1+n_ncdm]+
              ppw->pvecback[pba->index_bg_p_ncdm1+n_ncdm];
            for(l=0; l<=2; l++){
              ppv->y[ppv->index_pt_psi0_ncdm1+ncdm_l_size*n_ncdm+l] = 0.0;
            }
            factor = pba->factor_ncdm[n_ncdm]*pow(pba->a_today/a,4);
            for(index_q=0; index_q < ppw->pv->q_size_ncdm[n_ncdm]; index_q++){
              // Integrate over distributions:
              q = pba->q_ncdm[n_ncdm][index_q];
              q2 = q*q;
              epsilon = sqrt(q2+a*a*pba->M_ncdm[n_ncdm]*pba->M_ncdm[n_ncdm]);
              ppv->y[ppv->index_pt_psi0_ncdm1+ncdm_l_size*n_ncdm] +=
                pba->w_ncdm[n_ncdm][index_q]*q2*epsilon*
                ppw->pv->y[index_pt];

              ppv->y[ppv->index_pt_psi0_ncdm1+ncdm_l_size*n_ncdm+1] +=
                pba->w_ncdm[n_ncdm][index_q]*q2*q*
                ppw->pv->y[index_pt+1];

              ppv->y[ppv->index_pt_psi0_ncdm1+ncdm_l_size*n_ncdm+2] +=
                pba->w_ncdm[n_ncdm][index_q]*q2*q2/epsilon*
                ppw->pv->y[index_pt+2];

              //Jump to next momentum bin in ppw->pv->y:
              index_pt += (ppw->pv->l_max_ncdm[n_ncdm]+1);
            }
            ppv->y[ppv->index_pt_psi0_ncdm1+ncdm_l_size*n_ncdm] *=factor/ppw->pvecback[pba->index_bg_rho_ncdm1+n_ncdm];
            ppv->y[ppv->index_pt_psi0_ncdm1+ncdm_l_size*n_ncdm+1] *=k*factor/rho_plus_p_ncdm;
            ppv->y[ppv->index_pt_psi0_ncdm1+ncdm_l_size*n_ncdm+2] *=2.0/3.0*factor/rho_plus_p_ncdm;
          }
        }
      }
    }

    /** - --> (b) for the vector mode */

    if (_vectors_) {

      /** - ---> (b.1.) check that the change of approximation scheme makes
          sense (note: before calling this routine there is already a
          check that we wish to change only one approximation flag at
          a time) */

      class_test((pa_old[ppw->index_ap_tca] == (int)tca_off) && (ppw->approx[ppw->index_ap_tca] == (int)tca_on),
                 ppt->error_message,
                 "at tau=%g: the tight-coupling approximation can be switched off, not on",tau);

      /** - ---> (b.2.) some variables (gw, gwdot, ...) are not affected by
          any approximation. They need to be reconducted whatever
          the approximation switching is. We treat them here. Below
          we will treat other variables case by case. */

      if (ppt->gauge == synchronous){

        ppv->y[ppv->index_pt_hv_prime] =
          ppw->pv->y[ppw->pv->index_pt_hv_prime];

      }
      if (ppt->gauge == newtonian){

        ppv->y[ppv->index_pt_V] =
          ppw->pv->y[ppw->pv->index_pt_V];

      }

      ppv->y[ppv->index_pt_theta_b] =
        ppw->pv->y[ppw->pv->index_pt_theta_b];


      /* -- case of switching off tight coupling
         approximation. Provide correct initial conditions to new set
         of variables */

      if ((pa_old[ppw->index_ap_tca] == (int)tca_on) && (ppw->approx[ppw->index_ap_tca] == (int)tca_off)) {

        if (ppt->perturbations_verbose>2)
          fprintf(stdout,"Mode k=%e: switch off tight-coupling approximation at tau=%e\n",k,tau);

        ppv->y[ppv->index_pt_delta_g] = 0.0; //TBC
        //-4./3.*ppw->pv->y[ppw->pv->index_pt_gwdot]/ppw->pvecthermo[pth->index_th_dkappa];

        ppv->y[ppv->index_pt_pol0_g] = 0.0; //TBC
        //1./3.*ppw->pv->y[ppw->pv->index_pt_gwdot]/ppw->pvecthermo[pth->index_th_dkappa];
      }

      /* -- case of switching on radiation streaming
         approximation. Provide correct initial conditions to new set
         of variables */

      if ((pa_old[ppw->index_ap_rsa] == (int)rsa_off) && (ppw->approx[ppw->index_ap_rsa] == (int)rsa_on)) {

        if (ppt->perturbations_verbose>2)
          fprintf(stdout,"Mode k=%e: switch on radiation streaming approximation at tau=%e with Omega_r=%g\n",k,tau,ppw->pvecback[pba->index_bg_Omega_r]);

      }

    }

    /** - --> (c) for the tensor mode */

    if (_tensors_) {

      /** - ---> (c.1.) check that the change of approximation scheme makes
          sense (note: before calling this routine there is already a
          check that we wish to change only one approximation flag at
          a time) */

      class_test((pa_old[ppw->index_ap_tca] == (int)tca_off) && (ppw->approx[ppw->index_ap_tca] == (int)tca_on),
                 ppt->error_message,
                 "at tau=%g: the tight-coupling approximation can be switched off, not on",tau);

      /** - ---> (c.2.) some variables (gw, gwdot, ...) are not affected by
          any approximation. They need to be reconducted whatever
          the approximation switching is. We treat them here. Below
          we will treat other variables case by case. */


      ppv->y[ppv->index_pt_gw] =
        ppw->pv->y[ppw->pv->index_pt_gw];

      ppv->y[ppv->index_pt_gwdot] =
        ppw->pv->y[ppw->pv->index_pt_gwdot];

      if (ppt->evolve_tensor_ur == _TRUE_){

        /* For now, neutrinos go here. */
        ppv->y[ppv->index_pt_delta_ur] =
          ppw->pv->y[ppw->pv->index_pt_delta_ur];

        ppv->y[ppv->index_pt_theta_ur] =
          ppw->pv->y[ppw->pv->index_pt_theta_ur];

        ppv->y[ppv->index_pt_shear_ur] =
          ppw->pv->y[ppw->pv->index_pt_shear_ur];

        ppv->y[ppv->index_pt_l3_ur] =
          ppw->pv->y[ppw->pv->index_pt_l3_ur];

        for (l=4; l <= ppv->l_max_ur; l++)
          ppv->y[ppv->index_pt_delta_ur+l] =
            ppw->pv->y[ppw->pv->index_pt_delta_ur+l];

      }

      if (ppt->evolve_tensor_ncdm == _TRUE_){

        index_pt = 0;
        for(n_ncdm = 0; n_ncdm < ppv->N_ncdm; n_ncdm++){
          for(index_q=0; index_q < ppv->q_size_ncdm[n_ncdm]; index_q++){
            for(l=0; l<=ppv->l_max_ncdm[n_ncdm];l++){
              // This is correct with or without ncdmfa, since ppv->lmax_ncdm is set accordingly.
              ppv->y[ppv->index_pt_psi0_ncdm1+index_pt] =
                ppw->pv->y[ppw->pv->index_pt_psi0_ncdm1+index_pt];
              index_pt++;
            }
          }
        }
      }

      /* -- case of switching off tight coupling
         approximation. Provide correct initial conditions to new set
         of variables */

      if ((pa_old[ppw->index_ap_tca] == (int)tca_on) && (ppw->approx[ppw->index_ap_tca] == (int)tca_off)) {

        if (ppt->perturbations_verbose>2)
          fprintf(stdout,"Mode k=%e: switch off tight-coupling approximation at tau=%e\n",k,tau);

        ppv->y[ppv->index_pt_delta_g] = -4./3.*ppw->pv->y[ppw->pv->index_pt_gwdot]/ppw->pvecthermo[pth->index_th_dkappa];

        ppv->y[ppv->index_pt_pol0_g] = 1./3.*ppw->pv->y[ppw->pv->index_pt_gwdot]/ppw->pvecthermo[pth->index_th_dkappa];
      }

      /* -- case of switching on radiation streaming
         approximation. Provide correct initial conditions to new set
         of variables */

      if ((pa_old[ppw->index_ap_rsa] == (int)rsa_off) && (ppw->approx[ppw->index_ap_rsa] == (int)rsa_on)) {

        if (ppt->perturbations_verbose>2)
          fprintf(stdout,"Mode k=%e: switch on radiation streaming approximation at tau=%e with Omega_r=%g\n",k,tau,ppw->pvecback[pba->index_bg_Omega_r]);

      }
    }

    /** - --> (d) free the previous vector of perturbations */

    class_call(perturb_vector_free(ppw->pv),
               ppt->error_message,
               ppt->error_message);

    /** - --> (e) let ppw-->pv points towards the perturb_vector structure
        that we just created */

    ppw->pv = ppv;

  }

  return _SUCCESS_;
}

/**
 * Free the perturb_vector structure.
 *
 * @param pv        Input: pointer to perturb_vector structure to be freed
 * @return the error status
 */

int perturb_vector_free(
                        struct perturb_vector * pv
                        ) {

  if (pv->l_max_ncdm != NULL) free(pv->l_max_ncdm);
  if (pv->q_size_ncdm != NULL) free(pv->q_size_ncdm);
  free(pv->y);
  free(pv->dy);
  free(pv->used_in_sources);
  free(pv);

  return _SUCCESS_;
}

/**
 * For each mode, wavenumber and initial condition, this function
 * initializes in the vector all values of perturbed variables (in a
 * given gauge). It is assumed here that all values have previously been
 * set to zero, only non-zero values are set here.
 *
 * @param ppr        Input: pointer to precision structure
 * @param pba        Input: pointer to background structure
 * @param ppt        Input: pointer to the perturbation structure
 * @param index_md   Input: index of mode under consideration (scalar/.../tensor)
 * @param index_ic   Input: index of initial condition under consideration (ad, iso...)
 * @param k          Input: wavenumber
 * @param tau        Input: conformal time
 * @param ppw        Input/Output: workspace containing in input the approximation scheme, the background/thermodynamics/metric quantities, and eventually the previous vector y; and in output the new vector y.
 * @return the error status
 */

int perturb_initial_conditions(struct precision * ppr,
                               struct background * pba,
                               struct perturbs * ppt,
                               int index_md,
                               int index_ic,
                               double k,
                               double tau,
                               struct perturb_workspace * ppw
                               ) {
  /** Summary: */

  /** --> Declare local variables */

  double a,a_prime_over_a;
  double w_fld,dw_over_da_fld,integral_fld;
  double delta_ur=0.,theta_ur=0.,shear_ur=0.,l3_ur=0.,eta=0.,delta_cdm=0.,alpha, alpha_prime;
  double delta_dr=0;
  double q,epsilon,k2;
  int index_q,n_ncdm,idx;
  double rho_r,rho_m,rho_nu,rho_m_over_rho_r;
  double fracnu,fracg,fracb,fraccdm,om;
  double ktau_two,ktau_three;
  double f_dr;

  double delta_tot;
  double velocity_tot;
  double s2_squared;

  /** --> For scalars */

  if (_scalars_) {

    /** - (a) compute relevant background quantities: compute rho_r,
        rho_m, rho_nu (= all relativistic except photons), and their
        ratio. */

    class_call(background_at_tau(pba,
                                 tau,
                                 pba->normal_info,
                                 pba->inter_normal,
                                 &(ppw->last_index_back),
                                 ppw->pvecback),
               pba->error_message,
               ppt->error_message);

    a = ppw->pvecback[pba->index_bg_a];

    a_prime_over_a = ppw->pvecback[pba->index_bg_H]*a;

    /* 8piG/3 rho_r(t_i) */
    rho_r = ppw->pvecback[pba->index_bg_rho_g];

    /* 8piG/3 rho_m(t_i) */
    rho_m = ppw->pvecback[pba->index_bg_rho_b];

    /* 8piG/3 rho_nu(t_i) (all neutrinos and collisionless relics being relativistic at that time) */
    rho_nu = 0.;

    if (pba->has_cdm == _TRUE_) {
      rho_m += ppw->pvecback[pba->index_bg_rho_cdm];
    }

    if (pba->has_dcdm == _TRUE_) {
      rho_m += ppw->pvecback[pba->index_bg_rho_dcdm];
    }

    if (pba->has_dr == _TRUE_) {
      rho_r += ppw->pvecback[pba->index_bg_rho_dr];
      rho_nu += ppw->pvecback[pba->index_bg_rho_dr];
    }

    if (pba->has_ur == _TRUE_) {
      rho_r += ppw->pvecback[pba->index_bg_rho_ur];
      rho_nu += ppw->pvecback[pba->index_bg_rho_ur];
    }

    if (pba->has_ncdm == _TRUE_) {
      for(n_ncdm=0; n_ncdm<pba->N_ncdm; n_ncdm++){
        rho_r += ppw->pvecback[pba->index_bg_rho_ncdm1 + n_ncdm];
        rho_nu += ppw->pvecback[pba->index_bg_rho_ncdm1 + n_ncdm];
      }
    }

    class_test(rho_r == 0.,
               ppt->error_message,
               "stop to avoid division by zero");

    /* f_nu = Omega_nu(t_i) / Omega_r(t_i) */
    fracnu = rho_nu/rho_r;

    /* f_g = Omega_g(t_i) / Omega_r(t_i) */
    fracg = ppw->pvecback[pba->index_bg_rho_g]/rho_r;

    /* f_b = Omega_b(t_i) / Omega_m(t_i) */
    fracb = ppw->pvecback[pba->index_bg_rho_b]/rho_m;

    /* f_cdm = Omega_cdm(t_i) / Omega_m(t_i) */
    fraccdm = 1.-fracb;

    /* Omega_m(t_i) / Omega_r(t_i) */
    rho_m_over_rho_r = rho_m/rho_r;

    /* omega = Omega_m(t_i) a(t_i) H(t_i) / sqrt(Omega_r(t_i))
       = Omega_m(t_0) a(t_0) H(t_0) / sqrt(Omega_r(t_0)) assuming rho_m in a-3 and rho_r in a^-4
       = (8piG/3 rho_m(t_i)) a(t_i) / sqrt(8piG/3 rho_r(t_i))  in Mpc-1
       This (a priori strange) parameter is the relevant one for expressing a
       as a function of tau during radiation and matter domination (but not DE domination).
       Indeed the exact solution of Friedmann when there is only radiation and matter in
       the universe is
       a = [H(t_0)^2 Omega_m(t_0) a(t_0)^3 / 4] x [tau^2 + 4 tau / omega]
    */
    om = a*rho_m/sqrt(rho_r);

    /* (k tau)^2, (k tau)^3 */
    ktau_two=k*k*tau*tau;
    ktau_three=k*tau*ktau_two;


    /* curvature-dependent factors */

    s2_squared = 1.-3.*pba->K/k/k;

    /** - (b) starts by setting everything in synchronous gauge. If
        another gauge is needed, we will perform a gauge
        transformation below. */

    /** - --> (b.1.) adiabatic */

    if ((ppt->has_ad == _TRUE_) && (index_ic == ppt->index_ic_ad)) {

      /* The following formulas are valid at leading order in
         (k*tau) and (om*tau), and order zero in
         tight-coupling. Identical to first order terms in CRS,
         except for normalization (when ppr->curvature_ini=1, tau=1:
         leads to factor 1/2 difference between CRS formulas with
         beta1=0). Identical to CAMB when om set to zero in theta_g,
         theta_ur, shear_ur, tau

         In the non-flat case the relation R=eta is still valid
         outside the horizon for adiabatic IC. Hence eta is still
         set to ppr->curvature_ini at leading order.  Factors s2
         appear through the solution of Einstein equations and
         equations of motion. */

      /* photon density */
      ppw->pv->y[ppw->pv->index_pt_delta_g] = - ktau_two/3. * (1.-om*tau/5.)
        * ppr->curvature_ini * s2_squared;

      /* photon velocity */
      ppw->pv->y[ppw->pv->index_pt_theta_g] = - k*ktau_three/36. * (1.-3.*(1.+5.*fracb-fracnu)/20./(1.-fracnu)*om*tau)
        * ppr->curvature_ini * s2_squared;

      /* tighly-coupled baryons */
      ppw->pv->y[ppw->pv->index_pt_delta_b] = 3./4.*ppw->pv->y[ppw->pv->index_pt_delta_g]; /* baryon density */
      ppw->pv->y[ppw->pv->index_pt_theta_b] = ppw->pv->y[ppw->pv->index_pt_theta_g]; /* baryon velocity */

      if (pba->has_cdm == _TRUE_) {
        ppw->pv->y[ppw->pv->index_pt_delta_cdm] = 3./4.*ppw->pv->y[ppw->pv->index_pt_delta_g]; /* cdm density */
        /* cdm velocity vanishes in the synchronous gauge */
      }

      if (pba->has_dcdm == _TRUE_) {
        ppw->pv->y[ppw->pv->index_pt_delta_dcdm] = 3./4.*ppw->pv->y[ppw->pv->index_pt_delta_g]; /* dcdm density */
        /* dcdm velocity velocity vanishes initially in the synchronous gauge */

      }


      /* fluid (assumes wa=0, if this is not the case the
         fluid will catch anyway the attractor solution) */
      if (pba->has_fld == _TRUE_) {

        class_call(background_w_fld(pba,a,&w_fld,&dw_over_da_fld,&integral_fld), pba->error_message, ppt->error_message);

        if (pba->use_ppf == _FALSE_) {
          ppw->pv->y[ppw->pv->index_pt_delta_fld] = - ktau_two/4.*(1.+w_fld)*(4.-3.*pba->cs2_fld)/(4.-6.*w_fld+3.*pba->cs2_fld) * ppr->curvature_ini * s2_squared; /* from 1004.5509 */ //TBC: curvature

          ppw->pv->y[ppw->pv->index_pt_theta_fld] = - k*ktau_three/4.*pba->cs2_fld/(4.-6.*w_fld+3.*pba->cs2_fld) * ppr->curvature_ini * s2_squared; /* from 1004.5509 */ //TBC:curvature
        }
        /* if use_ppf == _TRUE_, y[ppw->pv->index_pt_Gamma_fld] will be automatically set to zero, and this is what we want (although one could probably work out some small nonzero initial conditions: TODO) */
      }

      if (pba->has_scf == _TRUE_) {
        /** - ---> Canonical field (solving for the perturbations):
         *  initial perturbations set to zero, they should reach the attractor soon enough.
         *  - --->  TODO: Incorporate the attractor IC from 1004.5509.
         *  delta_phi \f$ = -(a/k)^2/\phi'(\rho + p)\theta \f$,
         *  delta_phi_prime \f$ = a^2/\phi' \f$ (delta_rho_phi + V'delta_phi),
         *  and assume theta, delta_rho as for perfect fluid
         *  with \f$ c_s^2 = 1 \f$ and w = 1/3 (ASSUMES radiation TRACKING)
        */

        ppw->pv->y[ppw->pv->index_pt_phi_scf] = 0.;
        /*  a*a/k/k/ppw->pvecback[pba->index_bg_phi_prime_scf]*k*ktau_three/4.*1./(4.-6.*(1./3.)+3.*1.) * (ppw->pvecback[pba->index_bg_rho_scf] + ppw->pvecback[pba->index_bg_p_scf])* ppr->curvature_ini * s2_squared; */

        ppw->pv->y[ppw->pv->index_pt_phi_prime_scf] = 0.;
        /* delta_fld expression * rho_scf with the w = 1/3, c_s = 1
            a*a/ppw->pvecback[pba->index_bg_phi_prime_scf]*( - ktau_two/4.*(1.+1./3.)*(4.-3.*1.)/(4.-6.*(1/3.)+3.*1.)*ppw->pvecback[pba->index_bg_rho_scf] - ppw->pvecback[pba->index_bg_dV_scf]*ppw->pv->y[ppw->pv->index_pt_phi_scf])* ppr->curvature_ini * s2_squared; */
      }

      /* all relativistic relics: ur, early ncdm, dr */

      if ((pba->has_ur == _TRUE_) || (pba->has_ncdm == _TRUE_) || (pba->has_dr == _TRUE_)) {

        delta_ur = ppw->pv->y[ppw->pv->index_pt_delta_g]; /* density of ultra-relativistic neutrinos/relics */

        theta_ur = - k*ktau_three/36./(4.*fracnu+15.) * (4.*fracnu+11.+12.*s2_squared-3.*(8.*fracnu*fracnu+50.*fracnu+275.)/20./(2.*fracnu+15.)*tau*om) * ppr->curvature_ini * s2_squared; /* velocity of ultra-relativistic neutrinos/relics */ //TBC

        shear_ur = ktau_two/(45.+12.*fracnu) * (3.*s2_squared-1.) * (1.+(4.*fracnu-5.)/4./(2.*fracnu+15.)*tau*om) * ppr->curvature_ini;//TBC /s2_squared; /* shear of ultra-relativistic neutrinos/relics */  //TBC:0

        l3_ur = ktau_three*2./7./(12.*fracnu+45.)* ppr->curvature_ini;//TBC

        if (pba->has_dr == _TRUE_) delta_dr = delta_ur;

      }

      /* synchronous metric perturbation eta */
      //eta = ppr->curvature_ini * (1.-ktau_two/12./(15.+4.*fracnu)*(5.+4.*fracnu - (16.*fracnu*fracnu+280.*fracnu+325)/10./(2.*fracnu+15.)*tau*om)) /  s2_squared;
      //eta = ppr->curvature_ini * s2_squared * (1.-ktau_two/12./(15.+4.*fracnu)*(15.*s2_squared-10.+4.*s2_squared*fracnu - (16.*fracnu*fracnu+280.*fracnu+325)/10./(2.*fracnu+15.)*tau*om));
      eta = ppr->curvature_ini * (1.-ktau_two/12./(15.+4.*fracnu)*(5.+4.*s2_squared*fracnu - (16.*fracnu*fracnu+280.*fracnu+325)/10./(2.*fracnu+15.)*tau*om));

    }

    /* isocurvature initial conditions taken from Bucher, Moodely,
       Turok 99, with just a different normalization convention for
       tau and the scale factor. [k tau] from BMT99 is left invariant
       because it is the ratio [k/aH]. But [Omega_i,0 tau] from BMT99
       must be replaced by [frac_i*om*tau/4]. Some doubts remain about
       the niv formulas, that should be recheked at some point. We
       also checked that for bi,cdi,nid, everything coincides exactly
       with the CAMB formulas. */

    /** - --> (b.2.) Cold dark matter Isocurvature */

    if ((ppt->has_cdi == _TRUE_) && (index_ic == ppt->index_ic_cdi)) {

      class_test(pba->has_cdm == _FALSE_,
                 ppt->error_message,
                 "not consistent to ask for CDI in absence of CDM!");

      ppw->pv->y[ppw->pv->index_pt_delta_g] = ppr->entropy_ini*fraccdm*om*tau*(-2./3.+om*tau/4.);
      ppw->pv->y[ppw->pv->index_pt_theta_g] = -ppr->entropy_ini*fraccdm*om*ktau_two/12.;

      ppw->pv->y[ppw->pv->index_pt_delta_b] = 3./4.*ppw->pv->y[ppw->pv->index_pt_delta_g];
      ppw->pv->y[ppw->pv->index_pt_theta_b] = ppw->pv->y[ppw->pv->index_pt_theta_g];

      ppw->pv->y[ppw->pv->index_pt_delta_cdm] = ppr->entropy_ini+3./4.*ppw->pv->y[ppw->pv->index_pt_delta_g];

      if ((pba->has_ur == _TRUE_) || (pba->has_ncdm == _TRUE_)) {

        delta_ur = ppw->pv->y[ppw->pv->index_pt_delta_g];
        theta_ur = ppw->pv->y[ppw->pv->index_pt_theta_g];
        shear_ur = -ppr->entropy_ini*fraccdm*ktau_two*tau*om/6./(2.*fracnu+15.);

      }

      eta = -ppr->entropy_ini*fraccdm*om*tau*(1./6.-om*tau/16.);

    }

    /** - --> (b.3.) Baryon Isocurvature */

    if ((ppt->has_bi == _TRUE_) && (index_ic == ppt->index_ic_bi)) {

      ppw->pv->y[ppw->pv->index_pt_delta_g] = ppr->entropy_ini*fracb*om*tau*(-2./3.+om*tau/4.);
      ppw->pv->y[ppw->pv->index_pt_theta_g] = -ppr->entropy_ini*fracb*om*ktau_two/12.;

      ppw->pv->y[ppw->pv->index_pt_delta_b] = ppr->entropy_ini+3./4.*ppw->pv->y[ppw->pv->index_pt_delta_g];
      ppw->pv->y[ppw->pv->index_pt_theta_b] = ppw->pv->y[ppw->pv->index_pt_theta_g];

      if (pba->has_cdm == _TRUE_) {

        ppw->pv->y[ppw->pv->index_pt_delta_cdm] = 3./4.*ppw->pv->y[ppw->pv->index_pt_delta_g];

      }

      if ((pba->has_ur == _TRUE_) || (pba->has_ncdm == _TRUE_)) {

        delta_ur = ppw->pv->y[ppw->pv->index_pt_delta_g];
        theta_ur = ppw->pv->y[ppw->pv->index_pt_theta_g];
        shear_ur = -ppr->entropy_ini*fracb*ktau_two*tau*om/6./(2.*fracnu+15.);

      }

      eta = -ppr->entropy_ini*fracb*om*tau*(1./6.-om*tau/16.);

    }

    /** - --> (b.4.) Neutrino density Isocurvature */

    if ((ppt->has_nid == _TRUE_) && (index_ic == ppt->index_ic_nid)) {

      class_test((pba->has_ur == _FALSE_) && (pba->has_ncdm == _FALSE_),
                 ppt->error_message,
                 "not consistent to ask for NID in absence of ur or ncdm species!");

      ppw->pv->y[ppw->pv->index_pt_delta_g] = ppr->entropy_ini*fracnu/fracg*(-1.+ktau_two/6.);
      ppw->pv->y[ppw->pv->index_pt_theta_g] = -ppr->entropy_ini*fracnu/fracg*k*k*tau*(1./4.-fracb/fracg*3./16.*om*tau);

      ppw->pv->y[ppw->pv->index_pt_delta_b] = ppr->entropy_ini*fracnu/fracg/8.*ktau_two;
      ppw->pv->y[ppw->pv->index_pt_theta_b] = ppw->pv->y[ppw->pv->index_pt_theta_g];

      if (pba->has_cdm == _TRUE_) {

        ppw->pv->y[ppw->pv->index_pt_delta_cdm] = -ppr->entropy_ini*fracnu*fracb/fracg/80.*ktau_two*om*tau;

      }

      delta_ur = ppr->entropy_ini*(1.-ktau_two/6.);
      theta_ur = ppr->entropy_ini*k*k*tau/4.;
      shear_ur = ppr->entropy_ini*ktau_two/(4.*fracnu+15.)/2.;

      eta = -ppr->entropy_ini*fracnu/(4.*fracnu+15.)/6.*ktau_two;

    }

    /** - --> (b.5.) Neutrino velocity Isocurvature */

    if ((ppt->has_niv == _TRUE_) && (index_ic == ppt->index_ic_niv)) {

      class_test((pba->has_ur == _FALSE_) && (pba->has_ncdm == _FALSE_),
                 ppt->error_message,
                 "not consistent to ask for NIV in absence of ur or ncdm species!");

      ppw->pv->y[ppw->pv->index_pt_delta_g] = ppr->entropy_ini*k*tau*fracnu/fracg*
        (1. - 3./16.*fracb*(2.+fracg)/fracg*om*tau); /* small diff wrt camb */

      ppw->pv->y[ppw->pv->index_pt_theta_g] = ppr->entropy_ini*fracnu/fracg*3./4.*k*
        (-1.+3./4.*fracb/fracg*om*tau+3./16.*om*om*tau*tau*fracb/fracg/fracg*(fracg-3.*fracb)+ktau_two/6.);

      ppw->pv->y[ppw->pv->index_pt_delta_b] = 3./4.*ppw->pv->y[ppw->pv->index_pt_delta_g]; /* small diff wrt camb */
      ppw->pv->y[ppw->pv->index_pt_theta_b] = ppw->pv->y[ppw->pv->index_pt_theta_g];

      if (pba->has_cdm == _TRUE_) {

        ppw->pv->y[ppw->pv->index_pt_delta_cdm] = -ppr->entropy_ini*9./64.*fracnu*fracb/fracg*k*tau*om*tau;

      }

      delta_ur = -ppr->entropy_ini*k*tau*(1.+3./16.*fracb*fracnu/fracg*om*tau);  /* small diff wrt camb */
      theta_ur = ppr->entropy_ini*3./4.*k*(1. - 1./6.*ktau_two*(4.*fracnu+9.)/(4.*fracnu+5.));
      shear_ur = ppr->entropy_ini/(4.*fracnu+15.)*k*tau*(1. + 3.*om*tau*fracnu/(4.*fracnu+15.)); /* small diff wrt camb */

      eta = ppr->entropy_ini*fracnu*k*tau*(-1./(4.*fracnu+5.) + (-3./64.*fracb/fracg+15./4./(4.*fracnu+15.)/(4.*fracnu+5.)*om*tau)); /* small diff wrt camb */

    }

    /** - (c) If the needed gauge is really the synchronous gauge, we need to affect the previously computed value of eta to the actual variable eta */

    if (ppt->gauge == synchronous) {

      ppw->pv->y[ppw->pv->index_pt_eta] = eta;
    }


    /** - (d) If the needed gauge is the newtonian gauge, we must compute alpha and then perform a gauge transformation for each variable */

    if (ppt->gauge == newtonian) {

      /* alpha is like in Ma & Bertschinger: (h'+6 eta')/(2k^2). We obtain it from the first two Einstein equations:

         alpha = [eta + 3/2 (a'/a)^2 (delta_rho/rho_c) / k^2 /s_2^2 + 3/2 (a'/a)^3 3 ((rho+p)theta/rho_c) / k^4 / s_2^2] / (a'/a)
         = [eta + 3/2 (a'/a)^2 / k^2 /s_2^2 {delta_tot + 3 (a'/a) /k^2 velocity_tot}] / (a'/a)

         with

         delta_tot = (delta_rho/rho_c)
         = [rho_r delta_r + rho_m delta_m] / (rho_r + rho_m)
         = [delta_r + (rho_m/rho_r) delta_m] / (1 + rho_m/rho_r)
         = [(f_g delta_g + f_nu delta_nu) + (rho_m/rho_r) (f_b delta_b + f_cdm delta_cdm)] / (1 + rho_m/rho_r)

         velocity_tot = ((rho+p)theta/rho_c)
         = [(4/3) rho_r theta_r + rho_m theta_m] / (rho_r + rho_m)
         = [(4/3) theta_r + (rho_m/rho_r) theta_m] / (1 + rho_m/rho_r)
         = [(4/3) (f_g theta_g + f_nu theta_nu) + (rho_m/rho_r) (f_b delta_b + f_cdm 0)] / (1 + rho_m/rho_r)
      */

      if (pba->has_cdm == _TRUE_)
        delta_cdm = ppw->pv->y[ppw->pv->index_pt_delta_cdm];
      else if (pba->has_dcdm == _TRUE_)
        delta_cdm = ppw->pv->y[ppw->pv->index_pt_delta_dcdm];
      else
        delta_cdm=0.;

      // note: if there are no neutrinos, fracnu, delta_ur and theta_ur below will consistently be zero.

      delta_tot = (fracg*ppw->pv->y[ppw->pv->index_pt_delta_g]+fracnu*delta_ur+rho_m_over_rho_r*(fracb*ppw->pv->y[ppw->pv->index_pt_delta_b]+fraccdm*delta_cdm))/(1.+rho_m_over_rho_r);

      velocity_tot = ((4./3.)*(fracg*ppw->pv->y[ppw->pv->index_pt_theta_g]+fracnu*theta_ur) + rho_m_over_rho_r*fracb*ppw->pv->y[ppw->pv->index_pt_theta_b])/(1.+rho_m_over_rho_r);

      alpha = (eta + 3./2.*a_prime_over_a*a_prime_over_a/k/k/s2_squared*(delta_tot + 3.*a_prime_over_a/k/k*velocity_tot))/a_prime_over_a;

      ppw->pv->y[ppw->pv->index_pt_phi] = eta - a_prime_over_a*alpha;

      ppw->pv->y[ppw->pv->index_pt_delta_g] -= 4.*a_prime_over_a*alpha;
      ppw->pv->y[ppw->pv->index_pt_theta_g] += k*k*alpha;

      ppw->pv->y[ppw->pv->index_pt_delta_b] -= 3.*a_prime_over_a*alpha;
      ppw->pv->y[ppw->pv->index_pt_theta_b] += k*k*alpha;

      if (pba->has_cdm == _TRUE_) {
        ppw->pv->y[ppw->pv->index_pt_delta_cdm] -= 3.*a_prime_over_a*alpha;
        ppw->pv->y[ppw->pv->index_pt_theta_cdm] = k*k*alpha;
      }

      if (pba->has_dcdm == _TRUE_) {
        ppw->pv->y[ppw->pv->index_pt_delta_dcdm] += (-3.*a_prime_over_a - a*pba->Gamma_dcdm)*alpha;
        ppw->pv->y[ppw->pv->index_pt_theta_dcdm] = k*k*alpha;
      }

      /* fluid */
      if ((pba->has_fld == _TRUE_) && (pba->use_ppf == _FALSE_)) {

        class_call(background_w_fld(pba,a,&w_fld,&dw_over_da_fld,&integral_fld), pba->error_message, ppt->error_message);

        ppw->pv->y[ppw->pv->index_pt_delta_fld] += 3*(1.+w_fld)*a_prime_over_a*alpha;
        ppw->pv->y[ppw->pv->index_pt_theta_fld] += k*k*alpha;
      }

      /* scalar field: check */
      if (pba->has_scf == _TRUE_) {
        alpha_prime = 0.0;
          /* - 2. * a_prime_over_a * alpha + eta
             - 4.5 * (a2/k2) * ppw->rho_plus_p_shear; */

        ppw->pv->y[ppw->pv->index_pt_phi_scf] += alpha*ppw->pvecback[pba->index_bg_phi_prime_scf];
        ppw->pv->y[ppw->pv->index_pt_phi_prime_scf] +=
          (-2.*a_prime_over_a*alpha*ppw->pvecback[pba->index_bg_phi_prime_scf]
           -a*a* dV_scf(pba,ppw->pvecback[pba->index_bg_phi_scf])*alpha
           +ppw->pvecback[pba->index_bg_phi_prime_scf]*alpha_prime);
      }

      if ((pba->has_ur == _TRUE_) || (pba->has_ncdm == _TRUE_) || (pba->has_dr == _TRUE_)) {

        delta_ur -= 4.*a_prime_over_a*alpha;
        theta_ur += k*k*alpha;
        /* shear and l3 are gauge invariant */

        if (pba->has_dr == _TRUE_)
          delta_dr += (-4.*a_prime_over_a + a*pba->Gamma_dcdm*ppw->pvecback[pba->index_bg_rho_dcdm]/ppw->pvecback[pba->index_bg_rho_dr])*alpha;

      }

    } /* end of gauge transformation to newtonian gauge */

      /** - (e) In any gauge, we should now implement the relativistic initial conditions in ur and ncdm variables */

    if (pba->has_ur == _TRUE_) {

      ppw->pv->y[ppw->pv->index_pt_delta_ur] = delta_ur;

      ppw->pv->y[ppw->pv->index_pt_theta_ur] = theta_ur;

      ppw->pv->y[ppw->pv->index_pt_shear_ur] = shear_ur;

      ppw->pv->y[ppw->pv->index_pt_l3_ur] = l3_ur;

    }

    if (pba->has_ncdm == _TRUE_) {
      idx = ppw->pv->index_pt_psi0_ncdm1;
      for (n_ncdm=0; n_ncdm < pba->N_ncdm; n_ncdm++){

        for (index_q=0; index_q < ppw->pv->q_size_ncdm[n_ncdm]; index_q++) {

          q = pba->q_ncdm[n_ncdm][index_q];

          epsilon = sqrt(q*q+a*a*pba->M_ncdm[n_ncdm]*pba->M_ncdm[n_ncdm]);

          ppw->pv->y[idx] = -0.25 * delta_ur * pba->dlnf0_dlnq_ncdm[n_ncdm][index_q];

          ppw->pv->y[idx+1] =  -epsilon/3./q/k*theta_ur* pba->dlnf0_dlnq_ncdm[n_ncdm][index_q];

          ppw->pv->y[idx+2] = -0.5 * shear_ur * pba->dlnf0_dlnq_ncdm[n_ncdm][index_q];

          ppw->pv->y[idx+3] = -0.25 * l3_ur * pba->dlnf0_dlnq_ncdm[n_ncdm][index_q];

          //Jump to next momentum bin:
          idx += (ppw->pv->l_max_ncdm[n_ncdm]+1);

        }
      }
    }

    if (pba->has_dr == _TRUE_) {

      f_dr = pow(pow(a/pba->a_today,2)/pba->H0,2)*ppw->pvecback[pba->index_bg_rho_dr];

      ppw->pv->y[ppw->pv->index_pt_F0_dr] = delta_dr*f_dr;

      ppw->pv->y[ppw->pv->index_pt_F0_dr+1] = 4./(3.*k)*theta_ur*f_dr;

      ppw->pv->y[ppw->pv->index_pt_F0_dr+2] = 2.*shear_ur*f_dr;

      ppw->pv->y[ppw->pv->index_pt_F0_dr+3] = l3_ur*f_dr;

    }

  }
  /** --> For tensors */

  if (_tensors_) {

    /** tensor initial conditions take into account the fact that
       scalar (resp. tensor) \f$ C_l\f$'s are related to the real space
       power spectrum of curvature (resp. of the tensor part of
       metric perturbations)

       \f[ <R(x) R(x)>  \ \  \sum_{ij} <h_{ij}(x) h^{ij}(x)> \f]

       In momentum space it is conventional to use the modes R(k)
       and h(k) where the quantity h obeying to the equation of
       propagation:

       \f[ h'' + \frac{2a'}{a} h + [k2+2K] h = 12\pi Ga2 (\rho+p) \sigma = 8\pi Ga2 p \pi \f]

       and the power spectra in real space and momentum space are related through:

       \f[ <R(x) R(x)> = \int \frac{dk}{k} \left[ \frac{k^3}{2\pi^2} <R(k)R(k)^*>\right] = \int \frac{dk}{k} \mathcal{P}_R(k) \f]
       \f[\sum_{ij} <h_{ij}(x) h^{ij}(x)> = \frac{dk}{k} \left[ \frac{k^3}{2\pi^2} F\left(\frac{k^2}{K}\right) <h(k)h(k)^*>\right] = \int \frac{dk}{k} F\left(\frac{k^2}{K}\right) \mathcal{P}_h(k) \f]

       where \f$ \mathcal{P}_R\f$ and \f$ \mathcal{P}_h\f$ are the dimensionless spectrum of
       curvature R, and F is a function of k2/K, where K is the curvature
       parameter. F is equal to one in flat space (K=0), and coming
       from the contraction of the laplacian eigentensor \f$ Q_{ij}\f$ with
       itself. We will give F explicitly below.

       Similarly the scalar (S) and tensor (T) \f$ C_l\f$'s are given by

       \f[ C_l^S = 4\pi \int \frac{dk}{k} [\Delta_l^S(q)]^2 \mathcal{P}_R(k) \f]
       \f[ C_l^T = 4\pi \int \frac{dk}{k} [\Delta_l^T(q)]^2 F\left(\frac{k^2}{K}\right) \mathcal{P}_h(k) \f]

       The usual convention for the tensor-to-scalar ratio
       \f$ r = A_t / A_s \f$ at pivot scale
       = 16 epsilon in single-field inflation
       is such that for constant \f$ \mathcal{P}_R(k)\f$ and \f$ \mathcal{P}_h(k)\f$,

       \f[ r = 6 \frac{\mathcal{P}_h(k)}{\mathcal{P}_R(k)} \f]

       so

       \f[ \mathcal{P}_h(k) = \frac{\mathcal{P}_R(k) r}{6} = \frac{A_s r}{6} = \frac{A_t}{6} \f]

       A priori it would make sense to say that for a power-law
       primordial spectrum there is an extra factor \f$ (k/k_{pivot})^{n_t} \f$
       (and eventually running and so on and so forth...)

       However it has been shown that the minimal models of
       inflation in a negatively curved bubble lead to
       \f$ \mathcal{P}_h(k)=\tanh(\pi*\nu/2)\f$. In open models it is customary to
       define the tensor tilt in a non-flat universe as a deviation
       from this behavior rather than from true scale-invariance in
       the above sense.

       Hence we should have

       \f[ \mathcal{P}_h(k) = \frac{A_t}{6} [ \tanh(\pi*\frac{\nu}{2})]  (k/k_{pivot})^{(n_t+...)}\f]

       where the brackets \f[ [...] \f] mean "if K<0"

       Then

       \f[ C_l^T = 4\pi \int \frac{dk}{k} [\Delta_l^T(q)]^2 F\left(\frac{k^2}{K}\right) \frac{A_t}{6} [\tanh(\pi*\frac{\nu}{2})] (k/k_{pivot})^{(n_t+...)} \f]

       In the code, it is then a matter of choice to write:

       - In the primordial module: \f$ \mathcal{P}_h(k) = \frac{A_t}{6} \tanh{(\pi*\frac{\nu}{2})} (k/k^*)^{n_T}\f$
       - In the perturbation initial conditions: \f$ h = 1\f$
       - In the spectra module: \f$ C_l^T = \frac{4}{\pi} \int \frac{dk}{k} [\Delta_l^T(q)]^2 F\left(\frac{k^2}{K}\right) \mathcal{P}_h(k) \f$

       or:

       - In the primordial module: \f$ \mathcal{P}_h(k) = A_t (k/k^*)^{n_T} \f$
       - In the perturbation initial conditions: \f$ h = \sqrt{[F\left(\frac{k^2}{K}\right) / 6] \tanh{(\pi*\frac{\nu}{2})}} \f$
       - In the spectra module: \f$ C_l^T = \frac{4}{\pi} \int \frac{dk}{k} [\Delta_l^T(q)]^2 \mathcal{P}_h(k) \f$

       We choose this last option, such that the primordial and
       spectra module differ minimally in flat and non-flat space. Then we must impose

       \f[ h = \sqrt{\left(\frac{F}{6}\right) \tanh{(\pi*\frac{\nu}{2})}} \f]

       The factor F is found to be given by:

       \f[ \sum_{ij}<h_{ij}(x) h^{ij}(x)> = \int \frac{dk}{k}  \frac{k2(k2-K)}{(k2+3K)(k2+2K)} \mathcal{P}_h(k) \f]

       Introducing as usual \f$ q2 = k2 - 3K \f$  and using qdq = kdk this gives

       \f[ \sum_{ij}<h_{ij}(x) h^{ij}(x)> = \int \frac{dk}{k} \frac{(q2-3K)(q2-4K)}{q2(q2-K)} \mathcal{P}_h(k) \f]

       Using qdq = kdk this is equivalent to

       \f[ \sum_{ij}<h_{ij}(x) h^{ij}(x)> = \int \frac{dq}{q} \frac{q2-4K}{q2-K} \mathcal{P}_h(k(q)) \f]

       Finally, introducing \f$ \nu=q/\sqrt{|K|}\f$ and sgnK=SIGN(k)\f$=\pm 1\f$, this could also be written

       \f[ \sum_{ij}<h_{ij}(x) h^{ij}(x)> = \int \frac{d\nu}{\nu} \frac{(\nu2-4sgnK)}{(\nu2-sgnK)} \mathcal{P}_h(k(\nu)) \f]

       Equation (43,44) of Hu, Seljak, White, Zaldarriaga is
       equivalent to absorbing the above factor
       \f$ (\nu2-4sgnK)/(\nu2-sgnK)\f$ in the definition of the primordial
       spectrum. Since the initial condition should be written in terms of k rather than nu, they should read

       \f[ h = \sqrt{ [k2(k2-K)]/[(k2+3K)(k2+2K)] / 6 * \tanh{(\pi*\frac{\nu}{2})} } \f]

       We leave the freedom to multiply by an arbitrary number
       ppr->gw_ini. The standard convention corresponding to
       standard definitions of r, \f$ A_T\f$, \f$ n_T\f$ is however ppr->gw_ini=1.
    *
    */

    if (index_ic == ppt->index_ic_ten) {
      ppw->pv->y[ppw->pv->index_pt_gw] = ppr->gw_ini/_SQRT6_;
    }

    k2 = k*k;

    if (pba->sgnK != 0) {
      ppw->pv->y[ppw->pv->index_pt_gw] *= sqrt(k2*(k2-pba->K)/(k2+3.*pba->K)/(k2+2.*pba->K));
    }

    if (pba->sgnK == -1) {
      if (k*k+3*pba->K >= 0.) {
        ppw->pv->y[ppw->pv->index_pt_gw] *= sqrt(tanh(_PI_/2.*sqrt(k2+3*pba->K)/sqrt(-pba->K)));
      }
      else {
        ppw->pv->y[ppw->pv->index_pt_gw] = 0.;
      }
    }

  }

  return _SUCCESS_;
}

/**
 * Evaluate background/thermodynamics at \f$ \tau \f$, infer useful flags / time scales for integrating perturbations.
 *
 * Evaluate background quantities at \f$ \tau \f$, as well as thermodynamics for scalar mode; infer useful flags and time scales for integrating the perturbations:
 * - check whether tight-coupling approximation is needed.
 * - check whether radiation (photons, massless neutrinos...) perturbations are needed.
 * - choose step of integration: step = ppr->perturb_integration_stepsize * min_time_scale, where min_time_scale = smallest time scale involved in the equations. There are three time scales to compare:
 *     -# that of recombination, \f$ \tau_c = 1/\kappa' \f$
 *     -# Hubble time scale, \f$ \tau_h = a/a' \f$
 *     -# Fourier mode, \f$ \tau_k = 1/k \f$
 *
 * So, in general, min_time_scale = \f$ \min(\tau_c, \tau_b, \tau_h, \tau_k) \f$.
 *
 * However, if \f$ \tau_c \ll \tau_h \f$ and \f$ \tau_c
 * \ll \tau_k \f$, we can use the tight-coupling regime for photons
 * and write equations in such way that the time scale \f$
 * \tau_c \f$ becomes irrelevant (no effective mass term in \f$
 * 1/\tau_c \f$).  Then, the smallest
 * scale in the equations is only \f$ \min(\tau_h, \tau_k) \f$.
 * In practise, it is sufficient to use only the condition \f$ \tau_c \ll \tau_h \f$.
 *
 * Also, if \f$ \rho_{matter} \gg \rho_{radiation} \f$ and \f$ k \gg
 * aH \f$, we can switch off radiation perturbations (i.e. switch on
 * the free-streaming approximation) and then the smallest scale is
 * simply \f$ \tau_h \f$.
 *
 * @param ppr        Input: pointer to precision structure
 * @param pba        Input: pointer to background structure
 * @param pth        Input: pointer to thermodynamics structure
 * @param ppt        Input: pointer to the perturbation structure
 * @param index_md   Input: index of mode under consideration (scalar/.../tensor)
 * @param k          Input: wavenumber
 * @param tau        Input: conformal time
 * @param ppw        Input/Output: in output contains the approximation to be used at this time
 * @return the error status
 */

int perturb_approximations(
                           struct precision * ppr,
                           struct background * pba,
                           struct thermo * pth,
                           struct perturbs * ppt,
                           int index_md,
                           double k,
                           double tau,
                           struct perturb_workspace * ppw
                           ) {
  /** Summary: */

  /** - define local variables */

  /* (a) time scale of Fourier mode, \f$ \tau_k = 1/k \f$ */
  double tau_k;
  /* (b) time scale of expansion, \f$ \tau_h = a/a' \f$ */
  double tau_h;
  /* (c) time scale of recombination, \f$ \tau_{\gamma} = 1/\kappa' \f$ */
  double tau_c;

  /** - compute Fourier mode time scale = \f$ \tau_k = 1/k \f$ */

  class_test(k == 0.,
             ppt->error_message,
             "stop to avoid division by zero");

  tau_k = 1./k;

  /** - evaluate background quantities with background_at_tau() and
      Hubble time scale \f$ \tau_h = a/a' \f$ */

  class_call(background_at_tau(pba,tau, pba->normal_info, ppw->inter_mode, &(ppw->last_index_back), ppw->pvecback),
             pba->error_message,
             ppt->error_message);

  class_test(ppw->pvecback[pba->index_bg_H]*ppw->pvecback[pba->index_bg_a] == 0.,
             ppt->error_message,
             "aH=0, stop to avoid division by zero");

  tau_h = 1./(ppw->pvecback[pba->index_bg_H]*ppw->pvecback[pba->index_bg_a]);

  /** - for scalar modes: */

  if (_scalars_) {

    /** - --> (a) evaluate thermodynamical quantities with thermodynamics_at_z() */

    class_call(thermodynamics_at_z(pba,
                                   pth,
                                   1./ppw->pvecback[pba->index_bg_a]-1.,  /* redshift z=1/a-1 */
                                   ppw->inter_mode,
                                   &(ppw->last_index_thermo),
                                   ppw->pvecback,
                                   ppw->pvecthermo),
               pth->error_message,
               ppt->error_message);

    /** - ---> (b.1.) if \f$ \kappa'=0 \f$, recombination is finished; tight-coupling approximation must be off */

    if (ppw->pvecthermo[pth->index_th_dkappa] == 0.) {

      ppw->approx[ppw->index_ap_tca] = (int)tca_off;

    }

    /** - ---> (b.2.) if \f$ \kappa' \neq 0 \f$, recombination is not finished: check tight-coupling approximation */

    else {

      /** - ----> (b.2.a) compute recombination time scale for photons, \f$ \tau_{\gamma} = 1/ \kappa' \f$ */
      tau_c = 1./ppw->pvecthermo[pth->index_th_dkappa];

      class_test(tau_c < 0.,
                 ppt->error_message,
                 "tau_c = 1/kappa' should always be positive unless there is something wrong in the thermodynamics module. However you have here tau_c=%e at z=%e, conformal time=%e x_e=%e. (This could come from the interpolation of a too poorly sampled reionisation history?).\n",
                 tau_c,
                 1./ppw->pvecback[pba->index_bg_a]-1.,
                 tau,
                 ppw->pvecthermo[pth->index_th_xe]);

      /** - ----> (b.2.b) check whether tight-coupling approximation should be on */

      if ((tau_c/tau_h < ppr->tight_coupling_trigger_tau_c_over_tau_h) &&
          (tau_c/tau_k < ppr->tight_coupling_trigger_tau_c_over_tau_k)) {
        ppw->approx[ppw->index_ap_tca] = (int)tca_on;
      }
      else {
        ppw->approx[ppw->index_ap_tca] = (int)tca_off;
      }

    }

    /** - --> (c) free-streaming approximations */

    if ((tau/tau_k > ppr->radiation_streaming_trigger_tau_over_tau_k) &&
        (tau > pth->tau_free_streaming) &&
        (ppr->radiation_streaming_approximation != rsa_none)) {

      ppw->approx[ppw->index_ap_rsa] = (int)rsa_on;
    }
    else {
      ppw->approx[ppw->index_ap_rsa] = (int)rsa_off;
    }

    if (pba->has_ur == _TRUE_) {

      if ((tau/tau_k > ppr->ur_fluid_trigger_tau_over_tau_k) &&
          (ppr->ur_fluid_approximation != ufa_none)) {

        ppw->approx[ppw->index_ap_ufa] = (int)ufa_on;
      }
      else {
        ppw->approx[ppw->index_ap_ufa] = (int)ufa_off;
      }
    }

    if (pba->has_ncdm == _TRUE_) {

      if ((tau/tau_k > ppr->ncdm_fluid_trigger_tau_over_tau_k) &&
          (ppr->ncdm_fluid_approximation != ncdmfa_none)) {

        ppw->approx[ppw->index_ap_ncdmfa] = (int)ncdmfa_on;
      }
      else {
        ppw->approx[ppw->index_ap_ncdmfa] = (int)ncdmfa_off;
      }
    }
  }

  /** - for tensor modes: */

  if (_tensors_) {

    /** - --> (a) evaluate thermodynamical quantities with thermodynamics_at_z() */

    class_call(thermodynamics_at_z(pba,
                                   pth,
                                   1./ppw->pvecback[pba->index_bg_a]-1.,  /* redshift z=1/a-1 */
                                   ppw->inter_mode,
                                   &(ppw->last_index_thermo),
                                   ppw->pvecback,
                                   ppw->pvecthermo),
               pth->error_message,
               ppt->error_message);

    /** - ---> (b.1.) if \f$ \kappa'=0 \f$, recombination is finished; tight-coupling approximation must be off */

    if (ppw->pvecthermo[pth->index_th_dkappa] == 0.) {

      ppw->approx[ppw->index_ap_tca] = (int)tca_off;

    }

    /** - ---> (b.2.) if \f$ \kappa' \neq 0 \f$, recombination is not finished: check tight-coupling approximation */

    else {

      /** - ----> (b.2.a) compute recombination time scale for photons, \f$ \tau_{\gamma} = 1/ \kappa' \f$ */
      tau_c = 1./ppw->pvecthermo[pth->index_th_dkappa];

      /** - ----> (b.2.b) check whether tight-coupling approximation should be on */
      if ((tau_c/tau_h < ppr->tight_coupling_trigger_tau_c_over_tau_h) &&
          (tau_c/tau_k < ppr->tight_coupling_trigger_tau_c_over_tau_k)) {
        ppw->approx[ppw->index_ap_tca] = (int)tca_on;
      }
      else {
        ppw->approx[ppw->index_ap_tca] = (int)tca_off;
      }
    }

    if ((tau/tau_k > ppr->radiation_streaming_trigger_tau_over_tau_k) &&
        (tau > pth->tau_free_streaming) &&
        (ppr->radiation_streaming_approximation != rsa_none)) {

      ppw->approx[ppw->index_ap_rsa] = (int)rsa_on;
    }
    else {
      ppw->approx[ppw->index_ap_rsa] = (int)rsa_off;
    }
  }

  return _SUCCESS_;
}

/**
 * Compute typical timescale over which the perturbation equations
 * vary. Some integrators (e.g. Runge-Kunta) benefit from calling this
 * routine at each step in order to adapt the next step.
 *
 * This is one of the few functions in the code which is passed to the generic_integrator() routine.
 * Since generic_integrator() should work with functions passed from various modules, the format of the arguments
 * is a bit special:
 * - fixed parameters and workspaces are passed through a generic pointer.
 *   generic_integrator() doesn't know the content of this pointer.
 * - the error management is a bit special: errors are not written as usual to pth->error_message, but to a generic
 *   error_message passed in the list of arguments.
 *
 * @param tau                      Input: conformal time
 * @param parameters_and_workspace Input: fixed parameters (e.g. indices), workspace, approximation used, etc.
 * @param timescale                Output: perturbation variation timescale (given the approximation used)
 * @param error_message            Output: error message
 */

int perturb_timescale(
                      double tau,
                      void * parameters_and_workspace,
                      double * timescale,
                      ErrorMsg error_message
                      ) {
  /** Summary: */

  /** - define local variables */

  /* (a) time scale of Fourier mode, \f$ \tau_k = 1/k \f$ */
  double tau_k;
  /* (b) time scale of expansion, \f$ \tau_h = a/a' \f$ */
  double tau_h;
  /* (c) time scale of recombination, \f$ \tau_{\gamma} = 1/\kappa' \f$ */
  double tau_c;

  /* various pointers allowing to extract the fields of the
     parameter_and_workspace input structure */
  struct perturb_parameters_and_workspace * pppaw;
  struct background * pba;
  struct thermo * pth;
  struct perturbs * ppt;
  struct perturb_workspace * ppw;
  double * pvecback;
  double * pvecthermo;

  /** - extract the fields of the parameter_and_workspace input structure */
  pppaw = parameters_and_workspace;
  pba = pppaw->pba;
  pth = pppaw->pth;
  ppt = pppaw->ppt;
  ppw = pppaw->ppw;
  pvecback = ppw->pvecback;
  pvecthermo = ppw->pvecthermo;

  /** - compute Fourier mode time scale = \f$ \tau_k = 1/k \f$ */

  class_test(pppaw->k == 0.,
             ppt->error_message,
             "stop to avoid division by zero");

  tau_k = 1./pppaw->k;

  /** - evaluate background quantities with background_at_tau() and
      Hubble time scale \f$ \tau_h = a/a' \f$ */

  class_call(background_at_tau(pba,tau, pba->normal_info, ppw->inter_mode, &(ppw->last_index_back), pvecback),
             pba->error_message,
             error_message);

  class_test(pvecback[pba->index_bg_H]*pvecback[pba->index_bg_a] == 0.,
             error_message,
             "aH=0, stop to avoid division by zero");

  tau_h = 1./(pvecback[pba->index_bg_H]*pvecback[pba->index_bg_a]);

  /** - for scalars modes: */

  if ((ppt->has_scalars == _TRUE_) && (pppaw->index_md == ppt->index_md_scalars)) {

    *timescale = tau_h;

    if ((ppw->approx[ppw->index_ap_rsa] == (int)rsa_off) || (pba->has_ncdm == _TRUE_))
      *timescale = MIN(tau_k,*timescale);

    if (ppw->approx[ppw->index_ap_tca] == (int)tca_off) {

      class_call(thermodynamics_at_z(pba,
                                     pth,
                                     1./pvecback[pba->index_bg_a]-1.,  /* redshift z=1/a-1 */
                                     ppw->inter_mode,
                                     &(ppw->last_index_thermo),
                                     pvecback,
                                     pvecthermo),
                 pth->error_message,
                 error_message);

      if (pvecthermo[pth->index_th_dkappa] != 0.) {

        /** - -->  compute recombination time scale for photons, \f$ \tau_{\gamma} = 1/ \kappa' \f$ */

        tau_c = 1./pvecthermo[pth->index_th_dkappa];

        *timescale = MIN(tau_c,*timescale);

      }
    }

  }

  /** - for vector modes: */

  if ((ppt->has_vectors == _TRUE_) && (pppaw->index_md == ppt->index_md_vectors)) {

    *timescale = MIN(tau_h,tau_k);

    if (ppw->approx[ppw->index_ap_tca] == (int)tca_off) {

      class_call(thermodynamics_at_z(pba,
                                     pth,
                                     1./pvecback[pba->index_bg_a]-1.,  /* redshift z=1/a-1 */
                                     ppw->inter_mode,
                                     &(ppw->last_index_thermo),
                                     pvecback,
                                     pvecthermo),
                 pth->error_message,
                 error_message);

      if (pvecthermo[pth->index_th_dkappa] != 0.) {

        /** - -->  compute recombination time scale for photons, \f$ \tau_{\gamma} = 1/ \kappa' \f$ */

        tau_c = 1./pvecthermo[pth->index_th_dkappa];

        *timescale = MIN(tau_c,*timescale);

      }
    }
  }

  /** - for tensor modes: */

  if ((ppt->has_tensors == _TRUE_) && (pppaw->index_md == ppt->index_md_tensors)) {

    *timescale = MIN(tau_h,tau_k);

    if (ppw->approx[ppw->index_ap_tca] == (int)tca_off) {

      class_call(thermodynamics_at_z(pba,
                                     pth,
                                     1./pvecback[pba->index_bg_a]-1.,  /* redshift z=1/a-1 */
                                     ppw->inter_mode,
                                     &(ppw->last_index_thermo),
                                     pvecback,
                                     pvecthermo),
                 pth->error_message,
                 error_message);

      if (pvecthermo[pth->index_th_dkappa] != 0.) {

        /** - --> compute recombination time scale for photons, \f$ \tau_{\gamma} = 1/ \kappa' \f$ */

        tau_c = 1./pvecthermo[pth->index_th_dkappa];

        *timescale = MIN(tau_c,*timescale);

      }
    }
  }

  return _SUCCESS_;
}


/**
 * Compute metric perturbations (those not integrated over time) using Einstein equations
 *
 * @param ppr        Input: pointer to precision structure
 * @param pba        Input: pointer to background structure
 * @param pth        Input: pointer to thermodynamics structure
 * @param ppt        Input: pointer to the perturbation structure
 * @param index_md   Input: index of mode under consideration (scalar/.../tensor)
 * @param k          Input: wavenumber
 * @param tau        Input: conformal time
 * @param y          Input: vector of perturbations (those integrated over time) (already allocated)
 * @param ppw        Input/Output: in output contains the updated metric perturbations
 * @return the error status
 */

int perturb_einstein(
                     struct precision * ppr,
                     struct background * pba,
                     struct thermo * pth,
                     struct perturbs * ppt,
                     int index_md,
                     double k,
                     double tau,
                     double * y,
                     struct perturb_workspace * ppw
                     ) {
  /** Summary: */

  /** - define local variables */

  double k2,a,a2,a_prime_over_a;
  double s2_squared;
  double shear_g = 0.;

  /** - define wavenumber and scale factor related quantities */

  k2 = k*k;
  a = ppw->pvecback[pba->index_bg_a];
  a2 = a * a;
  a_prime_over_a = ppw->pvecback[pba->index_bg_H]*a;
  s2_squared = 1.-3.*pba->K/k2;

  /** - sum up perturbations from all species */
  class_call(perturb_total_stress_energy(ppr,pba,pth,ppt,index_md,k,y,ppw),
             ppt->error_message,
             ppt->error_message);

  /** - for scalar modes: */

  if (_scalars_) {

    /** - --> infer metric perturbations from Einstein equations */

    /* newtonian gauge */
    if (ppt->gauge == newtonian) {

      /* in principle we could get phi from the constrain equation:

         ppw->pvecmetric[ppw->index_mt_phi] = -1.5 * (a2/k2/k2/s2/s2) * (k2 * delta_rho + 3.*a_prime_over_a * rho_plus_p_theta);

         with s2_squared = sqrt(1-3K/k2) = ppw->s_l[2]*ppw->s_l[2]

         This was the case in class v1.3. However the integration is
         more stable is we treat phi as a dynamical variable
         y[ppw->pv->index_pt_phi], which derivative is given by the
         second equation below (credits to Guido Walter Pettinari). */

      /* equation for psi */
      ppw->pvecmetric[ppw->index_mt_psi] = y[ppw->pv->index_pt_phi] - 4.5 * (a2/k2) * ppw->rho_plus_p_shear;

      /* equation for phi' */
      ppw->pvecmetric[ppw->index_mt_phi_prime] = -a_prime_over_a * ppw->pvecmetric[ppw->index_mt_psi] + 1.5 * (a2/k2) * ppw->rho_plus_p_theta;

      /* eventually, infer radiation streaming approximation for
         gamma and ur (this is exactly the right place to do it
         because the result depends on h_prime) */

      if (ppw->approx[ppw->index_ap_rsa] == (int)rsa_on) {

        class_call(perturb_rsa_delta_and_theta(ppr,pba,pth,ppt,k,y,a_prime_over_a,ppw->pvecthermo,ppw),
                   ppt->error_message,
                   ppt->error_message);

      }
    }

    /* synchronous gauge */
    if (ppt->gauge == synchronous) {

      /* first equation involving total density fluctuation */
      ppw->pvecmetric[ppw->index_mt_h_prime] =
        ( k2 * s2_squared * y[ppw->pv->index_pt_eta] + 1.5 * a2 * ppw->delta_rho)/(0.5*a_prime_over_a);  /* h' */

      /* eventually, infer radiation streaming approximation for
         gamma and ur (this is exactly the right place to do it
         because the result depends on h_prime) */

      if (ppw->approx[ppw->index_ap_rsa] == (int)rsa_on) {

        class_call(perturb_rsa_delta_and_theta(ppr,pba,pth,ppt,k,y,a_prime_over_a,ppw->pvecthermo,ppw),
                   ppt->error_message,
                   ppt->error_message);

        /* update total theta given rsa approximation results */

        ppw->rho_plus_p_theta += 4./3.*ppw->pvecback[pba->index_bg_rho_g]*ppw->rsa_theta_g;

        if (pba->has_ur == _TRUE_) {

          ppw->rho_plus_p_theta += 4./3.*ppw->pvecback[pba->index_bg_rho_ur]*ppw->rsa_theta_ur;

        }
      }

      /* second equation involving total velocity */
      ppw->pvecmetric[ppw->index_mt_eta_prime] = (1.5 * a2 * ppw->rho_plus_p_theta + 0.5 * pba->K * ppw->pvecmetric[ppw->index_mt_h_prime])/k2/s2_squared;  /* eta' */

      /* third equation involving total pressure */
      ppw->pvecmetric[ppw->index_mt_h_prime_prime] =
        - 2. * a_prime_over_a * ppw->pvecmetric[ppw->index_mt_h_prime]
        + 2. * k2 * s2_squared * y[ppw->pv->index_pt_eta]
        - 9. * a2 * ppw->delta_p;

      /* alpha = (h'+6eta')/2k^2 */
      ppw->pvecmetric[ppw->index_mt_alpha] = (ppw->pvecmetric[ppw->index_mt_h_prime] + 6.*ppw->pvecmetric[ppw->index_mt_eta_prime])/2./k2;

      /* eventually, infer first-order tight-coupling approximation for photon
         shear, then correct the total shear */
      if (ppw->approx[ppw->index_ap_tca] == (int)tca_on) {

        shear_g = 16./45./ppw->pvecthermo[pth->index_th_dkappa]*(y[ppw->pv->index_pt_theta_g]+k2*ppw->pvecmetric[ppw->index_mt_alpha]);

        ppw->rho_plus_p_shear += 4./3.*ppw->pvecback[pba->index_bg_rho_g]*shear_g;

      }

      /* fourth equation involving total shear */
      ppw->pvecmetric[ppw->index_mt_alpha_prime] =  //TBC
        - 2. * a_prime_over_a * ppw->pvecmetric[ppw->index_mt_alpha]
        + y[ppw->pv->index_pt_eta]
        - 4.5 * (a2/k2) * ppw->rho_plus_p_shear;

    }

    /* transform (delta_m, theta_m) of the current gauge into
       gauge-independent variables (you could comment this out if you
       really want gauge-dependent results) */

    if (ppt->has_source_delta_m == _TRUE_) {
      ppw->delta_m += 3. *ppw->pvecback[pba->index_bg_a]*ppw->pvecback[pba->index_bg_H] * ppw->theta_m/k2;
      // note: until 2.4.3 there was a typo, the factor was (-2 H'/H) instead
      // of (3 aH). There is the same typo in the CLASSgal paper
      // 1307.1459v1,v2,v3. It came from a confusion between (1+w_total)
      // and (1+w_matter)=1 [the latter is the relevant one here].
      //
      // note2: at this point this gauge-invariant variable is only
      // valid if all matter components are pressureless and
      // stable. This relation will be generalized soon to the case
      // of decaying dark matter.
    }

    if (ppt->has_source_delta_cb == _TRUE_) {
      ppw->delta_cb += 3. *ppw->pvecback[pba->index_bg_a]*ppw->pvecback[pba->index_bg_H] * ppw->theta_cb/k2;//check gauge transformation
    }

    if (ppt->has_source_theta_m == _TRUE_) {
      if  (ppt->gauge == synchronous) {
        ppw->theta_m += ppw->pvecmetric[ppw->index_mt_alpha]*k2;
      }
    }
    if (ppt->has_source_theta_cb == _TRUE_){
      if  (ppt->gauge == synchronous) {
        ppw->theta_cb += ppw->pvecmetric[ppw->index_mt_alpha]*k2; //check gauge transformation
      }
    }
  }
  /** - for vector modes */

  if (_vectors_) {

    if (ppt->gauge == newtonian) {

      ppw->pvecmetric[ppw->index_mt_V_prime] = -2.*a_prime_over_a*y[ppw->pv->index_pt_V] - 3.*ppw->vector_source_pi/k;

    }

    if (ppt->gauge == synchronous) {

      // assuming    vector_source_pi = p_class a^2 pi_T^{(1)} and  vector_source_v = (rho_class+p_class)a^2 v^{(1)}

      // from Hu and White:
      ppw->pvecmetric[ppw->index_mt_hv_prime_prime] = -2.*a_prime_over_a*y[ppw->pv->index_pt_hv_prime] - 3.*ppw->vector_source_pi/k2;

      // what we suspect:
      //ppw->pvecmetric[ppw->index_mt_hv_prime_prime] = -2.*a_prime_over_a*y[ppw->pv->index_pt_hv_prime] - 3.*ppw->vector_source_pi;

      // if we use the other equation:
      //ppw->pvecmetric[ppw->index_mt_hv_prime] = -2./k/ (1.-2.*pba->K/k2) * 3. * ppw->vector_source_v;

    }

  }

  /** - for tensor modes */

  if (_tensors_) {

    /* single einstein equation for tensor perturbations */
    ppw->pvecmetric[ppw->index_mt_gw_prime_prime] = -2.*a_prime_over_a*y[ppw->pv->index_pt_gwdot]-(k2+2.*pba->K)*y[ppw->pv->index_pt_gw]+ppw->gw_source;

  }

  return _SUCCESS_;

}

int perturb_total_stress_energy(
                                struct precision * ppr,
                                struct background * pba,
                                struct thermo * pth,
                                struct perturbs * ppt,
                                int index_md,
                                double k,
                                double * y,
                                struct perturb_workspace * ppw
                                ) {
  /** Summary: */

  /** - define local variables */

  double a,a2,a_prime_over_a,k2;
  double rho_plus_p_tot=0.;
  double delta_g=0.;
  double theta_g=0.;
  double shear_g=0.;
  double delta_ur=0.;
  double theta_ur=0.;
  double shear_ur=0.;
  double rho_delta_ncdm=0.;
  double rho_plus_p_theta_ncdm=0.;
  double rho_plus_p_shear_ncdm=0.;
  double delta_p_ncdm=0.;
  double factor;
  double rho_plus_p_ncdm;
  int index_q,n_ncdm,idx;
  double epsilon,q,q2,cg2_ncdm,w_ncdm,rho_ncdm_bg,p_ncdm_bg,pseudo_p_ncdm;
  double rho_m,delta_rho_m,rho_plus_p_m,rho_plus_p_theta_m;
  double w_fld,dw_over_da_fld,integral_fld;
  double gwncdm;
  double rho_relativistic;
  double rho_dr_over_f;
  double delta_rho_scf, delta_p_scf, psi;
  double c_gamma_k_H_square;
  double Gamma_prime_plus_a_prime_over_a_Gamma, alpha=0., s2sq=1.;

  /** - wavenumber and scale factor related quantities */

  a = ppw->pvecback[pba->index_bg_a];
  a2 = a * a;
  a_prime_over_a = ppw->pvecback[pba->index_bg_H]*a;
  k2 = k*k;

  /** - for scalar modes */

  if (_scalars_) {

    /** - --> (a) deal with approximation schemes */

    /** - ---> (a.1.) photons */

    if (ppw->approx[ppw->index_ap_tca] == (int)tca_off) {

      if (ppw->approx[ppw->index_ap_rsa] == (int)rsa_off) {

        /** - ----> (a.1.1.) no approximation */

        delta_g = y[ppw->pv->index_pt_delta_g];
        theta_g = y[ppw->pv->index_pt_theta_g];
        shear_g = y[ppw->pv->index_pt_shear_g];

      }
      else {

        /** - ----> (a.1.2.) radiation streaming approximation */

        delta_g = 0.; /* actual free streaming approximation imposed after evaluation of einstein equations */
        theta_g = 0.; /* actual free streaming approximation imposed after evaluation of einstein equations */
        shear_g = 0.; /* shear always neglected in radiation streaming approximation */
      }
    }
    else {

      /** - ----> (a.1.3.) tight coupling approximation */

      delta_g = y[ppw->pv->index_pt_delta_g];
      theta_g = y[ppw->pv->index_pt_theta_g];

      /* first-order tight-coupling approximation for photon shear */
      if (ppt->gauge == newtonian) {
        shear_g = 16./45./ppw->pvecthermo[pth->index_th_dkappa]*y[ppw->pv->index_pt_theta_g];
      }
      else {
        shear_g = 0.; /* in the synchronous gauge, the expression of
                         shear_g (at first-order in a tight-coupling
                         expansion) is a function of h' and eta'; but h'
                         and eta' are calculated in perturb_einstein()
                         as a function of delta_g and theta_g.  Hence,
                         we set shear_g temporarily to zero, and set it
                         to the right first-order value in
                         perturb_einstein(), just before using the
                         Einstein equation for the shear. */
      }
    }

    /** - ---> (a.2.) ur */

    if (pba->has_ur == _TRUE_) {

      if (ppw->approx[ppw->index_ap_rsa] == (int)rsa_off) {

        delta_ur = y[ppw->pv->index_pt_delta_ur];
        theta_ur = y[ppw->pv->index_pt_theta_ur];
        shear_ur = y[ppw->pv->index_pt_shear_ur];

      }

      else {

        delta_ur = 0.; /* actual free streaming approximation imposed after evaluation of 1st einstein equation */
        theta_ur = 0.; /* actual free streaming approximation imposed after evaluation of 1st einstein equation */
        shear_ur = 0.; /* shear always neglected in free streaming approximation */

      }

    }

    /** - --> (b) compute the total density, velocity and shear perturbations */

    /* photon and baryon contribution */
    ppw->delta_rho = ppw->pvecback[pba->index_bg_rho_g]*delta_g
      + ppw->pvecback[pba->index_bg_rho_b]*y[ppw->pv->index_pt_delta_b];
    ppw->rho_plus_p_theta = 4./3.*ppw->pvecback[pba->index_bg_rho_g]*theta_g
      + ppw->pvecback[pba->index_bg_rho_b]*y[ppw->pv->index_pt_theta_b];
    ppw->rho_plus_p_shear = 4./3.*ppw->pvecback[pba->index_bg_rho_g]*shear_g;
    ppw->delta_p = 1./3.*ppw->pvecback[pba->index_bg_rho_g]*delta_g
      + ppw->pvecthermo[pth->index_th_cb2]*ppw->pvecback[pba->index_bg_rho_b]*y[ppw->pv->index_pt_delta_b];
    rho_plus_p_tot = 4./3. * ppw->pvecback[pba->index_bg_rho_g] + ppw->pvecback[pba->index_bg_rho_b];

    /* cdm contribution */
    if (pba->has_cdm == _TRUE_) {
      ppw->delta_rho = ppw->delta_rho + ppw->pvecback[pba->index_bg_rho_cdm]*y[ppw->pv->index_pt_delta_cdm];
      if (ppt->gauge == newtonian)
        ppw->rho_plus_p_theta = ppw->rho_plus_p_theta + ppw->pvecback[pba->index_bg_rho_cdm]*y[ppw->pv->index_pt_theta_cdm];
      rho_plus_p_tot += ppw->pvecback[pba->index_bg_rho_cdm];
    }

    /* dcdm contribution */
    if (pba->has_dcdm == _TRUE_) {
      ppw->delta_rho += ppw->pvecback[pba->index_bg_rho_dcdm]*y[ppw->pv->index_pt_delta_dcdm];
      ppw->rho_plus_p_theta += ppw->pvecback[pba->index_bg_rho_dcdm]*y[ppw->pv->index_pt_theta_dcdm];
      rho_plus_p_tot += ppw->pvecback[pba->index_bg_rho_dcdm];
    }

    /* ultra-relativistic decay radiation */

    if (pba->has_dr == _TRUE_) {
      /* We have delta_rho_dr = rho_dr * F0_dr / f, where F follows the
         convention in astro-ph/9907388 and f is defined as
         f = rho_dr*a^4/rho_crit_today. In CLASS density units
         rho_crit_today = H0^2.
      */
      rho_dr_over_f = pow(pba->H0/a2,2);
      ppw->delta_rho += rho_dr_over_f*y[ppw->pv->index_pt_F0_dr];
      ppw->rho_plus_p_theta += 4./3.*3./4*k*rho_dr_over_f*y[ppw->pv->index_pt_F0_dr+1];
      ppw->rho_plus_p_shear += 2./3.*rho_dr_over_f*y[ppw->pv->index_pt_F0_dr+2];
      ppw->delta_p += 1./3.*rho_dr_over_f*y[ppw->pv->index_pt_F0_dr];
      rho_plus_p_tot += 4./3. * ppw->pvecback[pba->index_bg_rho_dr];
    }

    /* ultra-relativistic neutrino/relics contribution */

    if (pba->has_ur == _TRUE_) {
      ppw->delta_rho = ppw->delta_rho + ppw->pvecback[pba->index_bg_rho_ur]*delta_ur;
      ppw->rho_plus_p_theta = ppw->rho_plus_p_theta + 4./3.*ppw->pvecback[pba->index_bg_rho_ur]*theta_ur;
      ppw->rho_plus_p_shear = ppw->rho_plus_p_shear + 4./3.*ppw->pvecback[pba->index_bg_rho_ur]*shear_ur;
      ppw->delta_p += 1./3.*ppw->pvecback[pba->index_bg_rho_ur]*delta_ur;
      rho_plus_p_tot += 4./3. * ppw->pvecback[pba->index_bg_rho_ur];
    }

    /* non-cold dark matter contribution */
    if (pba->has_ncdm == _TRUE_) {
      idx = ppw->pv->index_pt_psi0_ncdm1;
      if(ppw->approx[ppw->index_ap_ncdmfa] == (int)ncdmfa_on){
        // The perturbations are evolved integrated:
        for(n_ncdm=0; n_ncdm < pba->N_ncdm; n_ncdm++){
          rho_ncdm_bg = ppw->pvecback[pba->index_bg_rho_ncdm1+n_ncdm];
          p_ncdm_bg = ppw->pvecback[pba->index_bg_p_ncdm1+n_ncdm];
          pseudo_p_ncdm = ppw->pvecback[pba->index_bg_pseudo_p_ncdm1+n_ncdm];

          rho_plus_p_ncdm = rho_ncdm_bg + p_ncdm_bg;
          w_ncdm = p_ncdm_bg/rho_ncdm_bg;
          cg2_ncdm = w_ncdm*(1.0-1.0/(3.0+3.0*w_ncdm)*(3.0*w_ncdm-2.0+pseudo_p_ncdm/p_ncdm_bg));
          if ((ppt->has_source_delta_ncdm == _TRUE_) || (ppt->has_source_theta_ncdm == _TRUE_) || (ppt->has_source_delta_m == _TRUE_)) {
            ppw->delta_ncdm[n_ncdm] = y[idx];
            ppw->theta_ncdm[n_ncdm] = y[idx+1];
            ppw->shear_ncdm[n_ncdm] = y[idx+2];
          }

          ppw->delta_rho += rho_ncdm_bg*y[idx];
          ppw->rho_plus_p_theta += rho_plus_p_ncdm*y[idx+1];
          ppw->rho_plus_p_shear += rho_plus_p_ncdm*y[idx+2];
          ppw->delta_p += cg2_ncdm*rho_ncdm_bg*y[idx];
          rho_plus_p_tot += rho_plus_p_ncdm;

          idx += ppw->pv->l_max_ncdm[n_ncdm]+1;
        }
      }
      else{
        // We must integrate to find perturbations:
        for(n_ncdm=0; n_ncdm < pba->N_ncdm; n_ncdm++){
          rho_delta_ncdm = 0.0;
          rho_plus_p_theta_ncdm = 0.0;
          rho_plus_p_shear_ncdm = 0.0;
          delta_p_ncdm = 0.0;
          factor = pba->factor_ncdm[n_ncdm]*pow(pba->a_today/a,4);

          for (index_q=0; index_q < ppw->pv->q_size_ncdm[n_ncdm]; index_q ++) {

            q = pba->q_ncdm[n_ncdm][index_q];
            q2 = q*q;
            epsilon = sqrt(q2+pba->M_ncdm[n_ncdm]*pba->M_ncdm[n_ncdm]*a2);

            rho_delta_ncdm += q2*epsilon*pba->w_ncdm[n_ncdm][index_q]*y[idx];
            rho_plus_p_theta_ncdm += q2*q*pba->w_ncdm[n_ncdm][index_q]*y[idx+1];
            rho_plus_p_shear_ncdm += q2*q2/epsilon*pba->w_ncdm[n_ncdm][index_q]*y[idx+2];
            delta_p_ncdm += q2*q2/epsilon*pba->w_ncdm[n_ncdm][index_q]*y[idx];

            //Jump to next momentum bin:
            idx+=(ppw->pv->l_max_ncdm[n_ncdm]+1);
          }

          rho_delta_ncdm *= factor;
          rho_plus_p_theta_ncdm *= k*factor;
          rho_plus_p_shear_ncdm *= 2.0/3.0*factor;
          delta_p_ncdm *= factor/3.;

          if ((ppt->has_source_delta_ncdm == _TRUE_) || (ppt->has_source_theta_ncdm == _TRUE_) || (ppt->has_source_delta_m == _TRUE_)) {
            ppw->delta_ncdm[n_ncdm] = rho_delta_ncdm/ppw->pvecback[pba->index_bg_rho_ncdm1+n_ncdm];
            ppw->theta_ncdm[n_ncdm] = rho_plus_p_theta_ncdm/
              (ppw->pvecback[pba->index_bg_rho_ncdm1+n_ncdm]+ppw->pvecback[pba->index_bg_p_ncdm1+n_ncdm]);
            ppw->shear_ncdm[n_ncdm] = rho_plus_p_shear_ncdm/
              (ppw->pvecback[pba->index_bg_rho_ncdm1+n_ncdm]+ppw->pvecback[pba->index_bg_p_ncdm1+n_ncdm]);
          }

          ppw->delta_rho += rho_delta_ncdm;
          ppw->rho_plus_p_theta += rho_plus_p_theta_ncdm;
          ppw->rho_plus_p_shear += rho_plus_p_shear_ncdm;
          ppw->delta_p += delta_p_ncdm;
          rho_plus_p_tot += ppw->pvecback[pba->index_bg_rho_ncdm1+n_ncdm]+ppw->pvecback[pba->index_bg_p_ncdm1+n_ncdm];
        }
      }
    }

    /* scalar field contribution.
       In Newtonian gauge, delta_scf depends on the metric perturbation psi which is inferred
       from rho_plus_p_shear. So the contribution from the scalar field must be below all
       species with non-zero shear.
    */
    if (pba->has_scf == _TRUE_) {

      if (ppt->gauge == synchronous){
        delta_rho_scf =  1./3.*
          (1./a2*ppw->pvecback[pba->index_bg_phi_prime_scf]*y[ppw->pv->index_pt_phi_prime_scf]
           + ppw->pvecback[pba->index_bg_dV_scf]*y[ppw->pv->index_pt_phi_scf]);
        delta_p_scf = 1./3.*
          (1./a2*ppw->pvecback[pba->index_bg_phi_prime_scf]*y[ppw->pv->index_pt_phi_prime_scf]
           - ppw->pvecback[pba->index_bg_dV_scf]*y[ppw->pv->index_pt_phi_scf]);
      }
      else{
        /* equation for psi */
        psi = y[ppw->pv->index_pt_phi] - 4.5 * (a2/k/k) * ppw->rho_plus_p_shear;

        delta_rho_scf =  1./3.*
          (1./a2*ppw->pvecback[pba->index_bg_phi_prime_scf]*y[ppw->pv->index_pt_phi_prime_scf]
           + ppw->pvecback[pba->index_bg_dV_scf]*y[ppw->pv->index_pt_phi_scf]
           - 1./a2*pow(ppw->pvecback[pba->index_bg_phi_prime_scf],2)*psi);
        delta_p_scf =  1./3.*
          (1./a2*ppw->pvecback[pba->index_bg_phi_prime_scf]*y[ppw->pv->index_pt_phi_prime_scf]
           - ppw->pvecback[pba->index_bg_dV_scf]*y[ppw->pv->index_pt_phi_scf]
           - 1./a2*pow(ppw->pvecback[pba->index_bg_phi_prime_scf],2)*psi);
      }

      ppw->delta_rho += delta_rho_scf;

      ppw->rho_plus_p_theta +=  1./3.*
        k*k/a2*ppw->pvecback[pba->index_bg_phi_prime_scf]*y[ppw->pv->index_pt_phi_scf];

      ppw->delta_p += delta_p_scf;

      rho_plus_p_tot += ppw->pvecback[pba->index_bg_rho_scf]+ppw->pvecback[pba->index_bg_p_scf];

    }

    /* add your extra species here */

    /* fluid contribution */
    if (pba->has_fld == _TRUE_) {

      class_call(background_w_fld(pba,a,&w_fld,&dw_over_da_fld,&integral_fld), pba->error_message, ppt->error_message);

      if (pba->use_ppf == _FALSE_) {
        ppw->delta_rho_fld = ppw->pvecback[pba->index_bg_rho_fld]*y[ppw->pv->index_pt_delta_fld];
        ppw->rho_plus_p_theta_fld = (1.+w_fld)*ppw->pvecback[pba->index_bg_rho_fld]*y[ppw->pv->index_pt_theta_fld];
      }
      else {
        s2sq = ppw->s_l[2]*ppw->s_l[2];
        if (ppt->gauge == synchronous)
          alpha = (y[ppw->pv->index_pt_eta]+1.5*a2/k2/s2sq*(ppw->delta_rho+a_prime_over_a/k2*ppw->rho_plus_p_theta)-y[ppw->pv->index_pt_Gamma_fld])/a_prime_over_a;
        else
          alpha = 0.;
        ppw->S_fld = ppw->pvecback[pba->index_bg_rho_fld]*(1.+w_fld)*1.5*a2/k2/a_prime_over_a*
          (ppw->rho_plus_p_theta/rho_plus_p_tot+k2*alpha);
        // note that the last terms in the ratio do not include fld, that's correct, it's the whole point of the PPF scheme
        c_gamma_k_H_square = pow(pba->c_gamma_over_c_fld*k/a_prime_over_a,2)*pba->cs2_fld;
        ppw->Gamma_prime_fld = a_prime_over_a*(ppw->S_fld/(1.+c_gamma_k_H_square) - (1.+c_gamma_k_H_square)*y[ppw->pv->index_pt_Gamma_fld]);
        Gamma_prime_plus_a_prime_over_a_Gamma = ppw->Gamma_prime_fld+a_prime_over_a*y[ppw->pv->index_pt_Gamma_fld];
        // delta and theta in both gauges gauge:
        ppw->rho_plus_p_theta_fld = ppw->pvecback[pba->index_bg_rho_fld]*(1.+w_fld)*ppw->rho_plus_p_theta/rho_plus_p_tot-
          k2*2./3.*a_prime_over_a/a2/(1+4.5*a2/k2/s2sq*rho_plus_p_tot)*
          (ppw->S_fld-Gamma_prime_plus_a_prime_over_a_Gamma/a_prime_over_a);
        ppw->delta_rho_fld = -2./3.*k2*s2sq/a2*y[ppw->pv->index_pt_Gamma_fld]-3*a_prime_over_a/k2*ppw->rho_plus_p_theta_fld;
      }

      ppw->delta_rho += ppw->delta_rho_fld;
      ppw->rho_plus_p_theta += ppw->rho_plus_p_theta_fld;
      ppw->delta_p += pba->cs2_fld * ppw->delta_rho_fld;

    }

    /* don't add species here, add them before the fluid contribution: because of the PPF scheme that one must be the last one! */

    /* store delta_m in the current gauge. In perturb_einstein, this
       will be transformed later on into the gauge-independent variable D
       = delta_m - 2H'/H \theta_m/k^2 .  */

    if (ppt->has_source_delta_m == _TRUE_) {

      /* include baryons and cold dark matter */

      delta_rho_m = ppw->pvecback[pba->index_bg_rho_b]*y[ppw->pv->index_pt_delta_b];
      rho_m = ppw->pvecback[pba->index_bg_rho_b];

      if (pba->has_cdm == _TRUE_) {
        delta_rho_m += ppw->pvecback[pba->index_bg_rho_cdm]*y[ppw->pv->index_pt_delta_cdm];
        rho_m += ppw->pvecback[pba->index_bg_rho_cdm];
      }

      /* include decaying cold dark matter */

      if (pba->has_dcdm == _TRUE_) {
        delta_rho_m += ppw->pvecback[pba->index_bg_rho_dcdm]*y[ppw->pv->index_pt_delta_dcdm];
        rho_m += ppw->pvecback[pba->index_bg_rho_dcdm];
      }

      /* infer delta_cb */
      if (ppt->has_source_delta_cb)
       ppw->delta_cb = delta_rho_m/rho_m;

      /* include any other species non-relativistic today (like ncdm species) */

      if (pba->has_ncdm == _TRUE_) {

        for(n_ncdm=0; n_ncdm < pba->N_ncdm; n_ncdm++){

          delta_rho_m += ppw->pvecback[pba->index_bg_rho_ncdm1+n_ncdm]*ppw->delta_ncdm[n_ncdm];
          rho_m += ppw->pvecback[pba->index_bg_rho_ncdm1+n_ncdm];
        }
      }

      /* infer delta_m */

      ppw->delta_m = delta_rho_m/rho_m;

    }

    /* store theta_m in the current gauge. In perturb_einstein, this
       will be transformed later on into the gauge-independent variable
       Theta . Note that computing theta_m is necessary also if we want
       the delta_m source only, because the gauge-invariant delta_m
       involves theta_m in the current gauge. */

    if ((ppt->has_source_delta_m == _TRUE_) || (ppt->has_source_theta_m == _TRUE_)) {

      /* include baryons and cold dark matter */

      rho_plus_p_theta_m = ppw->pvecback[pba->index_bg_rho_b]*y[ppw->pv->index_pt_theta_b];
      rho_plus_p_m = ppw->pvecback[pba->index_bg_rho_b];

      if (pba->has_cdm == _TRUE_) {
        if (ppt->gauge == newtonian)
          rho_plus_p_theta_m += ppw->pvecback[pba->index_bg_rho_cdm]*y[ppw->pv->index_pt_theta_cdm];
        rho_plus_p_m += ppw->pvecback[pba->index_bg_rho_cdm];
      }

      if (pba->has_dcdm == _TRUE_) {
        rho_plus_p_theta_m += ppw->pvecback[pba->index_bg_rho_dcdm]*y[ppw->pv->index_pt_theta_dcdm];
        rho_plus_p_m += ppw->pvecback[pba->index_bg_rho_dcdm];
      }

      if ((ppt->has_source_delta_cb == _TRUE_) || (ppt->has_source_theta_cb == _TRUE_))
       ppw->theta_cb = rho_plus_p_theta_m/rho_plus_p_m;

      /* include any other species non-relativistic today (like ncdm species) */

      if (pba->has_ncdm == _TRUE_) {
        for(n_ncdm=0; n_ncdm < pba->N_ncdm; n_ncdm++){
          rho_plus_p_theta_m += (ppw->pvecback[pba->index_bg_rho_ncdm1+n_ncdm]+ppw->pvecback[pba->index_bg_p_ncdm1+n_ncdm])*ppw->theta_ncdm[n_ncdm];
          rho_plus_p_m += (ppw->pvecback[pba->index_bg_rho_ncdm1+n_ncdm]+ppw->pvecback[pba->index_bg_p_ncdm1+n_ncdm]);
        }
      }

      /* infer theta_m */

      ppw->theta_m = rho_plus_p_theta_m/rho_plus_p_m;
    }
  }

  /** - for vector modes */

  if (_vectors_) {

    ppw->vector_source_pi = 0.;
    ppw->vector_source_v = 0.;

    /** - --> photon contribution to vector sources: */
    if (ppw->approx[ppw->index_ap_rsa] == (int)rsa_off) { /* if radiation streaming approximation is off */
      if (ppw->approx[ppw->index_ap_tca] == (int)tca_off) { /* if tight-coupling approximation is off */

        ppw->vector_source_v += 4./3.*a2*ppw->pvecback[pba->index_bg_rho_g]
          * (-1./4.*_SQRT2_)
          * (y[ppw->pv->index_pt_delta_g]+2.*y[ppw->pv->index_pt_delta_g]+y[ppw->pv->index_pt_shear_g]);

        ppw->vector_source_pi += 1./3.*a2*ppw->pvecback[pba->index_bg_rho_g]
          * (6.*_SQRT2_/5./sqrt(1.-2.*pba->K/k/k))
          * (4./3./k*y[ppw->pv->index_pt_theta_g]+y[ppw->pv->index_pt_l3_g]);

      }
    }

    /** - --> baryons */


  }

  /** - for tensor modes */

  if (_tensors_) {

    ppw->gw_source = 0.0;

    /** - --> photon contribution to gravitational wave source: */
    if (ppw->approx[ppw->index_ap_rsa] == (int)rsa_off) { /* if radiation streaming approximation is off */
      if (ppw->approx[ppw->index_ap_tca] == (int)tca_off) { /* if tight-coupling approximation is off */

        ppw->gw_source += (-_SQRT6_*4*a2*ppw->pvecback[pba->index_bg_rho_g]*
                           (1./15.*y[ppw->pv->index_pt_delta_g]+
                            4./21.*y[ppw->pv->index_pt_shear_g]+
                            1./35.*y[ppw->pv->index_pt_l3_g+1]));
      }
    }

    /** - --> ur contribution to gravitational wave source: */
    if (ppt->evolve_tensor_ur == _TRUE_){

      rho_relativistic = 0.;

      if (ppt->tensor_method == tm_exact)
        rho_relativistic += ppw->pvecback[pba->index_bg_rho_ur];

      if (ppt->tensor_method == tm_massless_approximation) {

        if (pba->has_ur == _TRUE_)
          rho_relativistic += ppw->pvecback[pba->index_bg_rho_ur];

        if (pba->has_ncdm == _TRUE_) {
          for(n_ncdm = 0; n_ncdm < pba->N_ncdm; n_ncdm++) {
            /* (3 p_ncdm1) is the "relativistic" contribution to rho_ncdm1 */
            rho_relativistic += 3.*ppw->pvecback[pba->index_bg_p_ncdm1+n_ncdm];
          }
        }
      }

      ppw->gw_source += (-_SQRT6_*4*a2*rho_relativistic*
                         (1./15.*y[ppw->pv->index_pt_delta_ur]+
                          4./21.*y[ppw->pv->index_pt_shear_ur]+
                          1./35.*y[ppw->pv->index_pt_l3_ur+1]));
    }

    /** - --> ncdm contribution to gravitational wave source: */
    if (ppt->evolve_tensor_ncdm == _TRUE_){

      idx = ppw->pv->index_pt_psi0_ncdm1;

      // We must integrate to find perturbations:
      for(n_ncdm=0; n_ncdm < pba->N_ncdm; n_ncdm++){

        gwncdm = 0.;

        factor = pba->factor_ncdm[n_ncdm]*pow(pba->a_today/a,4);

        for (index_q=0; index_q < ppw->pv->q_size_ncdm[n_ncdm]; index_q ++) {

          q = pba->q_ncdm[n_ncdm][index_q];
          q2 = q*q;
          epsilon = sqrt(q2+pba->M_ncdm[n_ncdm]*pba->M_ncdm[n_ncdm]*a2);

          gwncdm += q2*q2/epsilon*pba->w_ncdm[n_ncdm][index_q]*(1./15.*y[idx]+2./21.*y[idx+2]+1./35.*y[idx+4]);

          //Jump to next momentum bin:
          idx+=(ppw->pv->l_max_ncdm[n_ncdm]+1);
        }

        gwncdm *= -_SQRT6_*4*a2*factor;

        ppw->gw_source += gwncdm;

      }
    }
  }

  return _SUCCESS_;
}

/**
 * Compute the source functions (three terms for temperature, one for
 * E or B modes, etc.)
 *
 * This is one of the few functions in the code which is passed to
 * the generic_integrator() routine. Since generic_integrator()
 * should work with functions passed from various modules, the format
 * of the arguments is a bit special:
 *
 * - fixed parameters and workspaces are passed through a generic
 * pointer.  generic_integrator() doesn't know the content of this
 * pointer.
 *
 * - the error management is a bit special: errors are not written as
 * usual to pth->error_message, but to a generic error_message passed
 * in the list of arguments.
 *
 * @param tau                      Input: conformal time
 * @param y                        Input: vector of perturbations
 * @param dy                       Input: vector of time derivative of perturbations
 * @param index_tau                Input: index in the array tau_sampling
 * @param parameters_and_workspace Input/Output: in input, all parameters needed by perturb_derivs, in output, source terms
 * @param error_message            Output: error message
 * @return the error status
 */

int perturb_sources(
                    double tau,
                    double * y,
                    double * dy,
                    int index_tau,
                    void * parameters_and_workspace,
                    ErrorMsg error_message
                    ) {
  /** Summary: */

  /** - define local variables */

  double P;
  int index_type;

  struct perturb_parameters_and_workspace * pppaw;
  struct precision * ppr;
  struct background * pba;
  struct thermo * pth;
  struct perturbs * ppt;
  int index_md;
  int index_ic;
  int index_k;
  double k;
  double z;
  struct perturb_workspace * ppw;
  double * pvecback;
  double * pvecthermo;
  double * pvecmetric;

  double delta_g, delta_rho_scf, rho_plus_p_theta_scf;
  double a_prime_over_a=0.;  /* (a'/a) */
  double a_prime_over_a_prime=0.;  /* (a'/a)' */
  double w_fld,dw_over_da_fld,integral_fld;
  int switch_isw = 1;

  double a_rel, a2_rel, f_dr;

  /** - rename structure fields (just to avoid heavy notations) */

  pppaw = parameters_and_workspace;
  ppr = pppaw->ppr;
  pba = pppaw->pba;
  pth = pppaw->pth;
  ppt = pppaw->ppt;
  index_md = pppaw->index_md;
  index_ic = pppaw->index_ic;
  index_k = pppaw->index_k;
  k = pppaw->k;
  ppw = pppaw->ppw;

  pvecback = ppw->pvecback;
  pvecthermo = ppw->pvecthermo;
  pvecmetric = ppw->pvecmetric;

  /** - get background/thermo quantities in this point */

  class_call(background_at_tau(pba,
                               tau,
                               pba->normal_info,
                               pba->inter_closeby,
                               &(ppw->last_index_back),
                               pvecback),
             pba->error_message,
             error_message);

  z = pba->a_today/pvecback[pba->index_bg_a]-1.;

  class_call(thermodynamics_at_z(pba,
                                 pth,
                                 z,  /* redshift z=1/a-1 */
                                 pth->inter_closeby,
                                 &(ppw->last_index_thermo),
                                 pvecback,
                                 pvecthermo),
             pth->error_message,
             error_message);

  a_rel = ppw->pvecback[pba->index_bg_a]/pba->a_today;
  a2_rel = a_rel * a_rel;

  /* derived background quantities, useful only in synchronous gauge */
  if (ppt->gauge == synchronous) {
    a_prime_over_a = pvecback[pba->index_bg_a] * pvecback[pba->index_bg_H]; /* (a'/a)=aH */
    a_prime_over_a_prime = pvecback[pba->index_bg_H_prime] * pvecback[pba->index_bg_a] + pow(pvecback[pba->index_bg_H] * pvecback[pba->index_bg_a],2); /* (a'/a)' = aH'+(aH)^2 */
  }

  /** - for scalars */
  if (_scalars_) {

    /** - --> compute metric perturbations */

    class_call(perturb_einstein(ppr,
                                pba,
                                pth,
                                ppt,
                                index_md,
                                k,
                                tau,
                                y,
                                ppw),
               ppt->error_message,
               error_message);

    /** - --> compute quantities depending on approximation schemes */

    if (ppw->approx[ppw->index_ap_rsa] == (int)rsa_on) {

      delta_g = ppw->rsa_delta_g;
      P = 0.;

    }
    else {

      delta_g = y[ppw->pv->index_pt_delta_g];
      if (ppw->approx[ppw->index_ap_tca] == (int)tca_on)
        P = 5.* ppw->s_l[2] * ppw->tca_shear_g/8.; /* (2.5+0.5+2)shear_g/8 */
      else
        P = (y[ppw->pv->index_pt_pol0_g] + y[ppw->pv->index_pt_pol2_g] + 2.* ppw->s_l[2] *y[ppw->pv->index_pt_shear_g])/8.;

    }

    /** - --> for each type, compute source terms */

    /* scalar temperature */
    if (ppt->has_source_t == _TRUE_) {

      /* check whether integrated Sachs-Wolf term should be included */
      if ((ppt->switch_eisw == 0) && (z >= ppt->eisw_lisw_split_z)){
        switch_isw = 0;
      }
      if ((ppt->switch_lisw == 0) && (z < ppt->eisw_lisw_split_z)) {
        switch_isw=0;
      }

      /* newtonian gauge: simplest form, not efficient numerically */
      /*
        if (ppt->gauge == newtonian) {
        _set_source_(ppt->index_tp_t0) = pvecthermo[pth->index_th_exp_m_kappa] * pvecmetric[ppw->index_mt_phi_prime] + pvecthermo[pth->index_th_g] * delta_g / 4.;
        _set_source_(ppt->index_tp_t1) = pvecthermo[pth->index_th_exp_m_kappa] * k* pvecmetric[ppw->index_mt_psi] + pvecthermo[pth->index_th_g] * y[ppw->pv->index_pt_theta_b]/k;
        _set_source_(ppt->index_tp_t2) = pvecthermo[pth->index_th_g] * P;
        }
      */

      /* newtonian gauge: slightly more complicated form, but more efficient numerically */

      if (ppt->gauge == newtonian) {
        _set_source_(ppt->index_tp_t0) =
          ppt->switch_sw * pvecthermo[pth->index_th_g] * (delta_g / 4. + pvecmetric[ppw->index_mt_psi])
          + switch_isw * (pvecthermo[pth->index_th_g] * (y[ppw->pv->index_pt_phi]-pvecmetric[ppw->index_mt_psi])
                          + pvecthermo[pth->index_th_exp_m_kappa] * 2. * pvecmetric[ppw->index_mt_phi_prime])
          + ppt->switch_dop /k/k * (pvecthermo[pth->index_th_g] * dy[ppw->pv->index_pt_theta_b]
                                    + pvecthermo[pth->index_th_dg] * y[ppw->pv->index_pt_theta_b]);

        _set_source_(ppt->index_tp_t1) = switch_isw * pvecthermo[pth->index_th_exp_m_kappa] * k* (pvecmetric[ppw->index_mt_psi]-y[ppw->pv->index_pt_phi]);

        _set_source_(ppt->index_tp_t2) = ppt->switch_pol * pvecthermo[pth->index_th_g] * P;
      }


      /* synchronous gauge: simplest form, not efficient numerically */
      /*
        if (ppt->gauge == synchronous) {
        _set_source_(ppt->index_tp_t0) = - pvecthermo[pth->index_th_exp_m_kappa] * pvecmetric[ppw->index_mt_h_prime] / 6. + pvecthermo[pth->index_th_g] / 4. * delta_g;
        _set_source_(ppt->index_tp_t1) = pvecthermo[pth->index_th_g] * y[ppw->pv->index_pt_theta_b] / k;
        _set_source_(ppt->index_tp_t2) = pvecthermo[pth->index_th_exp_m_kappa] * k*k* 2./3. * ppw->s_l[2] * pvecmetric[ppw->index_mt_alpha] + pvecthermo[pth->index_th_g] * P;
        }
      */

      /* synchronous gauge: slightly more complicated form, but more efficient numerically */

      if (ppt->gauge == synchronous) {

        _set_source_(ppt->index_tp_t0) =
          ppt->switch_sw * pvecthermo[pth->index_th_g] * (delta_g/4. + pvecmetric[ppw->index_mt_alpha_prime])
          + switch_isw * (pvecthermo[pth->index_th_g] * (y[ppw->pv->index_pt_eta]
                                                         - pvecmetric[ppw->index_mt_alpha_prime]
                                                         - 2 * a_prime_over_a * pvecmetric[ppw->index_mt_alpha])
                          + pvecthermo[pth->index_th_exp_m_kappa] * 2. * (pvecmetric[ppw->index_mt_eta_prime]
                                                                          - a_prime_over_a_prime * pvecmetric[ppw->index_mt_alpha]
                                                                          - a_prime_over_a * pvecmetric[ppw->index_mt_alpha_prime]))
          + ppt->switch_dop * (pvecthermo[pth->index_th_g] * (dy[ppw->pv->index_pt_theta_b]/k/k + pvecmetric[ppw->index_mt_alpha_prime])
                               +pvecthermo[pth->index_th_dg] * (y[ppw->pv->index_pt_theta_b]/k/k + pvecmetric[ppw->index_mt_alpha]));

        _set_source_(ppt->index_tp_t1) =
          switch_isw * pvecthermo[pth->index_th_exp_m_kappa] * k * (pvecmetric[ppw->index_mt_alpha_prime]
                                                                    + 2. * a_prime_over_a * pvecmetric[ppw->index_mt_alpha]
                                                                    - y[ppw->pv->index_pt_eta]);

        _set_source_(ppt->index_tp_t2) =
          ppt->switch_pol * pvecthermo[pth->index_th_g] * P;
      }
    }

    /* scalar polarization */
    if (ppt->has_source_p == _TRUE_) {

      /* all gauges. Note that the correct formula for the E source
         should have a minus sign, as shown in Hu & White. We put a
         plus sign to comply with the 'historical convention'
         established in CMBFAST and CAMB. */

      _set_source_(ppt->index_tp_p) = sqrt(6.) * pvecthermo[pth->index_th_g] * P;

    }

    /* now, non-CMB sources */

    /* Bardeen potential -PHI_H = phi in Newtonian gauge */
    if (ppt->has_source_phi == _TRUE_) {

      if (ppt->gauge == newtonian)
        _set_source_(ppt->index_tp_phi) = y[ppw->pv->index_pt_phi];

      if (ppt->gauge == synchronous)
        _set_source_(ppt->index_tp_phi) = y[ppw->pv->index_pt_eta] - a_prime_over_a * pvecmetric[ppw->index_mt_alpha];

    }

    /* its derivative phi' */
    if (ppt->has_source_phi_prime == _TRUE_) {

      if (ppt->gauge == newtonian)
        _set_source_(ppt->index_tp_phi_prime) = dy[ppw->pv->index_pt_phi];

      if (ppt->gauge == synchronous)
        _set_source_(ppt->index_tp_phi_prime) = dy[ppw->pv->index_pt_eta]
          - a_prime_over_a_prime * pvecmetric[ppw->index_mt_alpha]
          - a_prime_over_a * pvecmetric[ppw->index_mt_alpha_prime];
    }

    /* diff of Bardeen potentials PHI_A-PHI_H = psi + phi in newtonian gauge */
    if (ppt->has_source_phi_plus_psi == _TRUE_) {

      if (ppt->gauge == newtonian)
        _set_source_(ppt->index_tp_phi_plus_psi) =
          y[ppw->pv->index_pt_phi] + pvecmetric[ppw->index_mt_psi];

      if (ppt->gauge == synchronous)
        _set_source_(ppt->index_tp_phi_plus_psi) =
          y[ppw->pv->index_pt_eta] + pvecmetric[ppw->index_mt_alpha_prime];

    }

    /* Bardeen potential PHI_A = psi in newtonian gauge */
    if (ppt->has_source_psi == _TRUE_) {

      if (ppt->gauge == newtonian)
        _set_source_(ppt->index_tp_psi) =
          pvecmetric[ppw->index_mt_psi];

      if (ppt->gauge == synchronous)
        _set_source_(ppt->index_tp_psi) =
          a_prime_over_a * pvecmetric[ppw->index_mt_alpha] + pvecmetric[ppw->index_mt_alpha_prime];
    }

    /* the metric potentials h and eta in synchronous gauge */
    if (ppt->gauge == synchronous) {

      /* cdm is always on in synchronous gauge, see error message above that checks gauge and has_cdm */
      if (ppt->has_source_h == _TRUE_)
        _set_source_(ppt->index_tp_h) = - 2 * y[ppw->pv->index_pt_delta_cdm];

      if (ppt->has_source_h_prime == _TRUE_)
        _set_source_(ppt->index_tp_h_prime) = pvecmetric[ppw->index_mt_h_prime];

      if (ppt->has_source_eta == _TRUE_)
        _set_source_(ppt->index_tp_eta) = y[ppw->pv->index_pt_eta];

      if (ppt->has_source_eta_prime == _TRUE_)
        _set_source_(ppt->index_tp_eta_prime) = dy[ppw->pv->index_pt_eta];

    }

    /* total matter over density (gauge-invariant, defined as in arXiv:1307.1459) */
    if (ppt->has_source_delta_m == _TRUE_) {
      _set_source_(ppt->index_tp_delta_m) = ppw->delta_m;
    }

    /* cdm and baryon over density */
    if (ppt->has_source_delta_cb == _TRUE_) {
      _set_source_(ppt->index_tp_delta_cb) = ppw->delta_cb;
    }

    /* delta_g */
    if (ppt->has_source_delta_g == _TRUE_)  {
      _set_source_(ppt->index_tp_delta_g) = delta_g;
    }

    /* delta_baryon */
    if (ppt->has_source_delta_b == _TRUE_) {
      _set_source_(ppt->index_tp_delta_b) = y[ppw->pv->index_pt_delta_b];
    }

    /* delta_cdm */
    if (ppt->has_source_delta_cdm == _TRUE_) {
      _set_source_(ppt->index_tp_delta_cdm) = y[ppw->pv->index_pt_delta_cdm];
    }

    /* delta_dcdm */
    if (ppt->has_source_delta_dcdm == _TRUE_) {
      _set_source_(ppt->index_tp_delta_dcdm) = y[ppw->pv->index_pt_delta_dcdm];
    }

    /* delta_fld */
    if (ppt->has_source_delta_fld == _TRUE_) {
      _set_source_(ppt->index_tp_delta_fld) = ppw->delta_rho_fld/pvecback[pba->index_bg_rho_fld];
    }

    /* delta_scf */
    if (ppt->has_source_delta_scf == _TRUE_) {
      if (ppt->gauge == synchronous){
        delta_rho_scf =  1./3.*
          (1./a2_rel*ppw->pvecback[pba->index_bg_phi_prime_scf]*y[ppw->pv->index_pt_phi_prime_scf]
           + ppw->pvecback[pba->index_bg_dV_scf]*y[ppw->pv->index_pt_phi_scf]);
      }
      else{
        delta_rho_scf =  1./3.*
          (1./a2_rel*ppw->pvecback[pba->index_bg_phi_prime_scf]*y[ppw->pv->index_pt_phi_prime_scf]
           + ppw->pvecback[pba->index_bg_dV_scf]*y[ppw->pv->index_pt_phi_scf]
           - 1./a2_rel*pow(ppw->pvecback[pba->index_bg_phi_prime_scf],2)*ppw->pvecmetric[ppw->index_mt_psi]);
      }
      _set_source_(ppt->index_tp_delta_scf) = delta_rho_scf/pvecback[pba->index_bg_rho_scf];
    }

    /* delta_dr */
    if (ppt->has_source_delta_dr == _TRUE_) {
      f_dr = pow(a2_rel/pba->H0,2)*pvecback[pba->index_bg_rho_dr];
      _set_source_(ppt->index_tp_delta_dr) = y[ppw->pv->index_pt_F0_dr]/f_dr;
    }

    /* delta_ur */
    if (ppt->has_source_delta_ur == _TRUE_) {
      if (ppw->approx[ppw->index_ap_rsa]==(int)rsa_off)
        _set_source_(ppt->index_tp_delta_ur) = y[ppw->pv->index_pt_delta_ur];
      else
        _set_source_(ppt->index_tp_delta_ur) = ppw->rsa_delta_ur;
    }

    /* delta_ncdm1 */
    if (ppt->has_source_delta_ncdm == _TRUE_) {
      for (index_type = ppt->index_tp_delta_ncdm1; index_type < ppt->index_tp_delta_ncdm1+pba->N_ncdm; index_type++) {
        _set_source_(index_type) = ppw->delta_ncdm[index_type - ppt->index_tp_delta_ncdm1];
      }
    }

    /* total velocity (gauge-invariant, defined as in arXiv:1307.1459) */
    if (ppt->has_source_theta_m == _TRUE_) {
      _set_source_(ppt->index_tp_theta_m) = ppw->theta_m;
    }

    /* cdm and baryon velocity */
    if (ppt->has_source_theta_cb == _TRUE_) {
      _set_source_(ppt->index_tp_theta_cb) = ppw->theta_cb;
    }

    /* theta_g */
    if (ppt->has_source_theta_g == _TRUE_) {
      if (ppw->approx[ppw->index_ap_rsa]==(int)rsa_off)
        _set_source_(ppt->index_tp_theta_g) = y[ppw->pv->index_pt_theta_g];
      else
        _set_source_(ppt->index_tp_theta_g) = ppw->rsa_theta_g;
    }

    /* theta_baryon */
    if (ppt->has_source_theta_b == _TRUE_) {
      _set_source_(ppt->index_tp_theta_b) = y[ppw->pv->index_pt_theta_b];
    }

    /* theta_cdm */
    if (ppt->has_source_theta_cdm == _TRUE_) {
      _set_source_(ppt->index_tp_theta_cdm) = y[ppw->pv->index_pt_theta_cdm];
    }

    /* theta_dcdm */
    if (ppt->has_source_theta_dcdm == _TRUE_) {
      _set_source_(ppt->index_tp_theta_dcdm) = y[ppw->pv->index_pt_theta_dcdm];
    }

    /* theta_fld */
    if (ppt->has_source_theta_fld == _TRUE_) {

      class_call(background_w_fld(pba,a_rel*pba->a_today,&w_fld,&dw_over_da_fld,&integral_fld), pba->error_message, ppt->error_message);

      _set_source_(ppt->index_tp_theta_fld) = ppw->rho_plus_p_theta_fld/(1.+w_fld)/pvecback[pba->index_bg_rho_fld];
    }

    /* theta_scf */
    if (ppt->has_source_theta_scf == _TRUE_) {
      rho_plus_p_theta_scf = 1./3.*
        k*k/a2_rel*ppw->pvecback[pba->index_bg_phi_prime_scf]*y[ppw->pv->index_pt_phi_scf];
      _set_source_(ppt->index_tp_theta_scf) = rho_plus_p_theta_scf/
        (pvecback[pba->index_bg_rho_scf]+pvecback[pba->index_bg_p_scf]);
    }

    /* theta_dr */
    if (ppt->has_source_theta_dr == _TRUE_) {
      f_dr = pow(a2_rel/pba->H0,2)*pvecback[pba->index_bg_rho_dr];
      _set_source_(ppt->index_tp_theta_dr) = 3./4.*k*y[ppw->pv->index_pt_F0_dr+1]/f_dr;
    }

    /* theta_ur */
    if (ppt->has_source_theta_ur == _TRUE_) {
      if (ppw->approx[ppw->index_ap_rsa]==(int)rsa_off)
        _set_source_(ppt->index_tp_theta_ur) = y[ppw->pv->index_pt_theta_ur];
      else
        _set_source_(ppt->index_tp_theta_ur) = ppw->rsa_theta_ur;
    }

    /* theta_ncdm1 */
    if (ppt->has_source_theta_ncdm == _TRUE_) {
      for (index_type = ppt->index_tp_theta_ncdm1; index_type < ppt->index_tp_theta_ncdm1+pba->N_ncdm; index_type++) {
        _set_source_(index_type) = ppw->theta_ncdm[index_type - ppt->index_tp_theta_ncdm1];
      }
    }
  }

  /** - for tensors */
  if (_tensors_) {

    /** - --> compute quantities depending on approximation schemes */
    if (ppw->approx[ppw->index_ap_rsa] == (int)rsa_off) {
      if (ppw->approx[ppw->index_ap_tca] == (int)tca_off) {

        P = -(1./10.*y[ppw->pv->index_pt_delta_g]
              +2./7.*y[ppw->pv->index_pt_shear_g]
              +3./70.*y[ppw->pv->index_pt_delta_g+4]
              -3./5.*y[ppw->pv->index_pt_pol0_g]
              +6./7.*y[ppw->pv->index_pt_pol2_g]
              -3./70.*y[ppw->pv->index_pt_pol0_g+4])
          /sqrt(6.);

      }
      else {
        P = 2./5.*_SQRT6_*y[ppw->pv->index_pt_gwdot]/ppw->pvecthermo[pth->index_th_dkappa]; //TBC
      }
    }
    else {
      P = 0.;
    }

    /* tensor temperature */
    if (ppt->has_source_t == _TRUE_) {
      _set_source_(ppt->index_tp_t2) = - y[ppw->pv->index_pt_gwdot] * pvecthermo[pth->index_th_exp_m_kappa] + pvecthermo[pth->index_th_g] * P;
    }

    /* tensor polarization */
    if (ppt->has_source_p == _TRUE_) {

      /* Note that the correct formula for the polarization source
         should have a minus sign, as shown in Hu & White. We put a
         plus sign to comply with the 'historical convention'
         established in CMBFAST and CAMB. */

      _set_source_(ppt->index_tp_p) = sqrt(6.) * pvecthermo[pth->index_th_g] * P;
    }
  }

  return _SUCCESS_;

}


/**
 * When testing the code or a cosmological model, it can be useful to
 * output perturbations at each step of integration (and not just the
 * delta's at each source sampling point, which is achieved simply by
 * asking for matter transfer functions). Then this function can be
 * passed to the generic_evolver routine.
 *
 * By default, instead of passing this function to generic_evolver,
 * one passes a null pointer. Then this function is just not used.
 *
 * @param tau                      Input: conformal time
 * @param y                        Input: vector of perturbations
 * @param dy                       Input: vector of its derivatives (already allocated)
 * @param parameters_and_workspace Input: fixed parameters (e.g. indices)
 * @param error_message            Output: error message
 *
 */

int perturb_print_variables(double tau,
                            double * y,
                            double * dy,
                            void * parameters_and_workspace,
                            ErrorMsg error_message
                            ) {

  struct perturb_parameters_and_workspace * pppaw;
  /** Summary: */

  /** - define local variables */
  double k;
  int index_md;
  struct precision * ppr;
  struct background * pba;
  struct thermo * pth;
  struct perturbs * ppt;
  struct perturb_workspace * ppw;
  double * pvecback;
  double * pvecthermo;
  double * pvecmetric;

  double delta_g,theta_g,shear_g,l4_g,pol0_g,pol1_g,pol2_g,pol4_g;
  double delta_b,theta_b;
  double delta_cdm=0.,theta_cdm=0.;
  double delta_dcdm=0.,theta_dcdm=0.;
  double delta_dr=0.,theta_dr=0.,shear_dr=0., f_dr=1.0;
  double delta_ur=0.,theta_ur=0.,shear_ur=0.,l4_ur=0.;
  double delta_rho_scf=0., rho_plus_p_theta_scf=0.;
  double delta_scf=0., theta_scf=0.;
  /** - ncdm sector begins */
  int n_ncdm;
  double *delta_ncdm=NULL, *theta_ncdm=NULL, *shear_ncdm=NULL, *delta_p_over_delta_rho_ncdm=NULL;
  double rho_ncdm_bg, p_ncdm_bg, pseudo_p_ncdm, w_ncdm;
  double rho_delta_ncdm = 0.0;
  double rho_plus_p_theta_ncdm = 0.0;
  double rho_plus_p_shear_ncdm = 0.0;
  double delta_p_ncdm = 0.0;
  double factor = 0.0;
  double q,q2,epsilon;
  /** - ncdm sector ends */
  double phi=0.,psi=0.,alpha=0.;
  double delta_temp=0., delta_chi=0.;

  double a,a2,H;
  int idx,index_q, storeidx;
  double *dataptr;


  /** - rename structure fields (just to avoid heavy notations) */

  pppaw = parameters_and_workspace;
  k = pppaw->k;
  index_md = pppaw->index_md;
  ppr = pppaw->ppr;
  pba = pppaw->pba;
  pth = pppaw->pth;
  ppt = pppaw->ppt;
  ppw = pppaw->ppw;
  pvecback = ppw->pvecback;
  pvecthermo = ppw->pvecthermo;
  pvecmetric = ppw->pvecmetric;

  /** - update background/thermo quantities in this point */

  class_call(background_at_tau(pba,
                               tau,
                               pba->normal_info,
                               pba->inter_closeby,
                               &(ppw->last_index_back),
                               pvecback),
             pba->error_message,
             error_message);

  class_call(thermodynamics_at_z(pba,
                                 pth,
                                 1./pvecback[pba->index_bg_a]-1.,
                                 pth->inter_closeby,
                                 &(ppw->last_index_thermo),
                                 pvecback,
                                 pvecthermo),
             pth->error_message,
             error_message);

  /** - update metric perturbations in this point */

  class_call(perturb_einstein(ppr,
                              pba,
                              pth,
                              ppt,
                              index_md,
                              k,
                              tau,
                              y,
                              ppw),
             ppt->error_message,
             error_message);

  a = pvecback[pba->index_bg_a];
  a2 = a*a;
  H = pvecback[pba->index_bg_H];

  if (pba->has_ncdm == _TRUE_){
    class_alloc(delta_ncdm, sizeof(double)*pba->N_ncdm,error_message);
    class_alloc(theta_ncdm, sizeof(double)*pba->N_ncdm,error_message);
    class_alloc(shear_ncdm, sizeof(double)*pba->N_ncdm,error_message);
    class_alloc(delta_p_over_delta_rho_ncdm, sizeof(double)*pba->N_ncdm,error_message);
  }

  /** - calculate perturbed recombination */

  if ((ppt->has_perturbed_recombination == _TRUE_) && (ppw->approx[ppw->index_ap_tca] == (int)tca_off) ){
    delta_temp = y[ppw->pv->index_pt_perturbed_recombination_delta_temp];
    delta_chi =y[ppw->pv->index_pt_perturbed_recombination_delta_chi];
  }
  /** - for scalar modes */
  if (_scalars_) {

    if (ppw->approx[ppw->index_ap_rsa]==(int)rsa_off) {
      delta_g = y[ppw->pv->index_pt_delta_g];
      theta_g = y[ppw->pv->index_pt_theta_g];
    }
    else {
      delta_g = ppw->rsa_delta_g;
      theta_g = ppw->rsa_theta_g;
    }

    if (ppw->approx[ppw->index_ap_rsa]==(int)rsa_off) {
      if (ppw->approx[ppw->index_ap_tca]==(int)tca_on) {
        shear_g = ppw->tca_shear_g;
        //l3_g = 6./7.*k/pvecthermo[pth->index_th_dkappa]*ppw->tca_shear_g;
        pol0_g = 2.5*ppw->tca_shear_g;
        pol1_g = 7./12.*6./7.*k/pvecthermo[pth->index_th_dkappa]*ppw->tca_shear_g;
        pol2_g = 0.5*ppw->tca_shear_g;
        //pol3_g = 0.25*6./7.*k/pvecthermo[pth->index_th_dkappa]*ppw->tca_shear_g;
      }
      else {
        shear_g = y[ppw->pv->index_pt_shear_g];
        //l3_g = y[ppw->pv->index_pt_l3_g];
        pol0_g = y[ppw->pv->index_pt_pol0_g];
        pol1_g = y[ppw->pv->index_pt_pol1_g];
        pol2_g = y[ppw->pv->index_pt_pol2_g];
        //pol3_g = y[ppw->pv->index_pt_pol3_g];
      }
    }
    else {
      shear_g = 0;
      //l3_g = 0;
      pol0_g = 0;
      pol1_g = 0;
      pol2_g = 0;
      //pol3_g = 0.;
    }

    if (pba->has_ur == _TRUE_) {
      if (ppw->approx[ppw->index_ap_rsa]==(int)rsa_off) {
        delta_ur = y[ppw->pv->index_pt_delta_ur];
        theta_ur = y[ppw->pv->index_pt_theta_ur];
        shear_ur = y[ppw->pv->index_pt_shear_ur];
      }
      else {
        delta_ur = ppw->rsa_delta_ur;
        theta_ur = ppw->rsa_theta_ur;
        shear_ur = 0.;
      }
    }

    delta_b = y[ppw->pv->index_pt_delta_b];
    theta_b = y[ppw->pv->index_pt_theta_b];

    if (pba->has_cdm == _TRUE_) {

      delta_cdm = y[ppw->pv->index_pt_delta_cdm];
      if (ppt->gauge == synchronous) {
        theta_cdm = 0.;
      }
      else {
        theta_cdm = y[ppw->pv->index_pt_theta_cdm];
      }
    }

    /* gravitational potentials */
    if (ppt->gauge == synchronous) {

      alpha = pvecmetric[ppw->index_mt_alpha];

      psi = pvecback[pba->index_bg_H]*pvecback[pba->index_bg_a] * alpha + pvecmetric[ppw->index_mt_alpha_prime];
      phi = y[ppw->pv->index_pt_eta] - pvecback[pba->index_bg_H]*pvecback[pba->index_bg_a]*alpha;
    }
    else if (ppt->gauge == newtonian){
      psi = pvecmetric[ppw->index_mt_psi];
      phi = y[ppw->pv->index_pt_phi];
    }
    else{
      psi = 0.0;
      phi = 0.0;
    }

    if (pba->has_ncdm == _TRUE_) {
      /** - --> Get delta, deltaP/rho, theta, shear and store in array */
      idx = ppw->pv->index_pt_psi0_ncdm1;
      if(ppw->approx[ppw->index_ap_ncdmfa] == (int)ncdmfa_on){
        // The perturbations are evolved integrated:
        for(n_ncdm=0; n_ncdm < pba->N_ncdm; n_ncdm++){
          rho_ncdm_bg = pvecback[pba->index_bg_rho_ncdm1+n_ncdm];
          p_ncdm_bg = pvecback[pba->index_bg_p_ncdm1+n_ncdm];
          pseudo_p_ncdm = pvecback[pba->index_bg_pseudo_p_ncdm1+n_ncdm];
          w_ncdm = p_ncdm_bg/rho_ncdm_bg;

          delta_ncdm[n_ncdm] = y[idx];
          theta_ncdm[n_ncdm] = y[idx+1];
          shear_ncdm[n_ncdm] = y[idx+2];
          //This is the adiabatic sound speed:
          delta_p_over_delta_rho_ncdm[n_ncdm] = w_ncdm*(1.0-1.0/(3.0+3.0*w_ncdm)*(3.0*w_ncdm-2.0+pseudo_p_ncdm/p_ncdm_bg));
          idx += ppw->pv->l_max_ncdm[n_ncdm]+1;
        }
      }
      else{
        // We must integrate to find perturbations:
        for(n_ncdm=0; n_ncdm < pba->N_ncdm; n_ncdm++){
          rho_delta_ncdm = 0.0;
          rho_plus_p_theta_ncdm = 0.0;
          rho_plus_p_shear_ncdm = 0.0;
          delta_p_ncdm = 0.0;
          factor = pba->factor_ncdm[n_ncdm]*pow(pba->a_today/a,4);

          for (index_q=0; index_q < ppw->pv->q_size_ncdm[n_ncdm]; index_q ++) {

            q = pba->q_ncdm[n_ncdm][index_q];
            q2 = q*q;
            epsilon = sqrt(q2+pba->M_ncdm[n_ncdm]*pba->M_ncdm[n_ncdm]*a2);

            rho_delta_ncdm += q2*epsilon*pba->w_ncdm[n_ncdm][index_q]*y[idx];
            rho_plus_p_theta_ncdm += q2*q*pba->w_ncdm[n_ncdm][index_q]*y[idx+1];
            rho_plus_p_shear_ncdm += q2*q2/epsilon*pba->w_ncdm[n_ncdm][index_q]*y[idx+2];
            delta_p_ncdm += q2*q2/epsilon*pba->w_ncdm[n_ncdm][index_q]*y[idx];

            //Jump to next momentum bin:
            idx+=(ppw->pv->l_max_ncdm[n_ncdm]+1);
          }

          rho_delta_ncdm *= factor;
          rho_plus_p_theta_ncdm *= k*factor;
          rho_plus_p_shear_ncdm *= 2.0/3.0*factor;
          delta_p_ncdm *= factor/3.;

          delta_ncdm[n_ncdm] = rho_delta_ncdm/ppw->pvecback[pba->index_bg_rho_ncdm1+n_ncdm];
          theta_ncdm[n_ncdm] = rho_plus_p_theta_ncdm/
            (ppw->pvecback[pba->index_bg_rho_ncdm1+n_ncdm]+ppw->pvecback[pba->index_bg_p_ncdm1+n_ncdm]);
          shear_ncdm[n_ncdm] = rho_plus_p_shear_ncdm/
            (ppw->pvecback[pba->index_bg_rho_ncdm1+n_ncdm]+ppw->pvecback[pba->index_bg_p_ncdm1+n_ncdm]);
          delta_p_over_delta_rho_ncdm[n_ncdm] = delta_p_ncdm/rho_delta_ncdm;

        }
      }
    }

    if (pba->has_dcdm == _TRUE_) {

      delta_dcdm = y[ppw->pv->index_pt_delta_dcdm];
      theta_dcdm = y[ppw->pv->index_pt_theta_dcdm];

    }

    if (pba->has_dr == _TRUE_) {
      f_dr = pow(pvecback[pba->index_bg_a]*pvecback[pba->index_bg_a]/pba->H0,2)*pvecback[pba->index_bg_rho_dr];
      delta_dr = y[ppw->pv->index_pt_F0_dr]/f_dr;
      theta_dr = y[ppw->pv->index_pt_F0_dr+1]*3./4.*k/f_dr;
      shear_dr = y[ppw->pv->index_pt_F0_dr+2]*0.5/f_dr;
    }

    if (pba->has_scf == _TRUE_){
      if (ppt->gauge == synchronous){
        delta_rho_scf =  1./3.*
          (1./a2*ppw->pvecback[pba->index_bg_phi_prime_scf]*y[ppw->pv->index_pt_phi_prime_scf]
           + ppw->pvecback[pba->index_bg_dV_scf]*y[ppw->pv->index_pt_phi_scf]);
      }
      else{
        delta_rho_scf =  1./3.*
          (1./a2*ppw->pvecback[pba->index_bg_phi_prime_scf]*y[ppw->pv->index_pt_phi_prime_scf]
           + ppw->pvecback[pba->index_bg_dV_scf]*y[ppw->pv->index_pt_phi_scf]
           - 1./a2*pow(ppw->pvecback[pba->index_bg_phi_prime_scf],2)*ppw->pvecmetric[ppw->index_mt_psi]);
      }

      rho_plus_p_theta_scf =  1./3.*
        k*k/a2*ppw->pvecback[pba->index_bg_phi_prime_scf]*y[ppw->pv->index_pt_phi_scf];

      delta_scf = delta_rho_scf/pvecback[pba->index_bg_rho_scf];
      theta_scf = rho_plus_p_theta_scf/(pvecback[pba->index_bg_rho_scf]+pvecback[pba->index_bg_p_scf]);

    }

    /* converting synchronous variables to newtonian ones */
    if (ppt->gauge == synchronous) {

      /* density and velocity perturbations (comment out if you wish to keep synchronous variables) */

      delta_g -= 4. * pvecback[pba->index_bg_H]*pvecback[pba->index_bg_a]*alpha;
      theta_g += k*k*alpha;

      delta_b -= 3. * pvecback[pba->index_bg_H]*pvecback[pba->index_bg_a]*alpha;
      theta_b += k*k*alpha;

      if (pba->has_ur == _TRUE_) {
        delta_ur -= 4. * pvecback[pba->index_bg_H]*pvecback[pba->index_bg_a]*alpha;
        theta_ur += k*k*alpha;
      }

      if (pba->has_dr == _TRUE_) {
        delta_dr += (-4.*a*H+a*pba->Gamma_dcdm*pvecback[pba->index_bg_rho_dcdm]/pvecback[pba->index_bg_rho_dr])*alpha;

        theta_dr += k*k*alpha;
      }

      if (pba->has_cdm == _TRUE_) {
        delta_cdm -= 3. * pvecback[pba->index_bg_H]*pvecback[pba->index_bg_a]*alpha;
        theta_cdm += k*k*alpha;
      }

      if (pba->has_ncdm == _TRUE_) {
        for(n_ncdm=0; n_ncdm < pba->N_ncdm; n_ncdm++){
          /** - --> Do gauge transformation of delta, deltaP/rho (?) and theta using -= 3aH(1+w_ncdm) alpha for delta. */
        }
      }

      if (pba->has_dcdm == _TRUE_) {
        delta_dcdm += alpha*(-a*pba->Gamma_dcdm-3.*a*H);
        theta_dcdm += k*k*alpha;
      }

      if (pba->has_scf == _TRUE_) {
        delta_scf += alpha*(-3.0*H*(1.0+pvecback[pba->index_bg_p_scf]/pvecback[pba->index_bg_rho_scf]));
        theta_scf += k*k*alpha;
      }

    }

    //    fprintf(ppw->perturb_output_file," ");
    /** - --> Handle (re-)allocation */
    if (ppt->scalar_perturbations_data[ppw->index_ikout] == NULL){
      class_alloc(ppt->scalar_perturbations_data[ppw->index_ikout],
                  sizeof(double)*ppt->number_of_scalar_titles,
                  error_message);
      ppt->size_scalar_perturbation_data[ppw->index_ikout] = 0;
    }
    else{
      ppt->scalar_perturbations_data[ppw->index_ikout] =
        realloc(ppt->scalar_perturbations_data[ppw->index_ikout],
                sizeof(double)*(ppt->size_scalar_perturbation_data[ppw->index_ikout]+ppt->number_of_scalar_titles));
    }
    storeidx = 0;
    dataptr = ppt->scalar_perturbations_data[ppw->index_ikout]+
      ppt->size_scalar_perturbation_data[ppw->index_ikout];
    ppt->size_scalar_perturbation_data[ppw->index_ikout] += ppt->number_of_scalar_titles;

    class_store_double(dataptr, tau, _TRUE_, storeidx);
    class_store_double(dataptr, pvecback[pba->index_bg_a], _TRUE_, storeidx);
    class_store_double(dataptr, delta_g, _TRUE_, storeidx);
    class_store_double(dataptr, theta_g, _TRUE_, storeidx);
    class_store_double(dataptr, shear_g, _TRUE_, storeidx);
    class_store_double(dataptr, pol0_g, _TRUE_, storeidx);
    class_store_double(dataptr, pol1_g, _TRUE_, storeidx);
    class_store_double(dataptr, pol2_g, _TRUE_, storeidx);
    class_store_double(dataptr, delta_b, _TRUE_, storeidx);
    class_store_double(dataptr, theta_b, _TRUE_, storeidx);
    class_store_double(dataptr, psi, _TRUE_, storeidx);
    class_store_double(dataptr, phi, _TRUE_, storeidx);
    /* perturbed recombination */
    class_store_double(dataptr, delta_temp, ppt->has_perturbed_recombination, storeidx);
    class_store_double(dataptr, delta_chi, ppt->has_perturbed_recombination, storeidx);
    /* Ultra relativistic species */
    class_store_double(dataptr, delta_ur, pba->has_ur, storeidx);
    class_store_double(dataptr, theta_ur, pba->has_ur, storeidx);
    class_store_double(dataptr, shear_ur, pba->has_ur, storeidx);
    /* Cold dark matter */
    class_store_double(dataptr, delta_cdm, pba->has_cdm, storeidx);
    class_store_double(dataptr, theta_cdm, pba->has_cdm, storeidx);
    /* Non-cold Dark Matter */
    if ((pba->has_ncdm == _TRUE_) && ((ppt->has_density_transfers == _TRUE_) || (ppt->has_velocity_transfers == _TRUE_) || (ppt->has_source_delta_m == _TRUE_))) {
      for(n_ncdm=0; n_ncdm < pba->N_ncdm; n_ncdm++){
        class_store_double(dataptr, delta_ncdm[n_ncdm], _TRUE_, storeidx);
        class_store_double(dataptr, theta_ncdm[n_ncdm], _TRUE_, storeidx);
        class_store_double(dataptr, shear_ncdm[n_ncdm], _TRUE_, storeidx);
        class_store_double(dataptr, delta_p_over_delta_rho_ncdm[n_ncdm],  _TRUE_, storeidx);
      }
    }
    /* Decaying cold dark matter */
    class_store_double(dataptr, delta_dcdm, pba->has_dcdm, storeidx);
    class_store_double(dataptr, theta_dcdm, pba->has_dcdm, storeidx);
    /* Decay radiation */
    class_store_double(dataptr, delta_dr, pba->has_dr, storeidx);
    class_store_double(dataptr, theta_dr, pba->has_dr, storeidx);
    class_store_double(dataptr, shear_dr, pba->has_dr, storeidx);
    /* Scalar field scf*/
    class_store_double(dataptr, delta_scf, pba->has_scf, storeidx);
    class_store_double(dataptr, theta_scf, pba->has_scf, storeidx);

    //fprintf(ppw->perturb_output_file,"\n");

  }
  /** - for tensor modes: */

  if (_tensors_) {

    if (ppw->approx[ppw->index_ap_rsa]==(int)rsa_off) {
      if (ppw->approx[ppw->index_ap_tca]==(int)tca_off) {
        delta_g = y[ppw->pv->index_pt_delta_g];
        shear_g = y[ppw->pv->index_pt_shear_g];
        l4_g = y[ppw->pv->index_pt_delta_g+4];
        pol0_g = y[ppw->pv->index_pt_pol0_g];
        pol2_g = y[ppw->pv->index_pt_pol2_g];
        pol4_g = y[ppw->pv->index_pt_pol0_g+4];
      }
      else {
        delta_g = -4./3.*ppw->pv->y[ppw->pv->index_pt_gwdot]/pvecthermo[pth->index_th_dkappa]; //TBC
        shear_g = 0.;
        l4_g = 0.;
        pol0_g = 1./3.*ppw->pv->y[ppw->pv->index_pt_gwdot]/pvecthermo[pth->index_th_dkappa]; //TBC
        pol2_g = 0.;
        pol4_g = 0.;
      }
    }
    else {
      delta_g = 0.;
      shear_g = 0.;
      l4_g = 0.;
      pol0_g = 0.;
      pol2_g = 0.;
      pol4_g = 0.;
    }

    if (ppt->evolve_tensor_ur == _TRUE_){
      delta_ur = y[ppw->pv->index_pt_delta_ur];
      shear_ur = y[ppw->pv->index_pt_shear_ur];
      l4_ur = y[ppw->pv->index_pt_delta_ur+4];
    }

    /** - --> Handle (re-)allocation */
    if (ppt->tensor_perturbations_data[ppw->index_ikout] == NULL){
      class_alloc(ppt->tensor_perturbations_data[ppw->index_ikout],
                  sizeof(double)*ppt->number_of_tensor_titles,
                  error_message);
      ppt->size_tensor_perturbation_data[ppw->index_ikout] = 0;
    }
    else{
      ppt->tensor_perturbations_data[ppw->index_ikout] =
        realloc(ppt->tensor_perturbations_data[ppw->index_ikout],
                sizeof(double)*(ppt->size_tensor_perturbation_data[ppw->index_ikout]+ppt->number_of_tensor_titles));
    }
    storeidx = 0;
    dataptr = ppt->tensor_perturbations_data[ppw->index_ikout]+
      ppt->size_tensor_perturbation_data[ppw->index_ikout];
    ppt->size_tensor_perturbation_data[ppw->index_ikout] += ppt->number_of_tensor_titles;

    //fprintf(ppw->perturb_output_file," ");
    class_store_double(dataptr, tau, _TRUE_, storeidx);
    class_store_double(dataptr, pvecback[pba->index_bg_a], _TRUE_, storeidx);
    class_store_double(dataptr, delta_g, _TRUE_, storeidx);
    class_store_double(dataptr, shear_g, _TRUE_, storeidx);
    class_store_double(dataptr, l4_g, _TRUE_, storeidx);
    class_store_double(dataptr, pol0_g, _TRUE_, storeidx);
    class_store_double(dataptr, pol2_g, _TRUE_, storeidx);
    class_store_double(dataptr, pol4_g, _TRUE_, storeidx);
    class_store_double(dataptr, y[ppw->pv->index_pt_gw], _TRUE_, storeidx);
    class_store_double(dataptr, y[ppw->pv->index_pt_gwdot], _TRUE_, storeidx);

    class_store_double(dataptr, delta_ur, ppt->evolve_tensor_ur, storeidx);
    class_store_double(dataptr, shear_ur, ppt->evolve_tensor_ur, storeidx);
    class_store_double(dataptr, l4_ur, ppt->evolve_tensor_ur, storeidx);
    //printf("index_pt_delta+ur = %d\n",ppw->pv->index_pt_delta_ur);

    /* Non-cold Dark Matter */
    if (ppt->evolve_tensor_ncdm == _TRUE_) {

      idx = ppw->pv->index_pt_psi0_ncdm1;

      for(n_ncdm=0; n_ncdm < pba->N_ncdm; n_ncdm++){

        rho_delta_ncdm = 0.0;
        rho_plus_p_theta_ncdm = 0.0;
        rho_plus_p_shear_ncdm = 0.0;
        delta_p_ncdm = 0.0;
        factor = pba->factor_ncdm[n_ncdm]*pow(pba->a_today/a,4);

        for (index_q=0; index_q < ppw->pv->q_size_ncdm[n_ncdm]; index_q ++) {

          q = pba->q_ncdm[n_ncdm][index_q];
          q2 = q*q;
          epsilon = sqrt(q2+pba->M_ncdm[n_ncdm]*pba->M_ncdm[n_ncdm]*a2);

          rho_delta_ncdm += q2*epsilon*pba->w_ncdm[n_ncdm][index_q]*y[idx];
          rho_plus_p_theta_ncdm += q2*q*pba->w_ncdm[n_ncdm][index_q]*y[idx+1];
          rho_plus_p_shear_ncdm += q2*q2/epsilon*pba->w_ncdm[n_ncdm][index_q]*y[idx+2];
          delta_p_ncdm += q2*q2/epsilon*pba->w_ncdm[n_ncdm][index_q]*y[idx];

          //Jump to next momentum bin:
          idx+=(ppw->pv->l_max_ncdm[n_ncdm]+1);
        }

        rho_delta_ncdm *= factor;
        rho_plus_p_theta_ncdm *= k*factor;
        rho_plus_p_shear_ncdm *= 2.0/3.0*factor;
        delta_p_ncdm *= factor/3.;

        delta_ncdm[n_ncdm] = rho_delta_ncdm/ppw->pvecback[pba->index_bg_rho_ncdm1+n_ncdm];
        theta_ncdm[n_ncdm] = rho_plus_p_theta_ncdm/
          (ppw->pvecback[pba->index_bg_rho_ncdm1+n_ncdm]+ppw->pvecback[pba->index_bg_p_ncdm1+n_ncdm]);
        shear_ncdm[n_ncdm] = rho_plus_p_shear_ncdm/
          (ppw->pvecback[pba->index_bg_rho_ncdm1+n_ncdm]+ppw->pvecback[pba->index_bg_p_ncdm1+n_ncdm]);

        class_store_double(dataptr, delta_ncdm[n_ncdm], _TRUE_, storeidx);
        class_store_double(dataptr, theta_ncdm[n_ncdm], _TRUE_, storeidx);
        class_store_double(dataptr, shear_ncdm[n_ncdm], _TRUE_, storeidx);
      }
    }

    //    fprintf(ppw->perturb_output_file,"\n");

  }

  if (pba->has_ncdm == _TRUE_){
    free(delta_ncdm);
    free(theta_ncdm);
    free(shear_ncdm);
    free(delta_p_over_delta_rho_ncdm);
  }

  return _SUCCESS_;

  }

/**
 * Compute derivative of all perturbations to be integrated
 *
 * For each mode (scalar/vector/tensor) and each wavenumber k, this
 * function computes the derivative of all values in the vector of
 * perturbed variables to be integrated.
 *
 * This is one of the few functions in the code which is passed to the generic_integrator() routine.
 * Since generic_integrator() should work with functions passed from various modules, the format of the arguments
 * is a bit special:
 * - fixed parameters and workspaces are passed through a generic pointer.
 *   generic_integrator() doesn't know what the content of this pointer is.
 * - errors are not written as usual in pth->error_message, but in a generic
 *   error_message passed in the list of arguments.
 *
 * @param tau                      Input: conformal time
 * @param y                        Input: vector of perturbations
 * @param dy                       Output: vector of its derivatives (already allocated)
 * @param parameters_and_workspace Input/Output: in input, fixed parameters (e.g. indices); in output, background and thermo quantities evaluated at tau.
 * @param error_message            Output: error message
 */

int perturb_derivs(double tau,
                   double * y,
                   double * dy,
                   void * parameters_and_workspace,
                   ErrorMsg error_message
                   ) {
  /** Summary: */

  /** - define local variables */

  /* multipole */
  int l;

  /* scale factor and other background quantities */
  double a,a2,a_prime_over_a,R;

  /* short-cut names for the fields of the input structure */
  struct perturb_parameters_and_workspace * pppaw;
  double k,k2;
  int index_md;
  struct precision * ppr;
  struct background * pba;
  struct thermo * pth;
  struct perturbs * ppt;
  struct perturb_workspace * ppw;
  double * pvecback;
  double * pvecthermo;
  double * pvecmetric;
  double * s_l;
  struct perturb_vector * pv;

  /* short-cut notations for the perturbations */
  double delta_g=0.,theta_g=0.,shear_g=0.;
  double delta_b,theta_b;
  double cb2,cs2,ca2;
  double metric_continuity=0.,metric_euler=0.,metric_shear=0.,metric_ufa_class=0.;

  /* perturbed recombination (just to simplify the notation) */

  double H0=0.,Nnow=0.,n_H=0.,fHe=0.;
  double delta_temp=0.,delta_chi=0., chi=0.;
  double alpha_rec=0.,delta_alpha_rec=0.;
  double a_rad=0., Compton_CR =0.;
  double Tb_in_K=0.;


  /* Non-metric source terms for photons, i.e. \mathcal{P}^{(m)} from arXiv:1305.3261  */
  double P0,P1,P2;

  /* for use with fluid (fld): */
  double w_fld,dw_over_da_fld,w_prime_fld,integral_fld;

  /* for use with non-cold dark matter (ncdm): */
  int index_q,n_ncdm,idx;
  double q,epsilon,dlnf0_dlnq,qk_div_epsilon;
  double rho_ncdm_bg,p_ncdm_bg,pseudo_p_ncdm,w_ncdm,ca2_ncdm,ceff2_ncdm=0.,cvis2_ncdm=0.;

  /* for use with curvature */
  double cotKgen, sqrt_absK;
  double s2_squared, ssqrt3;

  /* for use with dcdm and dr */
  double f_dr, fprime_dr;

  /** - rename the fields of the input structure (just to avoid heavy notations) */

  pppaw = parameters_and_workspace;

  k = pppaw->k;
  k2=k*k;
  index_md = pppaw->index_md;
  ppr = pppaw->ppr;
  pba = pppaw->pba;
  pth = pppaw->pth;
  ppt = pppaw->ppt;
  ppw = pppaw->ppw;

  s_l = ppw->s_l;
  pvecback = ppw->pvecback;
  pvecthermo = ppw->pvecthermo;
  pvecmetric = ppw->pvecmetric;
  pv = ppw->pv;

  /** - get background/thermo quantities in this point */

  class_call(background_at_tau(pba,
                               tau,
                               pba->normal_info,
                               pba->inter_closeby,
                               &(ppw->last_index_back),
                               pvecback),
             pba->error_message,
             error_message);

  class_call(thermodynamics_at_z(pba,
                                 pth,
                                 1./pvecback[pba->index_bg_a]-1.,  /* redshift z=1/a-1 */
                                 pth->inter_closeby,
                                 &(ppw->last_index_thermo),
                                 pvecback,
                                 pvecthermo),
             pth->error_message,
             error_message);

  /** - get metric perturbations with perturb_einstein() */
  class_call(perturb_einstein(ppr,
                              pba,
                              pth,
                              ppt,
                              index_md,
                              k,
                              tau,
                              y,
                              ppw),
             ppt->error_message,
             error_message);

  /** - compute related background quantities */

  a = pvecback[pba->index_bg_a];
  a2 = a*a;
  a_prime_over_a = pvecback[pba->index_bg_H] * a;
  R = 4./3. * pvecback[pba->index_bg_rho_g]/pvecback[pba->index_bg_rho_b];

  /** - Compute 'generalised cotK function of argument \f$ \sqrt{|K|}*\tau \f$, for closing hierarchy.
      (see equation 2.34 in arXiv:1305.3261): */
  if (pba->has_curvature == _FALSE_){
    cotKgen = 1.0/(k*tau);
  }
  else{
    sqrt_absK = sqrt(fabs(pba->K));
    if (pba->K < 0)
      cotKgen = sqrt_absK/k/tanh(sqrt_absK*tau);
    else
      cotKgen = sqrt_absK/k/tan(sqrt_absK*tau);
  }

  s2_squared = 1.-3.*pba->K/k2;

  /** - for scalar modes: */
  if (_scalars_) {

    /** - --> (a) define short-cut notations for the scalar perturbations */
    if (ppw->approx[ppw->index_ap_rsa] == (int)rsa_off) {
      delta_g = y[pv->index_pt_delta_g];
      theta_g = y[pv->index_pt_theta_g];
    }
    delta_b = y[pv->index_pt_delta_b];
    theta_b = y[pv->index_pt_theta_b];
    cb2 = pvecthermo[pth->index_th_cb2];

    /** - --> (b) perturbed recombination **/

    if ((ppt->has_perturbed_recombination == _TRUE_)&&(ppw->approx[ppw->index_ap_tca]==(int)tca_off)){

      delta_temp= y[ppw->pv->index_pt_perturbed_recombination_delta_temp];
      delta_chi= y[ppw->pv->index_pt_perturbed_recombination_delta_chi];
      chi=pvecthermo[pth->index_th_xe];

      // Conversion of H0 in inverse seconds (pba->H0 is [H0/c] in inverse Mpcs)
      H0 = pba->H0 * _c_ / _Mpc_over_m_;

      //Computation of Nnow in SI units
      Nnow = 3.*H0*H0*pba->Omega0_b*(1.-pth->YHe)/(8.*_PI_*_G_*_m_H_);

      // total amount of hydrogen today
      n_H = (pba->a_today/a)*(pba->a_today/a)*(pba->a_today/a)* Nnow;

      // Helium-to-hydrogen ratio
      fHe = pth->YHe / (_not4_*(1-pth->YHe));

      // The constant such that rho_gamma = a_rad * T^4
      a_rad = 8./15.*pow(_PI_,5)*pow(_k_B_,4)/pow(_c_*_h_P_,3);

      // Compton cooling rate in Mpc^(-1)
      Compton_CR = 8./3. *_sigma_ * a_rad /(_m_e_ * _c_ *_c_) *_Mpc_over_m_   ;

      // Temperature is already in Kelvin
      Tb_in_K = pvecthermo[pth->index_th_Tb];

      // Alpha in m^3/s, cf. Recfast paper
      alpha_rec = 1.14 * 4.309e-19*pow((Tb_in_K * 1e-4),-0.6166)/(1+0.6703*pow((Tb_in_K * 1e-4),0.53)) ;

      // delta alpha, dimensionless
      delta_alpha_rec= (-0.6166 + 0.6703 * pow((Tb_in_K * 1e-4),0.53)*(-0.6166-0.53))/(1+0.6703*pow((Tb_in_K * 1e-4),0.53)) * delta_temp;

    } // end of perturbed recombination related quantities

    /** - --> (c) compute metric-related quantities (depending on gauge; additional gauges can be coded below)

            - Each continuity equation contains a term in (theta+metric_continuity) with
             metric_continuity = (h_prime/2) in synchronous gauge, (-3 phi_prime) in newtonian gauge

            - Each Euler equation contains a source term metric_euler with
             metric_euler = 0 in synchronous gauge, (k2 psi) in newtonian gauge

            - Each shear derivative equation contains a source term metric_shear equal to
             metric_shear = (h_prime+6eta_prime)/2 in synchronous gauge, 0 in newtonian gauge

            - metric_shear_prime is the derivative of metric_shear

            - In the ufa_class approximation, the leading-order source term is (h_prime/2) in synchronous gauge,
             (-3 (phi_prime+psi_prime)) in newtonian gauge: we approximate the later by (-6 phi_prime) */

    if (ppt->gauge == synchronous) {

      metric_continuity = pvecmetric[ppw->index_mt_h_prime]/2.;
      metric_euler = 0.;
      metric_shear = k2 * pvecmetric[ppw->index_mt_alpha];
      //metric_shear_prime = k2 * pvecmetric[ppw->index_mt_alpha_prime];
      metric_ufa_class = pvecmetric[ppw->index_mt_h_prime]/2.;
    }

    if (ppt->gauge == newtonian) {

      metric_continuity = -3.*pvecmetric[ppw->index_mt_phi_prime];
      metric_euler = k2*pvecmetric[ppw->index_mt_psi];
      metric_shear = 0.;
      //metric_shear_prime = 0.;
      metric_ufa_class = -6.*pvecmetric[ppw->index_mt_phi_prime];
    }

    /** - --> (d) if some approximation schemes are turned on, enforce a few y[] values computed in perturb_einstein */

    if (ppw->approx[ppw->index_ap_rsa] == (int)rsa_on) {
      delta_g = ppw->rsa_delta_g;
      theta_g = ppw->rsa_theta_g;
    }

    /** - --> (e) BEGINNING OF ACTUAL SYSTEM OF EQUATIONS OF EVOLUTION */

    /* Note concerning perturbed recombination: $cb2*delta_b$ must be replaced everywhere by $cb2*(delta_b+delta_temp)$. If perturbed recombination is not required, delta_temp is equal to zero. */

    /** - ---> photon temperature density */

    if (ppw->approx[ppw->index_ap_rsa] == (int)rsa_off) {

      dy[pv->index_pt_delta_g] = -4./3.*(theta_g+metric_continuity);

    }

    /** - ---> baryon density */

    dy[pv->index_pt_delta_b] = -(theta_b+metric_continuity);

    /** - ---> baryon velocity (depends on tight-coupling approximation=tca) */

    if (ppw->approx[ppw->index_ap_tca] == (int)tca_off) {

      /* without tca */

      /** - ----> perturbed recombination has an impact **/
      dy[pv->index_pt_theta_b] =
        - a_prime_over_a*theta_b
        + metric_euler
        + k2*cb2*(delta_b+delta_temp)
        + R*pvecthermo[pth->index_th_dkappa]*(theta_g-theta_b);

    }

    else {

      /* with tca */
      class_call(perturb_tca_slip_and_shear(y,pppaw,error_message),
                 error_message,
                 error_message);

      /* perturbed recombination has an impact **/
      dy[pv->index_pt_theta_b] =
        (-a_prime_over_a*theta_b
         +k2*(cb2*(delta_b+delta_temp)+R*(delta_g/4.-s2_squared*ppw->tca_shear_g))
         +R*ppw->tca_slip)/(1.+R)
        +metric_euler;

    }

    /** - ---> photon temperature higher momenta and photon polarization (depend on tight-coupling approximation) */

    if (ppw->approx[ppw->index_ap_rsa] == (int)rsa_off) {

      /** - ----> if photon tight-coupling is off */
      if (ppw->approx[ppw->index_ap_tca] == (int)tca_off) {

        /** - -----> define \f$ \Pi = G_{\gamma 0} + G_{\gamma 2} + F_{\gamma 2} \f$ */
        P0 = (y[pv->index_pt_pol0_g] + y[pv->index_pt_pol2_g] + 2.*s_l[2]*y[pv->index_pt_shear_g])/8.;

        /** - -----> photon temperature velocity */

        dy[pv->index_pt_theta_g] =
          k2*(delta_g/4.-s2_squared*y[pv->index_pt_shear_g])
          + metric_euler
          + pvecthermo[pth->index_th_dkappa]*(theta_b-theta_g);

        /** - -----> photon temperature shear */
        dy[pv->index_pt_shear_g] =
          0.5*(8./15.*(theta_g+metric_shear)
               -3./5.*k*s_l[3]/s_l[2]*y[pv->index_pt_l3_g]
               -pvecthermo[pth->index_th_dkappa]*(2.*y[pv->index_pt_shear_g]-4./5./s_l[2]*P0));

        /** - -----> photon temperature l=3 */

        l = 3;
        dy[pv->index_pt_l3_g] = k/(2.0*l+1.0)*
          (l*s_l[l]*2.*s_l[2]*y[pv->index_pt_shear_g]-(l+1.)*s_l[l+1]*y[pv->index_pt_l3_g+1])
          - pvecthermo[pth->index_th_dkappa]*y[pv->index_pt_l3_g];

        /** - -----> photon temperature l>3 */
        for (l = 4; l < pv->l_max_g; l++) {

          dy[pv->index_pt_delta_g+l] = k/(2.0*l+1.0)*
            (l*s_l[l]*y[pv->index_pt_delta_g+l-1]-(l+1)*s_l[l+1]*y[pv->index_pt_delta_g+l+1])
            - pvecthermo[pth->index_th_dkappa]*y[pv->index_pt_delta_g+l];
        }

        /** - -----> photon temperature lmax */
        l = pv->l_max_g; /* l=lmax */
        dy[pv->index_pt_delta_g+l] =
          k*(s_l[l]*y[pv->index_pt_delta_g+l-1]-(1.+l)*cotKgen*y[pv->index_pt_delta_g+l])
          - pvecthermo[pth->index_th_dkappa]*y[pv->index_pt_delta_g+l];

        /** - -----> photon polarization l=0 */

        dy[pv->index_pt_pol0_g] =
          -k*y[pv->index_pt_pol0_g+1]
          -pvecthermo[pth->index_th_dkappa]*(y[pv->index_pt_pol0_g]-4.*P0);

        /** - -----> photon polarization l=1 */

        dy[pv->index_pt_pol1_g] =
          k/3.*(y[pv->index_pt_pol1_g-1]-2.*s_l[2]*y[pv->index_pt_pol1_g+1])
          -pvecthermo[pth->index_th_dkappa]*y[pv->index_pt_pol1_g];

        /** - -----> photon polarization l=2 */

        dy[pv->index_pt_pol2_g] =
          k/5.*(2.*s_l[2]*y[pv->index_pt_pol2_g-1]-3.*s_l[3]*y[pv->index_pt_pol2_g+1])
          -pvecthermo[pth->index_th_dkappa]*(y[pv->index_pt_pol2_g]-4./5.*P0);

        /** - -----> photon polarization l>2 */

        for (l=3; l < pv->l_max_pol_g; l++)
          dy[pv->index_pt_pol0_g+l] = k/(2.*l+1)*
            (l*s_l[l]*y[pv->index_pt_pol0_g+l-1]-(l+1.)*s_l[l+1]*y[pv->index_pt_pol0_g+l+1])
            -pvecthermo[pth->index_th_dkappa]*y[pv->index_pt_pol0_g+l];

        /** - -----> photon polarization lmax_pol */

        l = pv->l_max_pol_g;
        dy[pv->index_pt_pol0_g+l] =
          k*(s_l[l]*y[pv->index_pt_pol0_g+l-1]-(l+1)*cotKgen*y[pv->index_pt_pol0_g+l])
          -pvecthermo[pth->index_th_dkappa]*y[pv->index_pt_pol0_g+l];

      }

      /** - ----> if photon tight-coupling is on: */

      else {

        /** - -----> in that case, only need photon velocity */


        /* perturbed recombination has an impact **/
        dy[pv->index_pt_theta_g] =
          -(dy[pv->index_pt_theta_b]+a_prime_over_a*theta_b-cb2*k2*(delta_b+delta_temp))/R
          +k2*(0.25*delta_g-s2_squared*ppw->tca_shear_g)+(1.+R)/R*metric_euler;
      }
    }

    /** - ---> cdm */

    if (pba->has_cdm == _TRUE_) {

      /** - ----> newtonian gauge: cdm density and velocity */

      if (ppt->gauge == newtonian) {
        dy[pv->index_pt_delta_cdm] = -(y[pv->index_pt_theta_cdm]+metric_continuity); /* cdm density */

        dy[pv->index_pt_theta_cdm] = - a_prime_over_a*y[pv->index_pt_theta_cdm] + metric_euler; /* cdm velocity */
      }

      /** - ----> synchronous gauge: cdm density only (velocity set to zero by definition of the gauge) */

      if (ppt->gauge == synchronous) {
        dy[pv->index_pt_delta_cdm] = -metric_continuity; /* cdm density */
      }

    }

    /* perturbed recombination */
    /* computes the derivatives of delta x_e and delta T_b */

    if((ppt->has_perturbed_recombination == _TRUE_)&&(ppw->approx[ppw->index_ap_tca] == (int)tca_off)){

      // alpha * n_H is in inverse seconds, so we have to multiply it by Mpc_in_sec
      dy[ppw->pv->index_pt_perturbed_recombination_delta_chi] = - alpha_rec* a * chi*n_H  *(delta_alpha_rec + delta_chi + delta_b) * _Mpc_over_m_ / _c_ ;

      // see the documentation for this formula
      dy[ppw->pv->index_pt_perturbed_recombination_delta_temp] =  2./3. * dy[ppw->pv->index_pt_delta_b] - a * Compton_CR * pow(pba->T_cmb/a, 4) * chi / (1.+chi+fHe) * ( (1.-pba->T_cmb*pba->a_today/a/pvecthermo[pth->index_th_Tb])*(delta_g + delta_chi*(1.+fHe)/(1.+chi+fHe)) + pba->T_cmb*pba->a_today/a/pvecthermo[pth->index_th_Tb] *(delta_temp - 1./4. * delta_g) );

    }

    /** - ---> dcdm and dr */

    if (pba->has_dcdm == _TRUE_) {

      /** - ----> dcdm */

      dy[pv->index_pt_delta_dcdm] = -(y[pv->index_pt_theta_dcdm]+metric_continuity)
        - a * pba->Gamma_dcdm / k2 * metric_euler; /* dcdm density */

      dy[pv->index_pt_theta_dcdm] = - a_prime_over_a*y[pv->index_pt_theta_dcdm] + metric_euler; /* dcdm velocity */
    }

    /** - ---> dr */

    if ((pba->has_dcdm == _TRUE_)&&(pba->has_dr == _TRUE_)) {


      /* f = rho_dr*a^4/rho_crit_today. In CLASS density units
         rho_crit_today = H0^2.
      */

      f_dr = pow(pow(a/pba->a_today,2)/pba->H0,2)*pvecback[pba->index_bg_rho_dr];
      fprime_dr = pba->Gamma_dcdm*pvecback[pba->index_bg_rho_dcdm]*pow(a,5)/pow(pba->H0,2);

      /** - ----> dr F0 */
      dy[pv->index_pt_F0_dr] = -k*y[pv->index_pt_F0_dr+1]-4./3.*metric_continuity*f_dr+
        fprime_dr*(y[pv->index_pt_delta_dcdm]+metric_euler/k2);

      /** - ----> dr F1 */
      dy[pv->index_pt_F0_dr+1] = k/3.*y[pv->index_pt_F0_dr]-2./3.*k*y[pv->index_pt_F0_dr+2]*s2_squared +
        4*metric_euler/(3.*k)*f_dr + fprime_dr/k*y[pv->index_pt_theta_dcdm];

      /** - ----> exact dr F2 */
      dy[pv->index_pt_F0_dr+2] = 8./15.*(3./4.*k*y[pv->index_pt_F0_dr+1]+metric_shear*f_dr) -3./5.*k*s_l[3]/s_l[2]*y[pv->index_pt_F0_dr+3];

      /** - ----> exact dr l=3 */
      l = 3;
      dy[pv->index_pt_F0_dr+3] = k/(2.*l+1.)*
        (l*s_l[l]*s_l[2]*y[pv->index_pt_F0_dr+2]-(l+1.)*s_l[l+1]*y[pv->index_pt_F0_dr+4]);

      /** - ----> exact dr l>3 */
      for (l = 4; l < pv->l_max_dr; l++) {
        dy[pv->index_pt_F0_dr+l] = k/(2.*l+1)*
          (l*s_l[l]*y[pv->index_pt_F0_dr+l-1]-(l+1.)*s_l[l+1]*y[pv->index_pt_F0_dr+l+1]);
      }

      /** - ----> exact dr lmax_dr */
      l = pv->l_max_dr;
      dy[pv->index_pt_F0_dr+l] =
        k*(s_l[l]*y[pv->index_pt_F0_dr+l-1]-(1.+l)*cotKgen*y[pv->index_pt_F0_dr+l]);

    }

    /** - ---> fluid (fld) */

    if (pba->has_fld == _TRUE_) {

      if (pba->use_ppf == _FALSE_){

        /** - ----> factors w, w_prime, adiabatic sound speed ca2 (all three background-related),
            plus actual sound speed in the fluid rest frame cs2 */

        class_call(background_w_fld(pba,a,&w_fld,&dw_over_da_fld,&integral_fld), pba->error_message, ppt->error_message);
        w_prime_fld = dw_over_da_fld * a_prime_over_a * a;

        ca2 = w_fld - w_prime_fld / 3. / (1.+w_fld) / a_prime_over_a;
        cs2 = pba->cs2_fld;

        /** - ----> fluid density */

        dy[pv->index_pt_delta_fld] =
          -(1+w_fld)*(y[pv->index_pt_theta_fld]+metric_continuity)
          -3.*(cs2-w_fld)*a_prime_over_a*y[pv->index_pt_delta_fld]
          -9.*(1+w_fld)*(cs2-ca2)*a_prime_over_a*a_prime_over_a*y[pv->index_pt_theta_fld]/k2;

        /** - ----> fluid velocity */

        dy[pv->index_pt_theta_fld] = /* fluid velocity */
          -(1.-3.*cs2)*a_prime_over_a*y[pv->index_pt_theta_fld]
          +cs2*k2/(1.+w_fld)*y[pv->index_pt_delta_fld]
          +metric_euler;
      }
      else {
        dy[pv->index_pt_Gamma_fld] = ppw->Gamma_prime_fld; /* Gamma variable of PPF formalism */
      }

    }

    /** - ---> scalar field (scf) */

    if (pba->has_scf == _TRUE_) {

      /** - ----> field value */

      dy[pv->index_pt_phi_scf] = y[pv->index_pt_phi_prime_scf];

      /** - ----> Klein Gordon equation */

      dy[pv->index_pt_phi_prime_scf] =  - 2.*a_prime_over_a*y[pv->index_pt_phi_prime_scf]
        - metric_continuity*pvecback[pba->index_bg_phi_prime_scf] //  metric_continuity = h'/2
        - (k2 + a2*pvecback[pba->index_bg_ddV_scf])*y[pv->index_pt_phi_scf]; //checked

    }

    /** - ---> ultra-relativistic neutrino/relics (ur) */

    if (pba->has_ur == _TRUE_) {

      /** - ----> if radiation streaming approximation is off */

      if (ppw->approx[ppw->index_ap_rsa] == (int)rsa_off) {

        /** - -----> ur density */
        dy[pv->index_pt_delta_ur] =
          // standard term
          -4./3.*(y[pv->index_pt_theta_ur] + metric_continuity)
          // non-standard term, non-zero if if ceff2_ur not 1/3
          +(1.-ppt->three_ceff2_ur)*a_prime_over_a*(y[pv->index_pt_delta_ur] + 4.*a_prime_over_a*y[pv->index_pt_theta_ur]/k/k);

        /** - -----> ur velocity */
        dy[pv->index_pt_theta_ur] =
          // standard term with extra coefficient (3 ceff2_ur), normally equal to one
          k2*(ppt->three_ceff2_ur*y[pv->index_pt_delta_ur]/4.-s2_squared*y[pv->index_pt_shear_ur]) + metric_euler
          // non-standard term, non-zero if ceff2_ur not 1/3
          -(1.-ppt->three_ceff2_ur)*a_prime_over_a*y[pv->index_pt_theta_ur];

        if(ppw->approx[ppw->index_ap_ufa] == (int)ufa_off) {

          /** - -----> exact ur shear */
          dy[pv->index_pt_shear_ur] =
            0.5*(
                 // standard term
                 8./15.*(y[pv->index_pt_theta_ur]+metric_shear)-3./5.*k*s_l[3]/s_l[2]*y[pv->index_pt_shear_ur+1]
                 // non-standard term, non-zero if cvis2_ur not 1/3
                 -(1.-ppt->three_cvis2_ur)*(8./15.*(y[pv->index_pt_theta_ur]+metric_shear)));

          /** - -----> exact ur l=3 */
          l = 3;
          dy[pv->index_pt_l3_ur] = k/(2.*l+1.)*
            (l*2.*s_l[l]*s_l[2]*y[pv->index_pt_shear_ur]-(l+1.)*s_l[l+1]*y[pv->index_pt_l3_ur+1]);

          /** - -----> exact ur l>3 */
          for (l = 4; l < pv->l_max_ur; l++) {
            dy[pv->index_pt_delta_ur+l] = k/(2.*l+1)*
              (l*s_l[l]*y[pv->index_pt_delta_ur+l-1]-(l+1.)*s_l[l+1]*y[pv->index_pt_delta_ur+l+1]);
          }

          /** - -----> exact ur lmax_ur */
          l = pv->l_max_ur;
          dy[pv->index_pt_delta_ur+l] =
            k*(s_l[l]*y[pv->index_pt_delta_ur+l-1]-(1.+l)*cotKgen*y[pv->index_pt_delta_ur+l]);

        }

        else {

          /** - -----> in fluid approximation (ufa): only ur shear needed */
          //TBC: curvature?
          /* a la Ma & Bertschinger */
          if (ppr->ur_fluid_approximation == ufa_mb) {

            dy[pv->index_pt_shear_ur] =
              -3./tau*y[pv->index_pt_shear_ur]
              +2./3.*(y[pv->index_pt_theta_ur]+metric_shear);

          }

          /* a la Hu */
          if (ppr->ur_fluid_approximation == ufa_hu) {

            dy[pv->index_pt_shear_ur] =
              -3.*a_prime_over_a*y[pv->index_pt_shear_ur]
              +2./3.*(y[pv->index_pt_theta_ur]+metric_shear);

          }

          /* a la CLASS */
          if (ppr->ur_fluid_approximation == ufa_CLASS) {

            dy[pv->index_pt_shear_ur] =
              -3./tau*y[pv->index_pt_shear_ur]
              +2./3.*(y[pv->index_pt_theta_ur]+metric_ufa_class);

          }
        }
      }
    }

    /** - ---> non-cold dark matter (ncdm): massive neutrinos, WDM, etc. */
    //TBC: curvature in all ncdm
    if (pba->has_ncdm == _TRUE_) {

      idx = pv->index_pt_psi0_ncdm1;

      /** - ----> first case: use a fluid approximation (ncdmfa) */
      //TBC: curvature
      if(ppw->approx[ppw->index_ap_ncdmfa] == (int)ncdmfa_on) {

        /** - -----> loop over species */

        for (n_ncdm=0; n_ncdm<pv->N_ncdm; n_ncdm++) {

          /** - -----> define intermediate quantitites */

          rho_ncdm_bg = pvecback[pba->index_bg_rho_ncdm1+n_ncdm]; /* background density */
          p_ncdm_bg = pvecback[pba->index_bg_p_ncdm1+n_ncdm]; /* background pressure */
          pseudo_p_ncdm = pvecback[pba->index_bg_pseudo_p_ncdm1+n_ncdm]; /* pseudo-pressure (see CLASS IV paper) */
          w_ncdm = p_ncdm_bg/rho_ncdm_bg; /* equation of state parameter */
          ca2_ncdm = w_ncdm/3.0/(1.0+w_ncdm)*(5.0-pseudo_p_ncdm/p_ncdm_bg); /* adiabatic sound speed */

          /* c_eff is (delta p / delta rho) in the gauge under
             consideration (not in the gauge comoving with the
             fluid) */

          /* c_vis is introduced in order to close the system */

          /* different ansatz for sound speed c_eff and viscosity speed c_vis */
          if (ppr->ncdm_fluid_approximation == ncdmfa_mb) {
            ceff2_ncdm = ca2_ncdm;
            cvis2_ncdm = 3.*w_ncdm*ca2_ncdm;
          }
          if (ppr->ncdm_fluid_approximation == ncdmfa_hu) {
            ceff2_ncdm = ca2_ncdm;
            cvis2_ncdm = w_ncdm;
          }
          if (ppr->ncdm_fluid_approximation == ncdmfa_CLASS) {
            ceff2_ncdm = ca2_ncdm;
            cvis2_ncdm = 3.*w_ncdm*ca2_ncdm;
          }

          /** - -----> exact continuity equation */

          dy[idx] = -(1.0+w_ncdm)*(y[idx+1]+metric_continuity)-
            3.0*a_prime_over_a*(ceff2_ncdm-w_ncdm)*y[idx];

          /** - -----> exact euler equation */

          dy[idx+1] = -a_prime_over_a*(1.0-3.0*ca2_ncdm)*y[idx+1]+
            ceff2_ncdm/(1.0+w_ncdm)*k2*y[idx]-k2*y[idx+2]
            + metric_euler;

          /** - -----> different ansatz for approximate shear derivative */

          if (ppr->ncdm_fluid_approximation == ncdmfa_mb) {

            dy[idx+2] = -3.0*(a_prime_over_a*(2./3.-ca2_ncdm-pseudo_p_ncdm/p_ncdm_bg/3.)+1./tau)*y[idx+2]
              +8.0/3.0*cvis2_ncdm/(1.0+w_ncdm)*s_l[2]*(y[idx+1]+metric_shear);

          }

          if (ppr->ncdm_fluid_approximation == ncdmfa_hu) {

            dy[idx+2] = -3.0*a_prime_over_a*ca2_ncdm/w_ncdm*y[idx+2]
              +8.0/3.0*cvis2_ncdm/(1.0+w_ncdm)*s_l[2]*(y[idx+1]+metric_shear);

          }

          if (ppr->ncdm_fluid_approximation == ncdmfa_CLASS) {

            dy[idx+2] = -3.0*(a_prime_over_a*(2./3.-ca2_ncdm-pseudo_p_ncdm/p_ncdm_bg/3.)+1./tau)*y[idx+2]
              +8.0/3.0*cvis2_ncdm/(1.0+w_ncdm)*s_l[2]*(y[idx+1]+metric_ufa_class);

          }

          /** - -----> jump to next species */

          idx += pv->l_max_ncdm[n_ncdm]+1;
        }
      }

      /** - ----> second case: use exact equation (Boltzmann hierarchy on momentum grid) */

      else {

        /** - -----> loop over species */

        for (n_ncdm=0; n_ncdm<pv->N_ncdm; n_ncdm++) {

          /** - -----> loop over momentum */

          for (index_q=0; index_q < pv->q_size_ncdm[n_ncdm]; index_q++) {

            /** - -----> define intermediate quantities */

            dlnf0_dlnq = pba->dlnf0_dlnq_ncdm[n_ncdm][index_q];
            q = pba->q_ncdm[n_ncdm][index_q];
            epsilon = sqrt(q*q+a2*pba->M_ncdm[n_ncdm]*pba->M_ncdm[n_ncdm]);
            qk_div_epsilon = k*q/epsilon;

            /** - -----> ncdm density for given momentum bin */

            dy[idx] = -qk_div_epsilon*y[idx+1]+metric_continuity*dlnf0_dlnq/3.;

            /** - -----> ncdm velocity for given momentum bin */

            dy[idx+1] = qk_div_epsilon/3.0*(y[idx] - 2*s_l[2]*y[idx+2])
              -epsilon*metric_euler/(3*q*k)*dlnf0_dlnq;

            /** - -----> ncdm shear for given momentum bin */

            dy[idx+2] = qk_div_epsilon/5.0*(2*s_l[2]*y[idx+1]-3.*s_l[3]*y[idx+3])
              -s_l[2]*metric_shear*2./15.*dlnf0_dlnq;

            /** - -----> ncdm l>3 for given momentum bin */

            for(l=3; l<pv->l_max_ncdm[n_ncdm]; l++){
              dy[idx+l] = qk_div_epsilon/(2.*l+1.0)*(l*s_l[l]*y[idx+(l-1)]-(l+1.)*s_l[l+1]*y[idx+(l+1)]);
            }

            /** - -----> ncdm lmax for given momentum bin (truncation as in Ma and Bertschinger)
                but with curvature taken into account a la arXiv:1305.3261 */

            dy[idx+l] = qk_div_epsilon*y[idx+l-1]-(1.+l)*k*cotKgen*y[idx+l];

            /** - -----> jump to next momentum bin or species */

            idx += (pv->l_max_ncdm[n_ncdm]+1);
          }
        }
      }
    }

    /** - ---> metric */

    /** - ---> eta of synchronous gauge */

    if (ppt->gauge == synchronous) {

      dy[pv->index_pt_eta] = pvecmetric[ppw->index_mt_eta_prime];

    }

    if (ppt->gauge == newtonian) {

      dy[pv->index_pt_phi] = pvecmetric[ppw->index_mt_phi_prime];

    }

  }

  /** - vector mode */
  if (_vectors_) {

    fprintf(stderr,"we are in vectors\n");

    ssqrt3 = sqrt(1.-2.*pba->K/k2);
    cb2 = pvecthermo[pth->index_th_cb2];

    /** - --> baryon velocity */

    if (ppt->gauge == synchronous) {

      dy[pv->index_pt_theta_b] = -(1-3.*cb2)*a_prime_over_a*y[pv->index_pt_theta_b]
        - pvecthermo[pth->index_th_dkappa]*(_SQRT2_/4.*delta_g + y[pv->index_pt_theta_b]);

    }

    else if (ppt->gauge == newtonian) {

      dy[pv->index_pt_theta_b] = -(1-3.*cb2)*a_prime_over_a*y[pv->index_pt_theta_b]
        - _SQRT2_/4.*pvecthermo[pth->index_th_dkappa]*(delta_g+2.*_SQRT2_*y[pv->index_pt_theta_b])
        + pvecmetric[ppw->index_mt_V_prime]+(1.-3.*cb2)*a_prime_over_a*y[pv->index_pt_V];

    }

    /*
      if (ppw->approx[ppw->index_ap_rsa] == (int)rsa_off) {
      if (ppw->approx[ppw->index_ap_tca]==(int)tca_off) {
    */

    /* short-cut notations for the tensor perturbations */
    delta_g = y[pv->index_pt_delta_g];
    theta_g = y[pv->index_pt_theta_g];
    shear_g = y[pv->index_pt_shear_g];


    /* (P^{(1)}) (see Eq. B.23 in 1305.3261)*/
    P1 = -_SQRT6_/40.*(
                       4./(3.*k)*theta_g //F1
                       +y[pv->index_pt_delta_g+3]
                       +2.*y[pv->index_pt_pol0_g]
                       +10./7.*y[pv->index_pt_pol2_g]
                       -4./7.*y[pv->index_pt_pol0_g+4]);

    if (ppt->gauge == synchronous) {

      /* photon density (delta_g = F_0) */
      dy[pv->index_pt_delta_g] =
        -4./3.*theta_g
        -pvecthermo[pth->index_th_dkappa]*(delta_g+2.*_SQRT2_*y[pv->index_pt_theta_b]);

      /* photon velocity (theta_g = (3k/4)*F_1) */
      dy[pv->index_pt_theta_g] =
        k2*(delta_g/4.-s_l[2]*shear_g)
        -pvecthermo[pth->index_th_dkappa]*(theta_g+4.0/_SQRT6_*P1)
        +4.0/(3.0*_SQRT2_)*ssqrt3*y[pv->index_pt_hv_prime];

    }

    else if (ppt->gauge == newtonian) {

      /* photon density (delta_g = F_0) */
      dy[pv->index_pt_delta_g] =
        -4./3.*theta_g
        -pvecthermo[pth->index_th_dkappa]*(delta_g+2.*_SQRT2_*y[pv->index_pt_theta_b])
        -2.*_SQRT2_*pvecmetric[ppw->index_mt_V_prime];

      /* photon velocity (theta_g = (3k/4)*F_1) */
      dy[pv->index_pt_theta_g] =
        k2*(delta_g/4.-s_l[2]*shear_g)
        -pvecthermo[pth->index_th_dkappa]*(theta_g+4.0/_SQRT6_*P1);

    }

    /* photon shear (shear_g = F_2/2) */
    dy[pv->index_pt_shear_g] =
      4./15.*s_l[2]*theta_g-3./10.*k*s_l[3]*y[pv->index_pt_shear_g+1]
      -pvecthermo[pth->index_th_dkappa]*shear_g;

    /* photon l=3 */
    dy[pv->index_pt_l3_g] =
      k/7.*(6.*s_l[3]*shear_g-4.*s_l[4]*y[pv->index_pt_l3_g+1])
      -pvecthermo[pth->index_th_dkappa]*y[pv->index_pt_l3_g];

    /* additional momenta in Boltzmann hierarchy (beyond l=0,1,2,3,4) */
    for (l=4; l < pv->l_max_g; l++)
      dy[pv->index_pt_delta_g+l] =
        k/(2.*l+1.)*(l*s_l[l]*y[pv->index_pt_delta_g+l-1]
                     -(l+1.)*s_l[l+1]*y[pv->index_pt_delta_g+l+1])
        -pvecthermo[pth->index_th_dkappa]*y[pv->index_pt_delta_g+l];

    /* l=lmax */
    l = pv->l_max_g;
    dy[pv->index_pt_delta_g+l] =
      k*(s_l[l]*y[pv->index_pt_delta_g+l-1]
         -(1.+l)*cotKgen*y[pv->index_pt_delta_g+l])
      - pvecthermo[pth->index_th_dkappa]*y[pv->index_pt_delta_g+l];

    /* photon polarization, l=0 (pol0_g = G_0)*/
    dy[pv->index_pt_pol0_g] =
      -k*y[pv->index_pt_pol0_g+1]
      -pvecthermo[pth->index_th_dkappa]*(y[pv->index_pt_pol0_g]-_SQRT6_*P1);

    /* additional momenta in Boltzmann hierarchy (beyond l=0,1,2,3,4) */
    for (l=1; l < pv->l_max_pol_g; l++)
      dy[pv->index_pt_pol0_g+l] =
        k/(2.*l+1.)*(l*s_l[l]*y[pv->index_pt_pol0_g+l-1]
                     -(l+1.)*s_l[l+1]*y[pv->index_pt_pol0_g+l+1])
        -pvecthermo[pth->index_th_dkappa]*y[pv->index_pt_pol0_g+l];

    /* l=lmax */
    l = pv->l_max_pol_g;
    dy[pv->index_pt_pol0_g+l] =
      k*(s_l[l]*y[pv->index_pt_pol0_g+l-1]
         -(l+1.)*cotKgen*y[pv->index_pt_pol0_g+l])
      -pvecthermo[pth->index_th_dkappa]*y[pv->index_pt_pol0_g+l];

    /*
      }
      }
    */

    if (ppt->gauge == synchronous) {

      /* Vector metric perturbation in synchronous gauge: */
      dy[pv->index_pt_hv_prime] = pvecmetric[ppw->index_mt_hv_prime_prime];

    }
    else if (ppt->gauge == newtonian){

      /* Vector metric perturbation in Newtonian gauge: */
      dy[pv->index_pt_V] = pvecmetric[ppw->index_mt_V_prime];

    }

  }


  /** - tensor modes: */
  if (_tensors_) {

    if (ppw->approx[ppw->index_ap_rsa] == (int)rsa_off) {
      if (ppw->approx[ppw->index_ap_tca]==(int)tca_off) {

        /* short-cut notations for the tensor perturbations */
        delta_g = y[pv->index_pt_delta_g];
        theta_g = y[pv->index_pt_theta_g];
        shear_g = y[pv->index_pt_shear_g];


        /* (P^{(2)}) */
        P2 =-1.0/_SQRT6_*(
                          1./10.*delta_g
                          +2./7.*shear_g
                          +3./70.*y[pv->index_pt_delta_g+4]
                          -3./5.*y[pv->index_pt_pol0_g]
                          +6./7.*y[pv->index_pt_pol2_g]
                          -3./70.*y[pv->index_pt_pol0_g+4]);

        /* above expression from paper, expression below matches old class but is not correct
           P2 = -1.0/_SQRT6_*(
           1./10.*delta_g
           +2./35.*shear_g
           +1./210.*y[pv->index_pt_delta_g+4]
           -3./5.*y[pv->index_pt_pol0_g]
           +6./35.*y[pv->index_pt_pol2_g]
           -1./210.*y[pv->index_pt_pol0_g+4]
           );
        */

        /* photon density (delta_g = F_0) */
        dy[pv->index_pt_delta_g] =
          -4./3.*theta_g
          -pvecthermo[pth->index_th_dkappa]*(delta_g+_SQRT6_*P2)
          //+y[pv->index_pt_gwdot];
          +_SQRT6_*y[pv->index_pt_gwdot];  //TBC

        /* photon velocity (theta_g = (3k/4)*F_1) */
        dy[pv->index_pt_theta_g] =
          k2*(delta_g/4.-s_l[2]*shear_g)
          -pvecthermo[pth->index_th_dkappa]*theta_g;

        /* photon shear (shear_g = F_2/2) */
        dy[pv->index_pt_shear_g] =
          4./15.*s_l[2]*theta_g-3./10.*k*s_l[3]*y[pv->index_pt_shear_g+1]
          -pvecthermo[pth->index_th_dkappa]*shear_g;

        /* photon l=3 */
        dy[pv->index_pt_l3_g] =
          k/7.*(6.*s_l[3]*shear_g-4.*s_l[4]*y[pv->index_pt_l3_g+1])
          -pvecthermo[pth->index_th_dkappa]*y[pv->index_pt_l3_g];

        /* additional momenta in Boltzmann hierarchy (beyond l=0,1,2,3,4) */
        for (l=4; l < pv->l_max_g; l++)
          dy[pv->index_pt_delta_g+l] =
            k/(2.*l+1.)*(l*s_l[l]*y[pv->index_pt_delta_g+l-1]
                         -(l+1.)*s_l[l+1]*y[pv->index_pt_delta_g+l+1])
            -pvecthermo[pth->index_th_dkappa]*y[pv->index_pt_delta_g+l];

        /* l=lmax */
        l = pv->l_max_g;
        dy[pv->index_pt_delta_g+l] =
          k*(s_l[l]*y[pv->index_pt_delta_g+l-1]
             -(1.+l)*cotKgen*y[pv->index_pt_delta_g+l])
          - pvecthermo[pth->index_th_dkappa]*y[pv->index_pt_delta_g+l];

        /* photon polarization, l=0 (pol0_g = G_0)*/
        dy[pv->index_pt_pol0_g] =
          -k*y[pv->index_pt_pol0_g+1]
          -pvecthermo[pth->index_th_dkappa]*(y[pv->index_pt_pol0_g]-_SQRT6_*P2);

        /* additional momenta in Boltzmann hierarchy (beyond l=0,1,2,3,4) */
        for (l=1; l < pv->l_max_pol_g; l++)
          dy[pv->index_pt_pol0_g+l] =
            k/(2.*l+1.)*(l*s_l[l]*y[pv->index_pt_pol0_g+l-1]
                         -(l+1.)*s_l[l+1]*y[pv->index_pt_pol0_g+l+1])
            -pvecthermo[pth->index_th_dkappa]*y[pv->index_pt_pol0_g+l];

        /* l=lmax */
        l = pv->l_max_pol_g;
        dy[pv->index_pt_pol0_g+l] =
          k*(s_l[l]*y[pv->index_pt_pol0_g+l-1]
             -(l+1.)*cotKgen*y[pv->index_pt_pol0_g+l])
          -pvecthermo[pth->index_th_dkappa]*y[pv->index_pt_pol0_g+l];

      }
    }

    if (ppt->evolve_tensor_ur == _TRUE_) {

      dy[pv->index_pt_delta_ur] = -4./3.*y[pv->index_pt_theta_ur]+_SQRT6_*y[pv->index_pt_gwdot];

      dy[pv->index_pt_theta_ur] = k2*(y[pv->index_pt_delta_ur]/4.-s2_squared*y[pv->index_pt_shear_ur]);

      dy[pv->index_pt_shear_ur] = (4./15.*y[pv->index_pt_theta_ur]
                                   -3./10.*k*s_l[3]/s_l[2]*y[pv->index_pt_shear_ur+1]);

      l = 3;
      dy[pv->index_pt_l3_ur] = k/(2.*l+1.)*
        (l*2.*s_l[l]*s_l[2]*y[pv->index_pt_shear_ur]-(l+1.)*s_l[l+1]*y[pv->index_pt_l3_ur+1]);

      for (l = 4; l < pv->l_max_ur; l++) {
        dy[pv->index_pt_delta_ur+l] = k/(2.*l+1)*
          (l*s_l[l]*y[pv->index_pt_delta_ur+l-1]-(l+1.)*s_l[l+1]*y[pv->index_pt_delta_ur+l+1]);
      }

      l = pv->l_max_ur;
      dy[pv->index_pt_delta_ur+l] =
        k*(s_l[l]*y[pv->index_pt_delta_ur+l-1]-(1.+l)*cotKgen*y[pv->index_pt_delta_ur+l]);

    }

    /** - --> non-cold dark matter (ncdm): massive neutrinos, WDM, etc. */
    //TBC: curvature in all ncdm
    if (ppt->evolve_tensor_ncdm == _TRUE_) {

      idx = pv->index_pt_psi0_ncdm1;

      /** - ---> loop over species */

      for (n_ncdm=0; n_ncdm<pv->N_ncdm; n_ncdm++) {

        /** - ----> loop over momentum */

        for (index_q=0; index_q < pv->q_size_ncdm[n_ncdm]; index_q++) {

          /** - ----> define intermediate quantities */

          dlnf0_dlnq = pba->dlnf0_dlnq_ncdm[n_ncdm][index_q];
          q = pba->q_ncdm[n_ncdm][index_q];
          epsilon = sqrt(q*q+a2*pba->M_ncdm[n_ncdm]*pba->M_ncdm[n_ncdm]);
          qk_div_epsilon = k*q/epsilon;

          /** - ----> ncdm density for given momentum bin */

          dy[idx] = -qk_div_epsilon*y[idx+1]-0.25*_SQRT6_*y[pv->index_pt_gwdot]*dlnf0_dlnq;

          /** - ----> ncdm l>0 for given momentum bin */

          for(l=1; l<pv->l_max_ncdm[n_ncdm]; l++){
            dy[idx+l] = qk_div_epsilon/(2.*l+1.0)*(l*s_l[l]*y[idx+(l-1)]-(l+1.)*s_l[l+1]*y[idx+(l+1)]);
          }

          /** - ----> ncdm lmax for given momentum bin (truncation as in Ma and Bertschinger)
              but with curvature taken into account a la arXiv:1305.3261 */

          dy[idx+l] = qk_div_epsilon*y[idx+l-1]-(1.+l)*k*cotKgen*y[idx+l];

          /** - ----> jump to next momentum bin or species */

          idx += (pv->l_max_ncdm[n_ncdm]+1);
        }
      }
    }

    /** - --> tensor metric perturbation h (gravitational waves) */
    dy[pv->index_pt_gw] = y[pv->index_pt_gwdot];

    /** - --> its time-derivative */
    dy[pv->index_pt_gwdot] = pvecmetric[ppw->index_mt_gw_prime_prime];

  }

  return _SUCCESS_;
}

int perturb_tca_slip_and_shear(double * y,
                               void * parameters_and_workspace,
                               ErrorMsg error_message
                               ) {
  /** Summary: */

  /** - define local variables */

  /* scale factor and other background quantities */
  double a,a_prime_over_a,a_primeprime_over_a,R;

  /* useful terms for tight-coupling approximation */
  double slip=0.;
  double tau_c=0.,dtau_c=0.;
  double theta_prime,shear_g_prime=0.,theta_prime_prime;
  double g0,g0_prime,g0_prime_prime;
  double F=0.,F_prime=0.,F_prime_prime=0.;

  /* short-cut names for the fields of the input structure */
  struct perturb_parameters_and_workspace * pppaw;
  double k,k2;
  struct precision * ppr;
  struct background * pba;
  struct thermo * pth;
  struct perturbs * ppt;
  struct perturb_workspace * ppw;
  double * pvecback;
  double * pvecthermo;
  double * pvecmetric;
  struct perturb_vector * pv;

  /* short-cut notations for the perturbations */
  double delta_g=0.,theta_g=0.,shear_g=0.;
  double delta_b,theta_b;
  double Delta;
  double cb2;
  double metric_continuity=0.,metric_euler=0.,metric_shear=0.,metric_shear_prime=0.;

  /* perturbed recombination */
  double delta_temp=0.;

  /* for use with curvature */
  double s2_squared;

  /** - rename the fields of the input structure (just to avoid heavy notations) */

  pppaw = parameters_and_workspace;

  k = pppaw->k;
  k2=k*k;

  ppr = pppaw->ppr;
  pba = pppaw->pba;
  pth = pppaw->pth;
  ppt = pppaw->ppt;
  ppw = pppaw->ppw;

  pvecback = ppw->pvecback;
  pvecthermo = ppw->pvecthermo;
  pvecmetric = ppw->pvecmetric;
  pv = ppw->pv;

  /** - compute related background quantities */

  a = pvecback[pba->index_bg_a];
  a_prime_over_a = pvecback[pba->index_bg_H] * a;
  a_primeprime_over_a = pvecback[pba->index_bg_H_prime] * a + 2. * a_prime_over_a * a_prime_over_a;
  //z = pba->a_today-1.;
  R = 4./3. * pvecback[pba->index_bg_rho_g]/pvecback[pba->index_bg_rho_b];
  s2_squared = 1.-3.*pba->K/k2;

  /** - --> (a) define short-cut notations for the scalar perturbations */
  if (ppw->approx[ppw->index_ap_rsa] == (int)rsa_off) {
    delta_g = y[pv->index_pt_delta_g];
    theta_g = y[pv->index_pt_theta_g];
  }
  delta_b = y[pv->index_pt_delta_b];
  theta_b = y[pv->index_pt_theta_b];
  cb2 = pvecthermo[pth->index_th_cb2];

  /* perturbed recombination */
  if ((ppt->has_perturbed_recombination == _TRUE_) && (ppw->approx[ppw->index_ap_tca] == (int)tca_off) ){
    delta_temp = y[pv->index_pt_perturbed_recombination_delta_temp];
  }

  /** - --> (b) define short-cut notations used only in tight-coupling approximation */
  tau_c = 1./pvecthermo[pth->index_th_dkappa]; /* inverse of opacity */
  dtau_c = -pvecthermo[pth->index_th_ddkappa]*tau_c*tau_c; /* its first derivative wrt conformal time */
  F = tau_c/(1+R); /* F = tau_c/(1+R) */
  if (ppr->tight_coupling_approximation >= (int)second_order_CLASS) {
    F_prime = dtau_c/(1+R)+tau_c*a_prime_over_a*R/(1+R)/(1+R); /*F' needed by second_order_CLASS and compromise_CLASS */
    if (ppr->tight_coupling_approximation == (int)second_order_CLASS) {
      F_prime_prime =(- pvecthermo[pth->index_th_dddkappa]*tau_c*tau_c /* F'' needed by second_order_CLASS only */
                      + 2.*pvecthermo[pth->index_th_ddkappa]*pvecthermo[pth->index_th_ddkappa]*tau_c*tau_c*tau_c)/(1+R)
        +2.*dtau_c*a_prime_over_a*R/(1+R)/(1+R)
        +tau_c*((a_primeprime_over_a-2.*a_prime_over_a*a_prime_over_a)+2.*a_prime_over_a*a_prime_over_a*R/(1+R))*R/(1+R)/(1+R);
    }
  }

  /** - --> (c) compute metric-related quantities (depending on gauge; additional gauges can be coded below)

          - Each continuity equation contains a term in (theta+metric_continuity) with
           metric_continuity = (h_prime/2) in synchronous gauge, (-3 phi_prime) in newtonian gauge

          - Each Euler equation contains a source term metric_euler with
          metric_euler = 0 in synchronous gauge, (k2 psi) in newtonian gauge

          - Each shear derivative equation contains a source term metric_shear equal to
           metric_shear = (h_prime+6eta_prime)/2 in synchronous gauge, 0 in newtonian gauge

          - metric_shear_prime is the derivative of metric_shear

          - In the ufa_class approximation, the leading-order source term is (h_prime/2) in synchronous gauge,
           (-3 (phi_prime+psi_prime)) in newtonian gauge: we approximate the later by (-6 phi_prime) */

  if (ppt->gauge == synchronous) {

    metric_continuity = pvecmetric[ppw->index_mt_h_prime]/2.;
    metric_euler = 0.;
    metric_shear = k2 * pvecmetric[ppw->index_mt_alpha];
    metric_shear_prime = k2 * pvecmetric[ppw->index_mt_alpha_prime];
  }

  if (ppt->gauge == newtonian) {

    metric_continuity = -3.*pvecmetric[ppw->index_mt_phi_prime];
    metric_euler = k2*pvecmetric[ppw->index_mt_psi];
    metric_shear = 0.;
    metric_shear_prime = 0.;
  }

  /** - --> (d) if some approximation schemes are turned on, enforce a few y[ ] values computed in perturb_einstein */

  /* free-streaming photon velocity */
  if (ppw->approx[ppw->index_ap_rsa] == (int)rsa_on)
    theta_g = ppw->rsa_theta_g;


  /** - ---> like Ma & Bertschinger */
  if (ppr->tight_coupling_approximation == (int)first_order_MB) {

    slip=2.*R/(1.+R)*a_prime_over_a*(theta_b-theta_g)
      +F*(-a_primeprime_over_a*theta_b
          +k2*(-a_prime_over_a*delta_g/2.
               +cb2*(-theta_b-metric_continuity)
               -4./3.*(-theta_g-metric_continuity)/4.)
          -a_prime_over_a*metric_euler);

  }

  /** - ---> relax assumption dkappa~a\f$^{-2}\f$ (like in CAMB) */
  if ((ppr->tight_coupling_approximation == (int)first_order_CAMB) || (ppr->tight_coupling_approximation == (int)compromise_CLASS)) {

    slip=(dtau_c/tau_c-2.*a_prime_over_a/(1.+R))*(theta_b-theta_g)
      +F*(-a_primeprime_over_a*theta_b
          +k2*(-a_prime_over_a*delta_g/2.
               +cb2*(-theta_b-metric_continuity)
               -4./3.*(-theta_g-metric_continuity)/4.)
          -a_prime_over_a*metric_euler);
  }

  /** - ---> also relax assumption cb2~a\f$^{-1}\f$ */
  if ((ppr->tight_coupling_approximation == (int)first_order_CLASS) || (ppr->tight_coupling_approximation == (int)second_order_CLASS)){

    slip=(dtau_c/tau_c-2.*a_prime_over_a/(1.+R))*(theta_b-theta_g)
      +F*(-a_primeprime_over_a*theta_b
          +k2*(-a_prime_over_a*delta_g/2.
               +pvecthermo[pth->index_th_dcb2]*delta_b
               +cb2*(-theta_b-metric_continuity)
               -4./3.*(-theta_g-metric_continuity)/4.)
          -a_prime_over_a*metric_euler);
  }

  /** - ---> intermediate quantities for 2nd order tca: shear_g at first order in tight-coupling */
  shear_g=16./45.*tau_c*(theta_g+metric_shear);
  /* (Ma & Bertschinger give (1/9)*(4/3) instead of (2/15)*(4/3)
     because they didn't include the contribution of G_gamma0
     and G_gamma2, which are of the same order as sigma_g. This
     was already consistently included in CAMB) */

  /** - ---> intermediate quantities for 2nd order tca: zero order for theta_b' = theta_g' */
  /** - ----> perturbed recombination has an impact **/
  theta_prime = (-a_prime_over_a*theta_b+k2*(cb2*(delta_b+delta_temp)+R/4.*delta_g))/(1.+R) + metric_euler;

  /** - ---> intermediate quantities for 2nd order tca: shear_g_prime at first order in tight-coupling */
  shear_g_prime=16./45.*(tau_c*(theta_prime+metric_shear_prime)+dtau_c*(theta_g+metric_shear));

  /** - ---> 2nd order as in CRS*/
  if (ppr->tight_coupling_approximation == (int)second_order_CRS) {

    if (ppt->gauge == newtonian) {

      class_stop(error_message,
                 "the second_order_CRS approach to tight-coupling is coded in synchronous gauge, not newtonian: change gauge or try another tight-coupling scheme");

    }

    if (ppt->gauge == synchronous) {

      class_test(pba->sgnK != 0,
                 ppt->error_message,
                 "the second_order_CRS approach to tight-coupling is coded in the flat case only: for non-flat try another tight-coupling scheme");

      /* infer Delta from h'' using Einstein equation */

      Delta = 2*k2*y[pv->index_pt_eta]
        -2*a_prime_over_a*pvecmetric[ppw->index_mt_h_prime]
        -pvecmetric[ppw->index_mt_h_prime_prime];

      /* monster expression for slip at second-order in tight-coupling */
      slip=(-2./(1.+R)*a_prime_over_a-pvecthermo[pth->index_th_ddkappa]/pvecthermo[pth->index_th_dkappa])*(theta_b-theta_g)
        +(-a_primeprime_over_a*theta_b
          -k2*a_prime_over_a*(delta_g/2.-2.*shear_g)
          +k2*(cb2*(-theta_b-metric_continuity)
               -4./3.*(-theta_g-metric_continuity)/4.
               +shear_g_prime)
          )/pvecthermo[pth->index_th_dkappa]/(1.+R)
        -2.*R*(3.*a_prime_over_a*a_prime_over_a*cb2+(1.+R)*(a_primeprime_over_a-a_prime_over_a*a_prime_over_a)-3.*a_prime_over_a*a_prime_over_a)
        /(1.+R)/(1.+R)/(1.+R)*(theta_b-theta_g)/pvecthermo[pth->index_th_dkappa]
        +(
          a_primeprime_over_a*a_prime_over_a*((2.-3.*cb2)*R-2.)*theta_b/(1.+R)
          +a_prime_over_a*k2*(1.-3.*cb2)*theta_b/3./(1.+R)
          /* perturbed recombination has an impact (next two lines) */
          +a_primeprime_over_a*k2*cb2*(delta_b+delta_temp)/(1.+R)
          +k2*k2*(3.*cb2-1.)*cb2*(delta_b+delta_temp)/3./(1.+R)
          +k2*k2*R*(3.*cb2-1.)*delta_g/12./(1.+R)
          +a_primeprime_over_a*k2*(2.+3.*R)*delta_g/4./(1.+R)
          +a_prime_over_a*a_prime_over_a*k2*((2.-3.*cb2)*R-1.)*delta_g/2./(1.+R)
          +a_prime_over_a*k2*cb2*(1.+(3.*cb2-2.)*R)*(-theta_b-metric_continuity)/(1.+R)
          +a_prime_over_a*k2*(2.+(5.-3.*cb2)*R)*4./3.*(-theta_g-metric_continuity)/4./(1.+R)
          +a_prime_over_a*(1.-3.*cb2)*k2*2.*metric_shear/3.
          +k2*k2*(3.*cb2-1.)*y[pv->index_pt_eta]/3.
          +2.*a_prime_over_a*k2*(3.*cb2-1.)*pvecmetric[ppw->index_mt_eta_prime]
          +k2*(1.-3.*cb2)*Delta/6.
          )/pvecthermo[pth->index_th_dkappa]/pvecthermo[pth->index_th_dkappa]/(1.+R)/(1.+R)
        -(4.*a_primeprime_over_a*theta_b-4.*k2*cb2*(-theta_b-metric_continuity)+2.*a_prime_over_a*k2*delta_g+k2*4./3.*(-theta_g-metric_continuity))/2./(1.+R)/(1.+R)*pvecthermo[pth->index_th_ddkappa]/pvecthermo[pth->index_th_dkappa]/pvecthermo[pth->index_th_dkappa]/pvecthermo[pth->index_th_dkappa]
        +4.*a_prime_over_a*R/(1.+R)/(1.+R)*pvecthermo[pth->index_th_ddkappa]/pvecthermo[pth->index_th_dkappa]/pvecthermo[pth->index_th_dkappa]*(theta_b-theta_g);

      /* second-order correction to shear */
      shear_g = (1.-11./6.*dtau_c)*shear_g-11./6.*tau_c*16./45.*tau_c*(theta_prime+k2*pvecmetric[ppw->index_mt_alpha_prime]);

    }
  }

  /** - ---> 2nd order like in CLASS paper */
  if (ppr->tight_coupling_approximation == (int)second_order_CLASS) {

    if (ppt->gauge == newtonian) {

      class_stop(error_message,
                 "the second_order_CLASS approach to tight-coupling is coded in synchronous gauge, not newtonian: change gauge or try another tight-coupling scheme");

    }

    if (ppt->gauge == synchronous) {

      /* zero order for theta_b'' = theta_g'' */
      theta_prime_prime = ((R-1.)*a_prime_over_a*theta_prime-(a_primeprime_over_a-a_prime_over_a*a_prime_over_a)*theta_b
                           +k2*(pvecthermo[pth->index_th_dcb2]*delta_b+cb2*(-theta_b-metric_continuity)-a_prime_over_a*R/4.*delta_g+R/4.*4./3.*(-theta_g-metric_continuity)))/(1.+R);

      /* zero-order quantities g0, g0', go'' */
      g0 = -a_prime_over_a*theta_b + k2*(cb2*delta_b-delta_g/4.);
      g0_prime = -a_prime_over_a*theta_prime-(a_primeprime_over_a-a_prime_over_a*a_prime_over_a)*theta_b+k2*(pvecthermo[pth->index_th_dcb2]*delta_b+(1./3.-cb2)*(theta_b+0.5*pvecmetric[ppw->index_mt_h_prime]));
      g0_prime_prime = -a_prime_over_a*theta_prime_prime-2.*(a_primeprime_over_a-a_prime_over_a*a_prime_over_a)*theta_prime
        -(2.*a_prime_over_a*a_prime_over_a*a_prime_over_a-3.*a_primeprime_over_a*a_prime_over_a)*theta_b
        +k2*(pvecthermo[pth->index_th_ddcb2]*delta_b-2.*pvecthermo[pth->index_th_dcb2]*(theta_b+0.5*pvecmetric[ppw->index_mt_h_prime])+(1./3.-cb2)*(theta_prime+0.5*pvecmetric[ppw->index_mt_h_prime_prime]));

      /* slip at second order */
      slip = (1.-2*a_prime_over_a*F)*slip + F*k2*s2_squared*(2.*a_prime_over_a*shear_g+shear_g_prime)
        -F*(F_prime_prime*g0+2.*F_prime*g0_prime+F*g0_prime_prime);

      /* second-order correction to shear */
      shear_g = (1.-11./6.*dtau_c)*shear_g-11./6.*tau_c*16./45.*tau_c*(theta_prime+metric_shear_prime);

    }
  }

  /** - ---> add only the most important 2nd order terms */
  if (ppr->tight_coupling_approximation == (int)compromise_CLASS) {

    /* slip at second order (only leading second-order terms) */
    slip = (1.-2.*a_prime_over_a*F)*slip + F*k2*(2.*a_prime_over_a*s2_squared*shear_g+s2_squared*shear_g_prime-(1./3.-cb2)*(F*theta_prime+2.*F_prime*theta_b));

    /* second-order correction to shear */
    shear_g = (1.-11./6.*dtau_c)*shear_g-11./6.*tau_c*16./45.*tau_c*(theta_prime+metric_shear_prime);

  }

  /** - ---> store tight-coupling values of photon shear and its derivative */

  ppw->tca_shear_g = shear_g;
  ppw->tca_slip = slip;


  return _SUCCESS_;

}

int perturb_rsa_delta_and_theta(
                                struct precision * ppr,
                                struct background * pba,
                                struct thermo * pth,
                                struct perturbs * ppt,
                                double k,
                                double * y,
                                double a_prime_over_a,
                                double * pvecthermo,
                                struct perturb_workspace * ppw
                                ) {
  /* - define local variables */

  double k2;

  k2 = k*k;

  // formulas below TBC for curvaturema

  /* newtonian gauge */
  if (ppt->gauge == newtonian) {

    if (ppw->approx[ppw->index_ap_rsa] == (int)rsa_on) {

      if (ppr->radiation_streaming_approximation == rsa_null) {
        ppw->rsa_delta_g = 0.;
        ppw->rsa_theta_g = 0.;
      }
      else {

        ppw->rsa_delta_g = -4.*y[ppw->pv->index_pt_phi];

        ppw->rsa_theta_g = 6.*ppw->pvecmetric[ppw->index_mt_phi_prime];
      }

      if (ppr->radiation_streaming_approximation == rsa_MD_with_reio) {

        ppw->rsa_delta_g +=
          -4./k2*ppw->pvecthermo[pth->index_th_dkappa]*y[ppw->pv->index_pt_theta_b];

        ppw->rsa_theta_g +=
          3./k2*(ppw->pvecthermo[pth->index_th_ddkappa]*y[ppw->pv->index_pt_theta_b]
                 +ppw->pvecthermo[pth->index_th_dkappa]*
                 (-a_prime_over_a*y[ppw->pv->index_pt_theta_b]
                  +ppw->pvecthermo[pth->index_th_cb2]*k2*y[ppw->pv->index_pt_delta_b]
                  +k2*y[ppw->pv->index_pt_phi]));
      }

      if (pba->has_ur == _TRUE_) {

        if (ppr->radiation_streaming_approximation == rsa_null) {
          ppw->rsa_delta_ur = 0.;
          ppw->rsa_theta_ur = 0.;
        }
        else {
          ppw->rsa_delta_ur = -4.*y[ppw->pv->index_pt_phi];
          ppw->rsa_theta_ur = 6.*ppw->pvecmetric[ppw->index_mt_phi_prime];
        }
      }
    }
  }

  /* synchronous gauge */
  if (ppt->gauge == synchronous) {

    if (ppw->approx[ppw->index_ap_rsa] == (int)rsa_on) {

      if (ppr->radiation_streaming_approximation == rsa_null) {
        ppw->rsa_delta_g = 0.;
        ppw->rsa_theta_g = 0.;
      }
      else {

        ppw->rsa_delta_g = 4./k2*(a_prime_over_a*ppw->pvecmetric[ppw->index_mt_h_prime]
                                  -k2*y[ppw->pv->index_pt_eta]);
        ppw->rsa_theta_g = -0.5*ppw->pvecmetric[ppw->index_mt_h_prime];
      }

      if (ppr->radiation_streaming_approximation == rsa_MD_with_reio) {

        ppw->rsa_delta_g +=
          -4./k2*ppw->pvecthermo[pth->index_th_dkappa]*(y[ppw->pv->index_pt_theta_b]+0.5*ppw->pvecmetric[ppw->index_mt_h_prime]);

        ppw->rsa_theta_g +=
          3./k2*(ppw->pvecthermo[pth->index_th_ddkappa]*
                 (y[ppw->pv->index_pt_theta_b]
                  +0.5*ppw->pvecmetric[ppw->index_mt_h_prime])
                 +ppw->pvecthermo[pth->index_th_dkappa]*
                 (-a_prime_over_a*y[ppw->pv->index_pt_theta_b]
                  + ppw->pvecthermo[pth->index_th_cb2]*k2*y[ppw->pv->index_pt_delta_b]
                  -a_prime_over_a*ppw->pvecmetric[ppw->index_mt_h_prime]
                  +k2*y[ppw->pv->index_pt_eta]));
      }

      if (pba->has_ur == _TRUE_) {

        if (ppr->radiation_streaming_approximation == rsa_null) {
          ppw->rsa_delta_ur = 0.;
          ppw->rsa_theta_ur = 0.;
        }
        else {
          ppw->rsa_delta_ur = 4./k2*(a_prime_over_a*ppw->pvecmetric[ppw->index_mt_h_prime]
                                     -k2*y[ppw->pv->index_pt_eta]);
          ppw->rsa_theta_ur = -0.5*ppw->pvecmetric[ppw->index_mt_h_prime];
        }
      }
    }
  }

  return _SUCCESS_;

}<|MERGE_RESOLUTION|>--- conflicted
+++ resolved
@@ -725,18 +725,13 @@
         }
         if (ppt->has_nc_rsd == _TRUE_) {
           ppt->has_source_theta_m = _TRUE_;
-<<<<<<< HEAD
-          if (pba->has_ncdm == _TRUE_) {
-              ppt->has_source_theta_cb = _TRUE_; //probably we do not need theta_cb at all, rsd always defined for the total matter
-          }
-=======
           if (pba->has_ncdm == _TRUE_)
             /* we may not need theta_cb at all, rsd always defined for
                the total matter, but at least this is made
                available */
               ppt->has_source_theta_cb = _TRUE_;
->>>>>>> 5d45fbfd
         }
+        
         if (ppt->has_nc_lens == _TRUE_) {
           ppt->has_source_phi_plus_psi = _TRUE_;
         }
