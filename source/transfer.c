--- conflicted
+++ resolved
@@ -1399,14 +1399,9 @@
         if ((ppt->has_cl_cmb_lensing_potential == _TRUE_) && (index_tt == ptr->index_tt_lcmb))
           tp_of_tt[index_md][index_tt]=ppt->index_tp_phi_plus_psi;
 
-<<<<<<< HEAD
-        if (_index_tt_in_range_(ptr->index_tt_density, ppt->selection_num, (ptr->has_nc && ppt->has_nc_density)))
-          /* use delta_cb if density number counts calculated only for cold dark matter + baryon */
-=======
-        if (_index_tt_in_range_(ptr->index_tt_density, ppt->selection_num, ppt->has_nc_density))
+        if (_index_tt_in_range_(ptr->index_tt_density, ppt->selection_num, (ptr->has_nc && ppt->has_nc_density))
           /* use here delta_cb rather than delta_m if density number counts calculated only for cold dark matter + baryon */
           /* (this important comment is referenced in a WARNING message in perturbations.c) */
->>>>>>> 5d45fbfd
           tp_of_tt[index_md][index_tt]=ppt->index_tp_delta_m;
 
         if (_index_tt_in_range_(ptr->index_tt_rsd,     ppt->selection_num, (ptr->has_nc && ppt->has_nc_rsd)))
