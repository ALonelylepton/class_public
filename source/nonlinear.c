/** @file nonlinear.c Documented nonlinear module
 *
 * Julien Lesgourgues, 6.03.2014
 *
 * New module replacing an older one present up to version 2.0 The new
 * module is located in a better place in the main, allowing it to
 * compute non-linear correction to \f$ C_l\f$'s and not just \f$ P(k)\f$. It will
 * also be easier to generalize to new methods.  The old implementation
 * of one-loop calculations and TRG calculations has been dropped from
 * this version, they can still be found in older versions.
 *
 */

#include "nonlinear.h"
#include "extrapolate_source.h"

int nonlinear_k_nl_at_z(
                        struct background *pba,
                        struct nonlinear * pnl,
                        double z,
                        double * k_nl
                        ) {

  double tau;

  class_call(background_tau_of_z(pba,
                                 z,
                                 &tau),
             pba->error_message,
             pnl->error_message);

  if (pnl->tau_size == 1) {
    *k_nl = pnl->k_nl[0];
  }
  else {
    class_call(array_interpolate_two(pnl->tau,
                                     1,
                                     0,
                                     pnl->k_nl,
                                     1,
                                     pnl->tau_size,
                                     tau,
                                     k_nl,
                                     1,
                                     pnl->error_message),
               pnl->error_message,
               pnl->error_message);
  }

  return _SUCCESS_;
}

int nonlinear_init(
                   struct precision *ppr,
                   struct background *pba,
                   struct thermo *pth,
                   struct perturbs *ppt,
                   struct primordial *ppm,
                   struct nonlinear *pnl
                   ) {

  int index_ncdm;
  int index_k;
  int index_tau;
  int size_extrapolated_source;
  double *pk_l;
  double *pk_l_bc;
  double *pk_nl;
  double *lnk_l;
  double *lnpk_l;
  double *ddlnpk_l;
  short print_warning=_FALSE_;
  double * pvecback;
  int last_index;
  double a,z;
  enum nonlinear_statement nonlinear_found_k_max;

  /** Summary
   *
   * (a) First deal with the case where non non-linear corrections requested */

  if (pnl->method == nl_none) {
    if (pnl->nonlinear_verbose > 0)
      printf("No non-linear spectra requested. Nonlinear module skipped.\n");
  }

  /** (b) Compute for HALOFIT or HMcode non-linear spectrum */

  else if ((pnl->method == nl_halofit) || ((pnl->method == nl_HMcode))) {
    if ((pnl->nonlinear_verbose > 0) && (pnl->method == nl_halofit))
      printf("Computing non-linear matter power spectrum with Halofit (including update Takahashi et al. 2012 and Bird 2014)\n");
	
	if ((pnl->nonlinear_verbose > 0) && (pnl->method == nl_HMcode))
      printf("Computing non-linear matter power spectrum with HMcode \n");
	
    if (pba->has_ncdm) {
      for (index_ncdm=0;index_ncdm < pba->N_ncdm; index_ncdm++){
        if (pba->m_ncdm_in_eV[index_ncdm] >  _M_EV_TOO_BIG_FOR_HALOFIT_)
          fprintf(stdout,"Warning: Halofit is proved to work for CDM, and also with a small HDM component thanks to Bird et al.'s update. But it sounds like you are running with a WDM component of mass %f eV, which makes the use of Halofit suspicious.\n",pba->m_ncdm_in_eV[index_ncdm]);
      }
    }

    /** - copy list of (k,tau) from perturbation module */

    pnl->k_size = ppt->k_size[ppt->index_md_scalars];
    class_alloc(pnl->k,pnl->k_size*sizeof(double),pnl->error_message);
    for (index_k=0; index_k<pnl->k_size; index_k++)
      pnl->k[index_k] = ppt->k[ppt->index_md_scalars][index_k];

    pnl->tau_size = ppt->tau_size;
    class_alloc(pnl->tau,pnl->tau_size*sizeof(double),pnl->error_message);
    for (index_tau=0; index_tau<pnl->tau_size; index_tau++)
      pnl->tau[index_tau] = ppt->tau_sampling[index_tau];

    class_alloc(pnl->nl_corr_density,pnl->tau_size*pnl->k_size*sizeof(double),pnl->error_message);
    class_alloc(pnl->k_nl,pnl->tau_size*sizeof(double),pnl->error_message);

    class_alloc(pk_l,pnl->k_size*sizeof(double),pnl->error_message);
    class_alloc(pk_l_bc,pnl->k_size*sizeof(double),pnl->error_message);
    class_alloc(pk_nl,pnl->k_size*sizeof(double),pnl->error_message);

    class_alloc(lnk_l,pnl->k_size*sizeof(double),pnl->error_message);
    class_alloc(lnpk_l,pnl->k_size*sizeof(double),pnl->error_message);
    class_alloc(ddlnpk_l,pnl->k_size*sizeof(double),pnl->error_message);


    if (pnl->method == nl_HMcode){
    /** initialise the source extrapolation */
	class_call(get_extrapolated_source_size(ppr->k_per_decade_for_pk,
                                                pnl->k[pnl->k_size-1], 
                                                ppr->hmcode_max_k_extra,
                                                pnl->k_size,
                                                &size_extrapolated_source,
                                                pnl->error_message),
		   pnl->error_message,
		   pnl->error_message);
			pnl->k_size_extra = size_extrapolated_source;
   
			class_alloc(pnl->k_extra,pnl->k_size_extra*sizeof(double),pnl->error_message);
		
			class_realloc(pk_l,pk_l,pnl->k_size_extra*sizeof(double),pnl->error_message);
			class_realloc(pk_l_bc,pk_l_bc,pnl->k_size_extra*sizeof(double),pnl->error_message);		
		
			class_call(extrapolate_k(
						 pnl->k,
						 pnl->k_size,
					         pnl->k_extra,
						 ppr->k_per_decade_for_pk,
						 ppr->hmcode_max_k_extra,
					         pnl->error_message),
				   pnl->error_message,
				   pnl->error_message);
		
     /** Set the baryonic feedback parameters according to the chosen feedback models */
      if (pnl->feedback == emu_dmonly){
   	  pnl->eta_0 = 0.603;
          pnl->c_min = 3.13;
      }
      if (pnl->feedback == owls_dmonly){
	  pnl->eta_0 = 0.64;
	  pnl->c_min = 3.43;
      }			
      if (pnl->feedback == owls_ref){
          pnl->eta_0 = 0.68;
          pnl->c_min = 3.91;
      }		
      if (pnl->feedback == owls_agn){
	  pnl->eta_0 = 0.76;
	  pnl->c_min = 2.32;
      }		
      if (pnl->feedback == owls_dblim){
          pnl->eta_0 = 0.70;
	  pnl->c_min = 3.01;
      }		
		
     }

    /** - loop over time */

    for (index_tau = pnl->tau_size-1; index_tau>=0; index_tau--) {

       /* get P_L(k) at this time */
       class_call(nonlinear_pk_l(pba,ppt,ppm,pnl,index_tau,pk_l,pk_l_bc,lnk_l,lnpk_l,ddlnpk_l),
                 pnl->error_message,
                 pnl->error_message);
<<<<<<< HEAD
                 

       /* get P_NL(k) at this time with Halofit */
       if (pnl->method == nl_halofit) {
	if (print_warning == _FALSE_) {
	    class_call(nonlinear_halofit(ppr,
					 pba,
					 ppm,
					 pnl,
				         pnl->tau[index_tau],
					 pk_l,
					 pk_nl,
					 lnk_l,
					 lnpk_l,
					 ddlnpk_l,
					 &(pnl->k_nl[index_tau]),																		      &nonlinear_found_k_max),
		       pnl->error_message,
		       pnl->error_message);

	    if (nonlinear_found_k_max == ok) {

						// for debugging:
						/*
							for (index_k=0; index_k<pnl->k_size; index_k++) {
								fprintf(stdout,"%e  %e  %e\n",pnl->k[index_k],pk_l[index_k],pk_nl[index_k]);
							 }
								fprintf(stdout,"\n\n");
							 */

               	for (index_k=0; index_k<pnl->k_size; index_k++) {
		     pnl->nl_corr_density[index_tau * pnl->k_size + index_k] = sqrt(pk_nl[index_k]/pk_l[index_k]);
		}
	    }
	    else {
	    /* when Halofit found k_max too small, use 1 as the
	    non-linear correction for this redshift/time, store the
	    last index which worked, and print a warning. */
		print_warning = _TRUE_;
		pnl->index_tau_min_nl = index_tau+1;
		for (index_k=0; index_k<pnl->k_size; index_k++) {
		     pnl->nl_corr_density[index_tau * pnl->k_size + index_k] = 1.;
		}
		if (pnl->nonlinear_verbose > 0) {
		    class_alloc(pvecback,pba->bg_size*sizeof(double),pnl->error_message);
		    class_call(background_at_tau(pba,pnl->tau[index_tau],pba->short_info,pba->inter_normal,&last_index,pvecback),
						 pba->error_message,
						 pnl->error_message);
		    a = pvecback[pba->index_bg_a];
		    z = pba->a_today/a-1.;
		    fprintf(stdout,
											" -> [WARNING:] Halofit non-linear corrections could not be computed at redshift z=%5.2f and higher.\n    This is because k_max is too small for Halofit to be able to compute the scale k_NL at this redshift.\n    If non-linear corrections at such high redshift really matter for you,\n    just try to increase one of the parameters P_k_max_h/Mpc or P_k_max_1/Mpc or halofit_min_k_max (the code will take the max of these parameters) until reaching desired z.\n",z);
		    free(pvecback);
		}
	    }
	}
	else {
	   /* if Halofit found k_max too small at a previous
	   time/redhsift, use 1 as the non-linear correction for all
	   higher redshifts/earlier times. */
	         for (index_k=0; index_k<pnl->k_size; index_k++) {
		      pnl->nl_corr_density[index_tau * pnl->k_size + index_k] = 1.;
		 }
	}
       }
/* get P_NL(k) at this time with HMcode */
       else if (pnl->method == nl_HMcode) {				
	if (print_warning == _FALSE_) {
	/* only fill sigma and grow table once (at redshift 0) */
        // int i;
	 if (index_tau==pnl->tau_size-1) {
	    class_call(nonlinear_fill_growtab(ppr,pba,pnl), 
				pnl->error_message, pnl->error_message);					      
				
			class_call(nonlinear_fill_sigtab(ppr,pba,ppt,ppm,pnl,pk_l_bc), 
		    pnl->error_message, pnl->error_message);
							/*if	(index_tau == pnl->tau_size-1) {
								fprintf(stdout, "i,  R         sigma\n");
								for (i=0;i<64;i++){
									fprintf(stdout, "%d, %e, %e\n",i, pnl->rtab[i]*pba->h, pnl->stab[i]);
								}
							}*/       
	 }
	 class_call(nonlinear_HMcode(ppr,
				     pba,
				     ppt,
				     ppm,
				     pnl,
				     pnl->tau[index_tau],
				     pk_l,
				     pk_l_bc,
				     pk_nl,
				     lnk_l,
				     lnpk_l,
				     ddlnpk_l,
				     &(pnl->k_nl[index_tau]),
				     &nonlinear_found_k_max),
		pnl->error_message,
		pnl->error_message);

	 if (nonlinear_found_k_max == ok) {

						// for debugging:
						/*
							for (index_k=0; index_k<pnl->k_size_extra; index_k++) {
							if (index_tau == pnl->tau_size-1) fprintf(stdout,"%e  %e  %e\n",pnl->k_extra[index_k],pk_l[index_k],pk_l_bc[index_k]);
							}
							if (index_tau == pnl->tau_size-1) fprintf(stdout,"\n\n");
						*/

	   for (index_k=0; index_k<pnl->k_size; index_k++) {
	        pnl->nl_corr_density[index_tau * pnl->k_size + index_k] = sqrt(pk_nl[index_k]/pk_l[index_k]);
	   }
	 }
	 else {
						/* when HMcode found k_max too small, use 1 as the
							non-linear correction for this redshift/time, store the
							last index which worked, and print a warning. */
		print_warning = _TRUE_;
		pnl->index_tau_min_nl = index_tau+1;
		for (index_k=0; index_k<pnl->k_size; index_k++) {
		     pnl->nl_corr_density[index_tau * pnl->k_size + index_k] = 1.;
	        }
	        if (pnl->nonlinear_verbose > 0) {
			class_alloc(pvecback,pba->bg_size*sizeof(double),pnl->error_message);
			class_call(background_at_tau(pba,pnl->tau[index_tau],pba->short_info,pba->inter_normal,&last_index,pvecback),
							pba->error_message,
							pnl->error_message);
			a = pvecback[pba->index_bg_a];
			z = pba->a_today/a-1.;
			fprintf(stdout,
											" -> [WARNING:] HMcode non-linear corrections could not be computed at redshift z=%5.2f and higher.\n    This is because k_max is too small for HMcode to be able to compute the scale k_NL at this redshift.\n    If non-linear corrections at such high redshift really matter for you,\n    just try to increase one of the parameters P_k_max_h/Mpc or P_k_max_1/Mpc (the code will take the max of these parameters) until reaching desired z.\n",	z);
			free(pvecback);
		}
       	}
       }
       else {
					/* if HMcode found k_max too small at a previous
							time/redhsift, use 1 as the non-linear correction for all
							higher redshifts/earlier times. */
	     for (index_k=0; index_k<pnl->k_size; index_k++) {
		pnl->nl_corr_density[index_tau * pnl->k_size + index_k] = 1.;
	     }
       }
=======

       /* get P_NL(k) at this time */
      if (print_warning == _FALSE_) {
        class_call(nonlinear_halofit(ppr,
                                     pba,
                                     ppt,
                                     ppm,
                                     pnl,
                                     pnl->tau[index_tau],
                                     pk_l,
                                     pk_nl,
                                     lnk_l,
                                     lnpk_l,
                                     ddlnpk_l,
                                     &(pnl->k_nl[index_tau]),
                                     &halofit_found_k_max),
                   pnl->error_message,
                   pnl->error_message);

        if (halofit_found_k_max == ok) {

          // for debugging:
          /*
            for (index_k=0; index_k<pnl->k_size; index_k++) {
            fprintf(stdout,"%e  %e  %e\n",pnl->k[index_k],pk_l[index_k],pk_nl[index_k]);
            }
            fprintf(stdout,"\n\n");
          */

          for (index_k=0; index_k<pnl->k_size; index_k++) {
            pnl->nl_corr_density[index_tau * pnl->k_size + index_k] = sqrt(pk_nl[index_k]/pk_l[index_k]);
          }
        }
        else {
          /* when Halofit found k_max too small, use 1 as the
             non-linear correction for this redshift/time, store the
             last index which worked, and print a warning. */
          print_warning = _TRUE_;
          pnl->index_tau_min_nl = index_tau+1;
          for (index_k=0; index_k<pnl->k_size; index_k++) {
            pnl->nl_corr_density[index_tau * pnl->k_size + index_k] = 1.;
          }
          if (pnl->nonlinear_verbose > 0) {
            class_alloc(pvecback,pba->bg_size*sizeof(double),pnl->error_message);
            class_call(background_at_tau(pba,pnl->tau[index_tau],pba->short_info,pba->inter_normal,&last_index,pvecback),
                       pba->error_message,
                       pnl->error_message);
            a = pvecback[pba->index_bg_a];
            z = pba->a_today/a-1.;
            fprintf(stdout,
                    " -> [WARNING:] Halofit non-linear corrections could not be computed at redshift z=%5.2f and higher.\n    This is because k_max is too small for Halofit to be able to compute the scale k_NL at this redshift.\n    If non-linear corrections at such high redshift really matter for you,\n    just try to increase one of the parameters P_k_max_h/Mpc or P_k_max_1/Mpc or halofit_min_k_max (the code will take the max of these parameters) until reaching desired z.\n",
                    z);
            free(pvecback);
          }
        }
>>>>>>> c15781e8
      }
			
    }
    
		// for debugging
    /*
    for (index_tau = pnl->tau_size-1; index_tau>=0; index_tau--) {
      for (index_k=0; index_k<pnl->k_size; index_k++) {
        fprintf(stdout,"%e  %e\n",pnl->k[index_k],pnl->nl_corr_density[index_tau * pnl->k_size + index_k]);
      }
      fprintf(stdout,"\n\n");
    }
    */

    free(pk_l);
    free(pk_l_bc);
    free(pk_nl);
    free(lnk_l);
    free(lnpk_l);
    free(ddlnpk_l);
  }

  else {
    class_stop(pnl->error_message,
               "Your non-linear method variable is set to %d, out of the range defined in nonlinear.h",pnl->method);
  }

  return _SUCCESS_;
}

int nonlinear_free(
                   struct nonlinear *pnl
                   ) {

  if (pnl->method > nl_none) {

    if (pnl->method == nl_halofit) {
      free(pnl->k);
      free(pnl->tau);
      free(pnl->nl_corr_density);
      free(pnl->k_nl);
    }
		else if (pnl->method == nl_HMcode){
			free(pnl->k);
      free(pnl->tau);
      free(pnl->nl_corr_density);
      free(pnl->k_nl);
      free(pnl->k_extra);
			free(pnl->rtab);
			free(pnl->stab);
			free(pnl->ddstab);
			free(pnl->sigtab);
			free(pnl->growtable);
			free(pnl->tautable);
			free(pnl->ztable);
		}
  }

  if (pnl->has_pk_eq == _TRUE_) {
    free(pnl->eq_tau);
    free(pnl->eq_w_and_Omega);
    free(pnl->eq_ddw_and_ddOmega);
  }

  return _SUCCESS_;

}

int nonlinear_pk_l(
                   struct background *pba,
                   struct perturbs *ppt,
                   struct primordial *ppm,
                   struct nonlinear *pnl,
                   int index_tau,
                   double *pk_l,
                   double *pk_l_bc,
                   double *lnk,
                   double *lnpk,
                   double *ddlnpk) {

  int index_md;
  int index_ncdm;
  int index_k;
  int index_ic;
  int index_ic1,index_ic2,index_ic1_ic2;
  int last_index;
  double * primordial_pk;
  double source_ic1,source_ic2;
  double Omega_m, Omega_ncdm_all;
  double * Omega_ncdm;
  double * source_ic_extra;
  double * source_ic_ncdm;
  double * source_ic_bc;
  double * source_ic_extra_bc;
  double * pvecback;

  index_md = ppt->index_md_scalars;

  class_alloc(primordial_pk,ppm->ic_ic_size[index_md]*sizeof(double),pnl->error_message);
		
	if (pnl->method == nl_HMcode){
		
		class_alloc(source_ic_extra,ppm->ic_size[index_md]*pnl->k_size_extra*sizeof(double),pnl->error_message);
		
		if (pba->has_ncdm == _TRUE_){			
			class_alloc(source_ic_extra_bc,ppm->ic_size[index_md]*pnl->k_size_extra*sizeof(double),pnl->error_message);
			class_alloc(source_ic_bc,ppm->ic_size[index_md]*pnl->k_size*sizeof(double),pnl->error_message);			
			class_alloc(source_ic_ncdm,ppm->ic_size[index_md]*pnl->k_size*sizeof(double),pnl->error_message);
			class_alloc(Omega_ncdm,pba->N_ncdm*sizeof(double),pnl->error_message);
			class_alloc(pvecback,pba->bg_size*sizeof(double),pnl->error_message);
			class_call(background_at_tau(pba,pnl->tau[index_tau],pba->long_info,pba->inter_normal,&last_index,pvecback),
                                   pba->error_message,
                                   pnl->error_message);
	
			Omega_m = pvecback[pba->index_bg_Omega_m];
			Omega_ncdm_all = 0.;
			for (index_ncdm=0; index_ncdm<pba->N_ncdm; index_ncdm++){
				Omega_ncdm[index_ncdm] = pvecback[pba->index_bg_rho_ncdm1+index_ncdm]/pvecback[pba->index_bg_rho_crit];
				Omega_ncdm_all += Omega_ncdm[index_ncdm];
			}
			for (index_ic=0; index_ic<ppm->ic_size[index_md]; index_ic++){
				for (index_k=0; index_k<pnl->k_size; index_k++){
					source_ic_ncdm[index_ic*pnl->k_size+index_k] = 0.;
					for (index_ncdm=0; index_ncdm<pba->N_ncdm; index_ncdm++){
						source_ic_ncdm[index_ic*pnl->k_size+index_k] += Omega_ncdm[index_ncdm]*ppt->sources[index_md][index_ic * ppt->tp_size[index_md] + ppt->index_tp_delta_ncdm1+index_ncdm][index_tau * ppt->k_size[index_md] + index_k];
					}
					source_ic_bc[index_ic*pnl->k_size+index_k] = (Omega_m*ppt->sources[index_md][index_ic * ppt->tp_size[index_md] + ppt->index_tp_delta_m][index_tau * ppt->k_size[index_md] + index_k]\
						- source_ic_ncdm[index_ic*pnl->k_size+index_k])/(Omega_m - Omega_ncdm_all);
				}	
			}	
			
			free(pvecback);
			free(Omega_ncdm);
			free(source_ic_ncdm);	
		}
		
		for (index_ic=0; index_ic<ppm->ic_size[index_md]; index_ic++){

			class_call(extrapolate_source(pnl->k_extra,
						      pnl->k_size,
						      pnl->k_size_extra,
						      ppt->sources[index_md][index_ic * ppt->tp_size[index_md] + ppt->index_tp_delta_m]+index_tau * pnl->k_size,
						      extrapolation_only_max_units,
						      source_ic_extra+index_ic*pnl->k_size_extra,
						      pba->a_eq*pba->H_eq,
						      pba->h,																		                           pnl->error_message), 
				pnl->error_message,
				pnl->error_message)
			
			if (pba->has_ncdm == _TRUE_){
				class_call(extrapolate_source(
						      pnl->k_extra,
						      pnl->k_size,
						      pnl->k_size_extra,
						      source_ic_bc+index_ic*pnl->k_size,
						      extrapolation_only_max_units,
						      source_ic_extra_bc+index_ic*pnl->k_size_extra,
						      pba->a_eq*pba->H_eq,
						      pba->h,																		                           pnl->error_message), 
					pnl->error_message,
					pnl->error_message)
					
			}
		}
		
		for (index_k=0; index_k<pnl->k_size_extra; index_k++) {
			//fprintf(stdout, "%e %e\n", pnl->k_extra[index_k], source_ic_extra[index_k]);
			
			class_call(primordial_spectrum_at_k(ppm,
                                        index_md,
                                        linear,
                                        pnl->k_extra[index_k],
                                        primordial_pk),
               ppm->error_message,
               pnl->error_message);

			pk_l[index_k] = 0;
			pk_l_bc[index_k] = 0;
			
				// part diagonal in initial conditions 
			for (index_ic1 = 0; index_ic1 < ppm->ic_size[index_md]; index_ic1++) {

				index_ic1_ic2 = index_symmetric_matrix(index_ic1,index_ic1,ppm->ic_size[index_md]);

			
				pk_l[index_k] += 2.*_PI_*_PI_/pow(pnl->k_extra[index_k],3)\
					*source_ic_extra[index_ic1*pnl->k_size_extra+index_k]*source_ic_extra[index_ic1*pnl->k_size_extra+index_k]\
					*primordial_pk[index_ic1_ic2];
						
				if (pba->has_ncdm == _TRUE_){
					pk_l_bc[index_k] += 2.*_PI_*_PI_/pow(pnl->k_extra[index_k],3)\
					*source_ic_extra_bc[index_ic1*pnl->k_size_extra+index_k]*source_ic_extra_bc[index_ic1*pnl->k_size_extra+index_k]\
					*primordial_pk[index_ic1_ic2];
				}
			}
		
			// part non-diagonal in initial conditions 
			for (index_ic1 = 0; index_ic1 < ppm->ic_size[index_md]; index_ic1++) {
				for (index_ic2 = index_ic1+1; index_ic2 < ppm->ic_size[index_md]; index_ic2++) {

					index_ic1_ic2 = index_symmetric_matrix(index_ic1,index_ic2,ppm->ic_size[index_md]);

					if (ppm->is_non_zero[index_md][index_ic1_ic2] == _TRUE_) {
					
						pk_l[index_k] += 2.*2.*_PI_*_PI_/pow(pnl->k_extra[index_k],3)
							*source_ic_extra[index_ic1*pnl->k_size_extra+index_k]*source_ic_extra[index_ic2*pnl->k_size_extra+index_k]
							*primordial_pk[index_ic1_ic2]; // extra 2 factor (to include the symmetric term ic2,ic1)					
						
						if (pba->has_ncdm == _TRUE_){
							pk_l_bc[index_k] += 2.*2.*_PI_*_PI_/pow(pnl->k_extra[index_k],3)
							*source_ic_extra_bc[index_ic1*pnl->k_size_extra+index_k]*source_ic_extra_bc[index_ic2*pnl->k_size_extra+index_k]
							*primordial_pk[index_ic1_ic2]; // extra 2 factor (to include the symmetric term ic2,ic1)			
						}			
					}
        }
      }
      if (pba->has_ncdm == _FALSE_){
				pk_l_bc[index_k] = pk_l[index_k];
			}		
			
			if (index_k<pnl->k_size) {
				lnk[index_k] = log(pnl->k[index_k]);
				lnpk[index_k] = log(pk_l[index_k]);
			}
			 //for debugging:
			//if (index_tau == pnl->tau_size-1) fprintf(stdout, "%e %e %e %d\n", pnl->k_extra[index_k], pk_l[index_k], pk_l_bc[index_k], pba->has_ncdm);
    
		}

		if (pba->has_ncdm == _TRUE_){
			free(source_ic_bc);
			free(source_ic_extra_bc);
		}
		free(source_ic_extra);
		
	} else  { 
			for (index_k=0; index_k<pnl->k_size; index_k++) {

					class_call(primordial_spectrum_at_k(ppm,
                                        index_md,
                                        linear,
                                        pnl->k[index_k],
                                        primordial_pk),
               ppm->error_message,
               pnl->error_message);

				pk_l[index_k] = 0;
				

				// part diagonal in initial conditions 
				for (index_ic1 = 0; index_ic1 < ppm->ic_size[index_md]; index_ic1++) {

					index_ic1_ic2 = index_symmetric_matrix(index_ic1,index_ic1,ppm->ic_size[index_md]);

<<<<<<< HEAD
					source_ic1 = ppt->sources[index_md]
						[index_ic1 * ppt->tp_size[index_md] + ppt->index_tp_delta_m]
						[index_tau * ppt->k_size[index_md] + index_k];
=======
      if (ppt->pk_only_cdm_bar == _TRUE_){
       source_ic1 = ppt->sources[index_md]
        [index_ic1 * ppt->tp_size[index_md] + ppt->index_tp_delta_cb] 
        [index_tau * ppt->k_size[index_md] + index_k];
      }
      else{
       source_ic1 = ppt->sources[index_md]
        [index_ic1 * ppt->tp_size[index_md] + ppt->index_tp_delta_m]
        [index_tau * ppt->k_size[index_md] + index_k];
      }
>>>>>>> c15781e8

					pk_l[index_k] += 2.*_PI_*_PI_/pow(pnl->k[index_k],3)
						*source_ic1*source_ic1
						*primordial_pk[index_ic1_ic2];
				}

			// part non-diagonal in initial conditions 
				for (index_ic1 = 0; index_ic1 < ppm->ic_size[index_md]; index_ic1++) {
					for (index_ic2 = index_ic1+1; index_ic2 < ppm->ic_size[index_md]; index_ic2++) {

						index_ic1_ic2 = index_symmetric_matrix(index_ic1,index_ic2,ppm->ic_size[index_md]);

						if (ppm->is_non_zero[index_md][index_ic1_ic2] == _TRUE_) {

<<<<<<< HEAD
							source_ic1 = ppt->sources[index_md]
								[index_ic1 * ppt->tp_size[index_md] + ppt->index_tp_delta_m]
								[index_tau * ppt->k_size[index_md] + index_k];

							source_ic2 = ppt->sources[index_md]
								[index_ic2 * ppt->tp_size[index_md] + ppt->index_tp_delta_m]
								[index_tau * ppt->k_size[index_md] + index_k];
=======
          if (ppt->pk_only_cdm_bar == _TRUE_){
           source_ic1 = ppt->sources[index_md]
            [index_ic1 * ppt->tp_size[index_md] + ppt->index_tp_delta_cb] 
            [index_tau * ppt->k_size[index_md] + index_k];

           source_ic2 = ppt->sources[index_md]
            [index_ic2 * ppt->tp_size[index_md] + ppt->index_tp_delta_cb]
            [index_tau * ppt->k_size[index_md] + index_k];
          }
          else{
           source_ic1 = ppt->sources[index_md]
            [index_ic1 * ppt->tp_size[index_md] + ppt->index_tp_delta_m]
            [index_tau * ppt->k_size[index_md] + index_k];

           source_ic2 = ppt->sources[index_md]
            [index_ic2 * ppt->tp_size[index_md] + ppt->index_tp_delta_m]
            [index_tau * ppt->k_size[index_md] + index_k];
          }

          pk_l[index_k] += 2.*2.*_PI_*_PI_/pow(pnl->k[index_k],3)
            *source_ic1*source_ic2
            *primordial_pk[index_ic1_ic2]; // extra 2 factor (to include the symmetric term ic2,ic1)
>>>>>>> c15781e8

							pk_l[index_k] += 2.*2.*_PI_*_PI_/pow(pnl->k[index_k],3)
								*source_ic1*source_ic2
								*primordial_pk[index_ic1_ic2]; // extra 2 factor (to include the symmetric term ic2,ic1)					
				        						
					}
        }
      }

			lnk[index_k] = log(pnl->k[index_k]);
			lnpk[index_k] = log(pk_l[index_k]);
		}
	}
	
  class_call(array_spline_table_columns(lnk,
                                        pnl->k_size,
                                        lnpk,
                                        1,
                                        ddlnpk,
                                        _SPLINE_NATURAL_,
                                        pnl->error_message),
             pnl->error_message,
             pnl->error_message);

  free(primordial_pk);


  return _SUCCESS_;

}

int nonlinear_halofit(
                      struct precision *ppr,
                      struct background *pba,
                      struct perturbs *ppt,
                      struct primordial *ppm,
                      struct nonlinear *pnl,
                      double tau,
                      double *pk_l,
                      double *pk_nl,
                      double *lnk_l,
                      double *lnpk_l,
                      double *ddlnpk_l,
                      double *k_nl,
                      enum nonlinear_statement * nonlinear_found_k_max
                      ) {

  double Omega_m,Omega_v,fnu,Omega0_m, w0, dw_over_da_fld, integral_fld;

  /** Determine non linear ratios (from pk) **/

  int index_k;
  double pk_lin,pk_quasi,pk_halo,rk;
  double sigma,rknl,rneff,rncur,d1,d2;
  double diff,xlogr1,xlogr2,rmid;

  double gam,a,b,c,xmu,xnu,alpha,beta,f1,f2,f3;
  double pk_linaa;
  double y;
  double f1a,f2a,f3a,f1b,f2b,f3b,frac;

  double * pvecback;

  int last_index=0;
  int counter;
  double sum1,sum2,sum3;
  double anorm;

  double *integrand_array;
  int integrand_size;
  int index_ia_k;
  int index_ia_pk;
  int index_ia_sum;
  int index_ia_ddsum;
  /*
  int index_ia_sum2;
  int index_ia_ddsum2;
  int index_ia_sum3;
  int index_ia_ddsum3;
  */
  int ia_size;
  int index_ia;

  double k_integrand;
  double lnpk_integrand;

  double R;

  double * w_and_Omega;

  class_alloc(pvecback,pba->bg_size*sizeof(double),pnl->error_message);

  Omega0_m = (pba->Omega0_cdm + pba->Omega0_b + pba->Omega0_ncdm_tot + pba->Omega0_dcdm);
  if (ppt->pk_only_cdm_bar == _TRUE_){ //No need to change Omega0_m because where it appears it is multiplied by fnu
   fnu = 0.;
  }
  else{
   fnu      = pba->Omega0_ncdm_tot/Omega0_m;
  }  

  if (pnl->has_pk_eq == _FALSE_) {

    /* default method to compute w0 = w_fld today, Omega_m(tau) and Omega_v=Omega_DE(tau),
       all required by HALFIT fitting formulas */

    class_call(background_w_fld(pba,pba->a_today,&w0,&dw_over_da_fld,&integral_fld), pba->error_message, pnl->error_message);

    class_call(background_at_tau(pba,tau,pba->long_info,pba->inter_normal,&last_index,pvecback),
               pba->error_message,
               pnl->error_message);

    Omega_m = pvecback[pba->index_bg_Omega_m];
    Omega_v = 1.-pvecback[pba->index_bg_Omega_m]-pvecback[pba->index_bg_Omega_r];

  }
  else {

    /* alternative method called PK-equal, described in 0810.0190 and
                      1601.0723, extending the range of validity of
                      HALOFIT from constant w to w0-wa models. In that
                      case, some effective values of w0(tau_i) and
                      Omega_m(tau_i) have been pre-computed in the input
                      module, and we just ned to interpolate within
                      tabulated arrays, to get them at the current tau
                      value. */

    class_alloc(w_and_Omega,pnl->eq_size*sizeof(double),pnl->error_message);

    class_call(array_interpolate_spline(
                                        pnl->eq_tau,
                                        pnl->eq_tau_size,
                                        pnl->eq_w_and_Omega,
                                        pnl->eq_ddw_and_ddOmega,
                                        pnl->eq_size,
                                        tau,
                                        &last_index,
                                        w_and_Omega,
                                        pnl->eq_size,
                                        pnl->error_message),
               pnl->error_message,
               pnl->error_message);

    w0 = w_and_Omega[pnl->index_eq_w];
    Omega_m = w_and_Omega[pnl->index_eq_Omega_m];
    Omega_v = 1.-Omega_m;

    free(w_and_Omega);
  }

  anorm    = 1./(2*pow(_PI_,2));

  /*      Until the 17.02.2015 the values of k used for integrating sigma(R) quantities needed by Halofit where the same as in the perturbation module.
          Since then, we sample these integrals on more values, in order to get more precise integrals (thanks Matteo Zennaro for noticing the need for this).

     We create a temporary integrand_array which columns will be:
     - k in 1/Mpc
     - just linear P(k) in Mpc**3
     - 1/(2(pi**2)) P(k) k**2 exp(-(kR)**2) or 1/(2(pi**2)) P(k) k**2 2 (kR) exp(-(kR)**2) or 1/(2(pi**2)) P(k) k**2 4 (kR)(1-kR) exp(-(kR)**2)
     - second derivative of previous line with spline
  */

  index_ia=0;
  class_define_index(index_ia_k,     _TRUE_,index_ia,1);
  class_define_index(index_ia_pk,    _TRUE_,index_ia,1);
  class_define_index(index_ia_sum,   _TRUE_,index_ia,1);
  class_define_index(index_ia_ddsum, _TRUE_,index_ia,1);
  ia_size = index_ia;

  integrand_size=(int)(log(pnl->k[pnl->k_size-1]/pnl->k[0])/log(10.)*ppr->halofit_k_per_decade)+1;

  class_alloc(integrand_array,integrand_size*ia_size*sizeof(double),pnl->error_message);

  //fprintf(stderr,"Omega_m=%e,  fnu=%e\n",Omega0_m,fnu);

  /* we fill integrand_array with values of k and P(k) using interpolation */

  last_index=0;

  for (index_k=0; index_k < integrand_size; index_k++) {

    k_integrand=pnl->k[0]*pow(10.,index_k/ppr->halofit_k_per_decade);

    class_call(array_interpolate_spline(lnk_l,
                                        pnl->k_size,
                                        lnpk_l,
                                        ddlnpk_l,
                                        1,
                                        log(k_integrand),
                                        &last_index,
                                        &lnpk_integrand,
                                        1,
                                        pnl->error_message),
               pnl->error_message,
               pnl->error_message);

    integrand_array[index_k*ia_size + index_ia_k] = k_integrand;
    integrand_array[index_k*ia_size + index_ia_pk] = exp(lnpk_integrand);

  }

  class_call(background_at_tau(pba,tau,pba->long_info,pba->inter_normal,&last_index,pvecback),
             pba->error_message,
             pnl->error_message);

  Omega_m = pvecback[pba->index_bg_Omega_m];
  Omega_v = 1.-pvecback[pba->index_bg_Omega_m]-pvecback[pba->index_bg_Omega_r];

  // for debugging:
  //printf("Call Halofit at z=%e\n",pba->a_today/pvecback[pba->index_bg_a]-1.);

  /* minimum value of R such that the integral giving sigma_R is
     converged.  The parameter halofit_sigma_precision should be
     understood as follows: we trust our calculation of sigma(R) as
     long as the integral reaches a value k_max such that the factor
     exp(-(Rk_max)**2) is already as low as halofit_sigma_precisio,
     shoing that the integreal is converged.  In practise this
     condition is tested only for R_max, the highest value of R in our
     bisection algorithm. Hence a smaller value of
     halofit_sigma_precision will lead to a more precise halofit
     result at the *highest* redshift at which halofit can make
     computations, at the expense of requiring a larger k_max; but
     this parameter is not relevant for the precision on P_nl(k,z) at
     other redshifts, so there is normally no need to change i
   */

  R=sqrt(-log(ppr->halofit_sigma_precision))/integrand_array[(integrand_size-1)*ia_size + index_ia_k];

  class_call(nonlinear_halofit_integrate(
                                         pnl,
                                         integrand_array,
                                         integrand_size,
                                         ia_size,
                                         index_ia_k,
                                         index_ia_pk,
                                         index_ia_sum,
                                         index_ia_ddsum,
                                         R,
                                         halofit_integral_one,
                                         &sum1
                                         ),
             pnl->error_message,
             pnl->error_message);

  sigma  = sqrt(sum1);

  /* the following error should not stop the code: it will arrive
     inevitably at some large redshift, and then the code should not
     stop, but just give up computing P_NL(k,z). This is why we have a
     special error handling here (using class_test_except and free()
     commands to avoid memory leaks, and calling this whole function
     not through a class_call) */

  /*
  class_test_except(sigma < 1.,
                    pnl->error_message,
                    free(pvecback);free(integrand_array),
                    "Your k_max=%g 1/Mpc is too small for Halofit to find the non-linearity scale z_nl at z=%g. Increase input parameter P_k_max_h/Mpc or P_k_max_1/Mpc",
                    pnl->k[pnl->k_size-1],
                    pba->a_today/pvecback[pba->index_bg_a]-1.);
  */

  if (sigma < 1.) {
    * nonlinear_found_k_max = too_small;
    free(pvecback);
    free(integrand_array);
    return _SUCCESS_;
  }
  else {
    * nonlinear_found_k_max = ok;
  }

  xlogr1 = log(R)/log(10.);

  /* maximum value of R in the bisection algorithm leading to the
     determination of R_nl.  For this value we can make a
     conservaitive guess: 1/halofit_min_k_nonlinear, where
     halofit_min_k_nonlinear is the minimum value of k at which we ask
     halofit to give us an estimate of P_nl(k,z). By assumption we
     treat all smaller k's as linear, so we know that
     sigma(1/halofit_min_k_nonlinear) must be <<1 (and if it is not
     the test below will alert us) */

  R=1./ppr->halofit_min_k_nonlinear;

  /* corresponding value of sigma_R */
  class_call(nonlinear_halofit_integrate(
                                         pnl,
                                         integrand_array,
                                         integrand_size,
                                         ia_size,
                                         index_ia_k,
                                         index_ia_pk,
                                         index_ia_sum,
                                         index_ia_ddsum,
                                         R,
                                         halofit_integral_one,
                                         &sum1
                                         ),
             pnl->error_message,
             pnl->error_message);

  sigma  = sqrt(sum1);

  class_test(sigma > 1.,
             pnl->error_message,
             "Your input value for the precision parameter halofit_min_k_nonlinear=%e is too large, such that sigma(R=1/halofit_min_k_nonlinear)=% > 1. For self-consistency, it should have been <1. Decrease halofit_min_k_nonlinear",
             ppr->halofit_min_k_nonlinear,sigma);

  xlogr2 = log(R)/log(10.);

  counter = 0;
  do {
    rmid = pow(10,(xlogr2+xlogr1)/2.0);
    counter ++;

    class_call(nonlinear_halofit_integrate(
                                           pnl,
                                           integrand_array,
                                           integrand_size,
                                           ia_size,
                                           index_ia_k,
                                           index_ia_pk,
                                           index_ia_sum,
                                           index_ia_ddsum,
                                           rmid,
                                           halofit_integral_one,
                                           &sum1
                                           ),
             pnl->error_message,
             pnl->error_message);

    sigma  = sqrt(sum1);

    diff = sigma - 1.0;

    if (diff > ppr->halofit_tol_sigma){
      xlogr1=log10(rmid);
    }
    else if (diff < -ppr->halofit_tol_sigma) {
      xlogr2 = log10(rmid);
    }

    /* The first version of this test woukld let the code continue: */
    /*
    class_test_except(counter > _MAX_IT_,
                      pnl->error_message,
                      free(pvecback);free(integrand_array),
                      "could not converge within maximum allowed number of iterations");
    */
    /* ... but in this situation it sounds better to make it stop and return an error! */
    class_test(counter > _MAX_IT_,
               pnl->error_message,
               "could not converge within maximum allowed number of iterations");

  } while (fabs(diff) > ppr->halofit_tol_sigma);

  /* evaluate all the other integrals at R=rmid */

  class_call(nonlinear_halofit_integrate(
                                         pnl,
                                         integrand_array,
                                         integrand_size,
                                         ia_size,
                                         index_ia_k,
                                         index_ia_pk,
                                         index_ia_sum,
                                         index_ia_ddsum,
                                         rmid,
                                         halofit_integral_two,
                                         &sum2
                                         ),
             pnl->error_message,
             pnl->error_message);

  class_call(nonlinear_halofit_integrate(
                                         pnl,
                                         integrand_array,
                                         integrand_size,
                                         ia_size,
                                         index_ia_k,
                                         index_ia_pk,
                                         index_ia_sum,
                                         index_ia_ddsum,
                                         rmid,
                                         halofit_integral_three,
                                         &sum3
                                         ),
             pnl->error_message,
             pnl->error_message);

  sigma  = sqrt(sum1);
  d1 = -sum2/sum1;
  d2 = -sum2*sum2/sum1/sum1 - sum3/sum1;

  rknl  = 1./rmid;
  rneff = -3.-d1;
  rncur = -d2;

  *k_nl = rknl;

  //fprintf(stderr,"Here\n");

  for (index_k = 0; index_k < pnl->k_size; index_k++){

    rk = pnl->k[index_k];

    if (rk > ppr->halofit_min_k_nonlinear) {

      pk_lin = pk_l[index_k]*pow(pnl->k[index_k],3)*anorm;

      /* in original halofit, this is the beginning of the function halofit() */

      /*SPB11: Standard halofit underestimates the power on the smallest
       * scales by a factor of two. Add an extra correction from the
       * simulations in Bird, Viel,Haehnelt 2011 which partially accounts for
       * this.*/
      /*SPB14: This version of halofit is an updated version of the fit to the massive neutrinos
       * based on the results of Takahashi 2012, (arXiv:1208.2701).
       */
      gam=0.1971-0.0843*rneff+0.8460*rncur;
      a=1.5222+2.8553*rneff+2.3706*rneff*rneff+0.9903*rneff*rneff*rneff+ 0.2250*rneff*rneff*rneff*rneff-0.6038*rncur+0.1749*Omega_v*(1.+w0);
      a=pow(10,a);
      b=pow(10, (-0.5642+0.5864*rneff+0.5716*rneff*rneff-1.5474*rncur+0.2279*Omega_v*(1.+w0)));
      c=pow(10, 0.3698+2.0404*rneff+0.8161*rneff*rneff+0.5869*rncur);
      xmu=0.;
      xnu=pow(10,5.2105+3.6902*rneff);
      alpha=fabs(6.0835+1.3373*rneff-0.1959*rneff*rneff-5.5274*rncur);
      beta=2.0379-0.7354*rneff+0.3157*pow(rneff,2)+1.2490*pow(rneff,3)+0.3980*pow(rneff,4)-0.1682*rncur + fnu*(1.081 + 0.395*pow(rneff,2));

      if(fabs(1-Omega_m)>0.01) { /*then omega evolution */
        f1a=pow(Omega_m,(-0.0732));
        f2a=pow(Omega_m,(-0.1423));
        f3a=pow(Omega_m,(0.0725));
        f1b=pow(Omega_m,(-0.0307));
        f2b=pow(Omega_m,(-0.0585));
        f3b=pow(Omega_m,(0.0743));
        frac=Omega_v/(1.-Omega_m);
        f1=frac*f1b + (1-frac)*f1a;
        f2=frac*f2b + (1-frac)*f2a;
        f3=frac*f3b + (1-frac)*f3a;
      }
      else {
        f1=1.;
        f2=1.;
        f3=1.;
      }

      y=(rk/rknl);
      pk_halo = a*pow(y,f1*3.)/(1.+b*pow(y,f2)+pow(f3*c*y,3.-gam));
      pk_halo=pk_halo/(1+xmu*pow(y,-1)+xnu*pow(y,-2))*(1+fnu*(0.977-18.015*(Omega0_m-0.3)));
      // rk is in 1/Mpc, 47.48and 1.5 in Mpc**-2, so we need an h**2 here (Credits Antonio J. Cuesta)
      pk_linaa=pk_lin*(1+fnu*47.48*pow(rk/pba->h,2)/(1+1.5*pow(rk/pba->h,2)));
      pk_quasi=pk_lin*pow((1+pk_linaa),beta)/(1+pk_linaa*alpha)*exp(-y/4.0-pow(y,2)/8.0);

      pk_nl[index_k] = (pk_halo+pk_quasi)/pow(pnl->k[index_k],3)/anorm;

      /* in original halofit, this is the end of the function halofit() */
    }
    else {
      pk_nl[index_k] = pk_l[index_k];
    }
  }

  free(pvecback);
  free(integrand_array);
  return _SUCCESS_;
}

/* in original halofit, this is equivalent to the function wint() */
int nonlinear_halofit_integrate(
                                struct nonlinear *pnl,
                                double * integrand_array,
                                int integrand_size,
                                int ia_size,
                                int index_ia_k,
                                int index_ia_pk,
                                int index_ia_sum,
                                int index_ia_ddsum,
                                double R,
                                enum halofit_integral_type type,
                                double * sum
                                ) {

  double k,pk,x2,integrand;
  int index_k;
  double anorm = 1./(2*pow(_PI_,2));

    for (index_k=0; index_k < integrand_size; index_k++) {
      k = integrand_array[index_k*ia_size + index_ia_k];
      pk = integrand_array[index_k*ia_size + index_ia_pk];
      x2 = k*k*R*R;

      integrand = pk*k*k*anorm*exp(-x2);
      if (type == halofit_integral_two) integrand *= 2.*x2;
      if (type == halofit_integral_three) integrand *= 4.*x2*(1.-x2);

      integrand_array[index_k*ia_size + index_ia_sum] = integrand;
    }

    /* fill in second derivatives */
    class_call(array_spline(integrand_array,
                            ia_size,
                            integrand_size,
                            index_ia_k,
                            index_ia_sum,
                            index_ia_ddsum,
                            _SPLINE_NATURAL_,
                            pnl->error_message),
               pnl->error_message,
               pnl->error_message);

    /* integrate */
    class_call(array_integrate_all_spline(integrand_array,
                                          ia_size,
                                          integrand_size,
                                          index_ia_k,
                                          index_ia_sum,
                                          index_ia_ddsum,
                                          sum,
                                          pnl->error_message),
               pnl->error_message,
               pnl->error_message);

  return _SUCCESS_;
}
/* #define _E_ exp(1)

int nonlinear_sigma(
                  struct precision * ppr,
                  struct background * pba,
                  struct perturbs * ppt,
                  struct primordial * ppm,
                  struct nonlinear * pnl,
                  double R,
                  double *pk_l,
                  double *lnk_l,                 
                  double * sigma
                  ) {
 
  double * array_for_sigma;
  double * k_array;
  double * pk_l_new;
  double lnk_min, lnk_max;
  int k_size_new;
  int index_num;
  int index_k;
  int index_y;
  int index_ddy;
  int i;

  double t,k,W,x;
  
  // extrapolate k array up to k_max=1e4 h/Mpc  
  
  lnk_max = log(1.e8*pba->h);
  lnk_min = log(ppt->k[ppt->index_md_scalars][pnl->k_size-1]);//log(ppt->k_max_for_pk);
  k_size_new = pnl->k_size+(lnk_max-lnk_min)*(ppr->k_per_decade_for_pk);//2.302585e-01);
  //fprintf(stdout, "%d, %d, %e, %e\n", pnl->k_size, k_size_new, ppt->k_max_for_pk, ppr->k_per_decade_for_pk);
  class_alloc(k_array,
              k_size_new*sizeof(double),
              pnl->error_message); 
  
  class_alloc(pk_l_new,
              k_size_new*sizeof(double),
              pnl->error_message); 
  
  for (i=0;i<k_size_new;i++){
		if (i<pnl->k_size-1){
			k_array[i] = exp(lnk_l[i]);
			pk_l_new[i] = pk_l[i];
		}else{
			k_array[i] = exp(lnk_min+(lnk_max-lnk_min)*(i-pnl->k_size)/(k_size_new-1.-pnl->k_size));
			pk_l_new[i] = pk_l[pnl->k_size-2]*pow(log(k_array[i])/log(k_array[pnl->k_size-2]), 2)*pow((k_array[i])/(k_array[pnl->k_size-2]), ppm->n_s-4.); 
		}
		//fprintf(stdout, "%e %e\n", k_array[i], pk_l_new[i]);
	}
  //fprintf(stdout, "%e, %e\n", k_array[pnl->k_size-1], pk_l_new[pnl->k_size-1]);            
  //fprintf(stdout, "%e, %e\n", k_array[pnl->k_size], pk_l_new[pnl->k_size]);            
  //fprintf(stdout, "%e, %e\n", k_array[pnl->k_size+1], pk_l_new[pnl->k_size+1]);           
  
  //_E_+*1.8/(13.41*0.012)
  i=0;
  index_k=i;
  i++;
  index_y=i;
  i++;
  index_ddy=i;
  i++;
  index_num=i;

  class_alloc(array_for_sigma,
              k_size_new*index_num*sizeof(double),
              pnl->error_message);
            
  for (i=0;i<k_size_new;i++) {
    //k=exp(lnk_l[i]);
    k=k_array[i];
    if (i == (k_size_new-1)) k *= 0.9999999; // to prevent rounding error leading to k being bigger than maximum value
    x=k*R;
    if (x<0.01) {
		W = 1.-(pow(x, 2.)/10.);
    }
    else {
		W=3./x/x/x*(sin(x)-x*cos(x));
    }
    //if (R=1e3/pba->h) fprintf(stdout, "%e\n", W);
    array_for_sigma[i*index_num+index_k]=k;
    array_for_sigma[i*index_num+index_y]=k*k*pk_l_new[i]*W*W;
  }



  class_call(array_spline(array_for_sigma,
                          index_num,
                          k_size_new, //pnl->k_size,
                          index_k,
                          index_y,
                          index_ddy,
                          _SPLINE_EST_DERIV_,
                          pnl->error_message),
             pnl->error_message,
             pnl->error_message);

  class_call(array_integrate_all_spline(array_for_sigma,
                                        index_num,
                                        k_size_new, //pnl->k_size,
                                        index_k,
                                        index_y,
                                        index_ddy,
                                        sigma,
                                        pnl->error_message),
             pnl->error_message,
             pnl->error_message);
	for (i=0;i<k_size_new;i++) {
		//fprintf(stdout, "%e, %e, %e\n",array_for_sigma[i*index_num+index_k], array_for_sigma[i*index_num+index_y], array_for_sigma[i*index_num+index_ddy]);
	}	
	
	free(k_array);
	free(pk_l_new);
  free(array_for_sigma);

  *sigma = sqrt(*sigma/(2.*_PI_*_PI_));
	//fprintf(stdout, "%e\n", *sigma);
  return _SUCCESS_;  

}*/
/*
int nonlinear_sigma(
                  struct precision * ppr,
                  struct background * pba,
                  struct perturbs * ppt,
                  struct primordial * ppm,
                  struct nonlinear * pnl,
                  double R,
                  double *pk_l,                
                  double * sigma
                  ) {
  double pk;

  double * array_for_sigma;
  int index_num;
  int index_k;
  int index_y;
  int index_ddy;
  int i;

  double k,W,x;
  
  i=0;
  index_k=i;
  i++;
  index_y=i;
  i++;
  index_ddy=i;
  i++;
  index_num=i;

  class_alloc(array_for_sigma,
              pnl->k_size_extra*index_num*sizeof(double),
              pnl->error_message);
            
  for (i=0;i<pnl->k_size_extra;i++) {
    k=pnl->k_extra[i];
    //t = 1./(1.+k);
    //if (i>0) fprintf(stdout, "%e, %e, %e, %e\n", k, pk_l[i], t, pnl->k_extra[i]-pnl->k_extra[i-1]);
    if (i == (pnl->k_size_extra-1)) k *= 0.9999999; // to prevent rounding error leading to k being bigger than maximum value
    x=k*R;
	if (x<0.01) {
		W = 1.-(pow(x, 2.)/10.);
	}	
	else {
		 W = 3./x/x/x*(sin(x)-x*cos(x));
    }
    array_for_sigma[i*index_num+index_k] = k;
    array_for_sigma[i*index_num+index_y] = k*k*pk_l[i]*W*W;
  }

  class_call(array_spline(array_for_sigma,
                          index_num,
                          pnl->k_size_extra,
                          index_k,
                          index_y,
                          index_ddy,
                          _SPLINE_EST_DERIV_,
                          pnl->error_message),
             pnl->error_message,
             pnl->error_message);

  class_call(array_integrate_all_trapzd_or_spline(array_for_sigma,
                                        index_num,
                                        pnl->k_size_extra,
                                        pnl->k_size_extra-1,
                                        index_k,
                                        index_y,
                                        index_ddy,
                                        sigma,
                                        pnl->error_message),
             pnl->error_message,
             pnl->error_message);

//	for (i=0;i<pnl->k_size_extra;i++) {
//		fprintf(stdout, "%e, %e, %e, %e\n", *sigma, array_for_sigma[i*index_num+index_k], array_for_sigma[i*index_num+index_y], array_for_sigma[i*index_num+index_ddy]);    		
//	}

  free(array_for_sigma);

  *sigma = sqrt(*sigma/(2.*_PI_*_PI_));
  fprintf(stdout, "%e\n", *sigma); 

  return _SUCCESS_;

  

}*/


int nonlinear_sigma(
                  struct precision * ppr,
                  struct background * pba,
                  struct perturbs * ppt,
                  struct primordial * ppm,
                  struct nonlinear * pnl,
                  double R,
                  double *pk_l_bc,                                  
                  double * sigma
                  ) {
  double pk;

  double * array_for_sigma;
  int index_num;
  int index_k;
  int index_sigma;
  int index_ddsigma;
  int i;

  double k,W,x,t;
  
  i=0;
  index_k=i;
  i++;
  index_sigma=i;
  i++;
  index_ddsigma=i;
  i++;
  index_num=i;

  class_alloc(array_for_sigma,
              pnl->k_size_extra*index_num*sizeof(double),
              pnl->error_message);
            
  for (i=pnl->k_size_extra-1;i>=0;i--) {
    k=pnl->k_extra[i];
    t = 1./(1.+k);
    //if (i>0) fprintf(stdout, "%e, %e, %e, %e\n", k, pk_l_bc[i], t, pnl->k_extra[i]-pnl->k_extra[i-1]);
    if (i == (pnl->k_size_extra-1)) k *= 0.9999999; // to prevent rounding error leading to k being bigger than maximum value
    x=k*R;
	if (x<0.01) {
		W = 1.-(pow(x, 2.)/10.);
	}	
	else {
		 W = 3./x/x/x*(sin(x)-x*cos(x));
    }
    array_for_sigma[(pnl->k_size_extra-1-i)*index_num+index_k] = t;
    array_for_sigma[(pnl->k_size_extra-1-i)*index_num+index_sigma] = k*k*k*pk_l_bc[i]*W*W/(t*(1.-t));
    //if (i<pnl->k_size && R==ppr->rmin_for_sigtab/pba->h) fprintf(stdout, "%e %e\n", k, array_for_sigma[(pnl->k_size_extra-1-i)*index_num+index_sigma]); 
  }

  class_call(array_spline(array_for_sigma,
                          index_num,
                          pnl->k_size_extra,
                          index_k,
                          index_sigma,
                          index_ddsigma,
                          _SPLINE_EST_DERIV_,
                          pnl->error_message),
             pnl->error_message,
             pnl->error_message);

  class_call(array_integrate_all_trapzd_or_spline(array_for_sigma,
                                        index_num,
                                        pnl->k_size_extra,
                                        0, //pnl->k_size_extra-1,
                                        index_k,
                                        index_sigma,
                                        index_ddsigma,
                                        sigma,
                                        pnl->error_message),
             pnl->error_message,
             pnl->error_message);

	//for (i=0;i<pnl->k_size;i++) {
		//fprintf(stdout, "%e %e %e\n", pnl->k[i], array_for_sigma[i*index_num+index_sigma], array_for_sigma[i*index_num+index_ddsigma]);    		
//	}

  free(array_for_sigma);

  *sigma = sqrt(*sigma/(2.*_PI_*_PI_));
  //fprintf(stdout, "%e\n", *sigma); 

  return _SUCCESS_;

  

}


int nonlinear_sigma_t_spacing(
                  struct precision * ppr,
                  struct background * pba,
                  struct perturbs * ppt,
                  struct primordial * ppm,
                  struct nonlinear * pnl,
                  double R,
                  double *pk_l_bc,                                  
                  double * sigma
                  ) {
  double pk;

  double * array_for_sigma;
  int index_num;
  int index_k;
  int index_sigma;
  int index_ddsigma;
  int i;

  double k,W,x,t,tmin,tmax,kmin,kmax;
  
  i=0;
  index_k=i;
  i++;
  index_sigma=i;
  i++;
  index_ddsigma=i;
  i++;
  index_num=i;

  class_alloc(array_for_sigma,
              pnl->k_size_extra*index_num*sizeof(double),
              pnl->error_message);
  kmin = pnl->k_extra[0]*1.0000001;
  kmax = pnl->k_extra[pnl->k_size_extra-1]*0.9999999;
  tmin = 1./(1.+kmax);
  tmax = 1./(1.+kmin);
  
  for (i=pnl->k_size_extra-1;i>=0;i--) {
    t = tmin + (tmax-tmin)/(pnl->k_size_extra-1)*i;
    k=(1./t)-1.;
    class_call(array_interpolate_two_arrays_one_column(
					    pnl->k_extra,
					    pk_l_bc,
					    1,
					    0,
					    pnl->k_size_extra,
					    k,
					    &pk,
					    pnl->error_message),
					    pnl->error_message, pnl->error_message);
    //if (i>0) fprintf(stdout, "%e, %e, %e\n", k, t, pk);
    if (i == (pnl->k_size_extra-1)) k *= 0.9999999; // to prevent rounding error leading to k being bigger than maximum value
    x=k*R;
	if (x<0.01) {
		W = 1.-(pow(x, 2.)/10.);
	}	
	else {
		 W = 3./x/x/x*(sin(x)-x*cos(x));
    }
    array_for_sigma[(i)*index_num+index_k] = t;
    array_for_sigma[(i)*index_num+index_sigma] = k*k*k*pk*W*W/(t*(1.-t));
  }

  class_call(array_spline(array_for_sigma,
                          index_num,
                          pnl->k_size_extra,
                          index_k,
                          index_sigma,
                          index_ddsigma,
                          _SPLINE_EST_DERIV_,
                          pnl->error_message),
             pnl->error_message,
             pnl->error_message);

  class_call(array_integrate_all_trapzd_or_spline(array_for_sigma,
                                        index_num,
                                        pnl->k_size_extra,
                                        0, //pnl->k_size_extra-1,
                                        index_k,
                                        index_sigma,
                                        index_ddsigma,
                                        sigma,
                                        pnl->error_message),
             pnl->error_message,
             pnl->error_message);

	//for (i=0;i<pnl->k_size_extra;i++) {
		//fprintf(stdout, "%e, %e, %e, %e\n", *sigma, array_for_sigma[i*index_num+index_k], array_for_sigma[i*index_num+index_sigma], array_for_sigma[i*index_num+index_ddsigma]);    		
	//}

  free(array_for_sigma);

  *sigma = sqrt(*sigma/(2.*_PI_*_PI_));
  //fprintf(stdout, "%e\n", *sigma); 

  return _SUCCESS_;

  

}


int nonlinear_sigma_prime(
                  struct precision * ppr,
                  struct background * pba,
                  struct perturbs * ppt,
                  struct primordial * ppm,
                  struct nonlinear * pnl,
                  double R,
                  double *pk_l_bc,                                  
                  double * sigma_prime
                  ) {
  double pk;

  double * array_for_sigma_prime;
  int index_num;
  int index_k;
  int index_sigma_prime;
  int index_ddsigma_prime;
  int i;

  double k,W,W_prime,x,t;
  
  i=0;
  index_k=i;
  i++;
  index_sigma_prime=i;
  i++;
  index_ddsigma_prime=i;
  i++;
  index_num=i;

  class_alloc(array_for_sigma_prime,
              pnl->k_size_extra*index_num*sizeof(double),
              pnl->error_message);
            
  for (i=pnl->k_size_extra-1;i>=0;i--) {
    k=pnl->k_extra[i];
    t = 1./(1.+k);
    //if (i>0) fprintf(stdout, "%e, %e, %e, %e\n", k, pk_l_bc[i], t, pnl->k_extra[i]-pnl->k_extra[i-1]);
    if (i == (pnl->k_size_extra-1)) k *= 0.9999999; // to prevent rounding error leading to k being bigger than maximum value
    x=k*R;
	if (x<0.01) {
		W = 1.-(x*x/10.);
		W_prime = -0.2*x;
		
	}	
	else {
		 W = 3./x/x/x*(sin(x)-x*cos(x));
		 W_prime=3./x/x*sin(x)-9./x/x/x/x*(sin(x)-x*cos(x));

    }
    array_for_sigma_prime[(pnl->k_size_extra-1-i)*index_num+index_k] = t;
    array_for_sigma_prime[(pnl->k_size_extra-1-i)*index_num+index_sigma_prime] = k*k*k*pk_l_bc[i]*2.*k*W*W_prime/(t*(1.-t));
  }

  class_call(array_spline(array_for_sigma_prime,
                          index_num,
                          pnl->k_size_extra,
                          index_k,
                          index_sigma_prime,
                          index_ddsigma_prime,
                          _SPLINE_EST_DERIV_,
                          pnl->error_message),
             pnl->error_message,
             pnl->error_message);

  class_call(array_integrate_all_trapzd_or_spline(array_for_sigma_prime,
                                        index_num,
                                        pnl->k_size_extra,
                                        0, //pnl->k_size_extra-1,
                                        index_k,
                                        index_sigma_prime,
                                        index_ddsigma_prime,
                                        sigma_prime,
                                        pnl->error_message),
             pnl->error_message,
             pnl->error_message);

//	for (i=0;i<pnl->k_size_extra;i++) {
//		fprintf(stdout, "%e, %e, %e, %e\n", *sigma_prime, array_for_sigma_prime[i*index_num+index_k], array_for_sigma_prime[i*index_num+index_sigma_prime], array_for_sigma_prime[i*index_num+index_ddsigma_prime]);    		
//	}

  free(array_for_sigma_prime);

  *sigma_prime = *sigma_prime/(2.*_PI_*_PI_);
  //fprintf(stdout, "%e\n", *sigma_prime); 

  return _SUCCESS_;

  

}

/*
int nonlinear_sigma(
                  struct precision * ppr,
                  struct background * pba,
                  struct perturbs * ppt,
                  struct primordial * ppm,
                  struct nonlinear * pnl,
                  double R,
                  double *pk_l,                
                  double * sigma
                  ) {
  double pk;

  double * array_for_sigma;
  int index_num;
  int index_k;
  int index_y;
  int index_ddy;
  int i, j, n;

  double k,W,product,t;
  
  double a, b;
  double x, dx;
  double f1, f2, fx;
  double sum_n, sum_2n, sum_new, sum_old
  int jmin, jmax
  
  i=0;
  index_k=i;
  i++;
  index_y=i;
  i++;
  index_ddy=i;
  i++;
  index_num=i;

  class_alloc(array_for_sigma,
              pnl->k_size_extra*index_num*sizeof(double),
              pnl->error_message);
            
  for (i=0;i<pnl->k_size_extra;i++) {
    
    
    k=pnl->k_extra[i];
    t = 1./(1.+k);
    //if (i>0) fprintf(stdout, "%e, %e, %e, %e\n", k, pk_l[i], t, pnl->k_extra[i]-pnl->k_extra[i-1]);
    if (i == (pnl->k_size_extra-1)) k *= 0.9999999; // to prevent rounding error leading to k being bigger than maximum value
    product=k*R;
	if (product<0.01) {
		W = 1.-(pow(product, 2.)/10.);
	}	
	else {
		 W = 3./product/product/product*(sin(product)-product*cos(product));
    }
    array_for_sigma[i*index_num+index_k]=t;
    array_for_sigma[i*index_num+index_y]=pow(k, 3)*pk_l[i]*W*W/(t*(1.-t));
  }

  class_call(array_spline(array_for_sigma,
                          index_num,
                          pnl->k_size_extra,
                          index_k,
                          index_y,
                          index_ddy,
                          _SPLINE_EST_DERIV_,
                          pnl->error_message),
             pnl->error_message,
             pnl->error_message);

	jmin=5;
	jmax=30;
	a=0.;
	b=1.;
	
	if (a==b) {
		sigint0=0.;
	} 
	else {
		sum_2n=0.d0

       for (j=1;jmax;j++) {
          
          //Note, you need this to be 1+2**n for some integer n
          //j=1 n=2; j=2 n=3; j=3 n=5; j=4 n=9; ...'
          n=1+pow(2,(j-1));

          //Calculate the dx interval for this value of 'n'
          dx=(b-a)/(n-1.);

          if (j==1) {
             
             //The first go is just the trapezium of the end points
             f1=array_for_sigma[0];
             f2=array_for_sigma[pnl->k_size_extra];
             sum_2n=0.5*(f1+f2)*dx;
             sum_new=sum_2n;
             
          }
          else {

             //Loop over only new even points to add these to the integral
             for (i=2;n;i=i+2) {
                x=a+(b-a)*(i-1.)/(n-1.)
                fx=sigma_integrand_transformed(x,r,f0_rapid,z,cosm)
                sum_2n=sum_2n+fx
             }
             //END DO

             //Now create the total using the old and new parts
             sum_2n=sum_n/2.d0+sum_2n*dx

             //Now calculate the new sum depending on the integration order
             IF(iorder==1) THEN  
                sum_new=sum_2n
             ELSE IF(iorder==3) THEN         
                sum_new=(4.d0*sum_2n-sum_n)/3.d0 !This is Simpson's rule and cancels error
             ELSE
                STOP 'SIGINT0: Error, iorder specified incorrectly'
             END IF

          END IF

          IF((j>=jmin) .AND. (ABS(-1.d0+sum_new/sum_old)<acc)) THEN
             //jmin avoids spurious early convergence
             sigint0=REAL(sum_new)
             EXIT
          ELSE IF(j==jmax) THEN
             STOP 'SIGINT0: Integration timed out'
          ELSE
             //Integral has not converged so store old sums and reset sum variables
             sum_old=sum_new
             sum_n=sum_2n
             sum_2n=0.d0
          END IF

       }//END DO
	}
	// end if



	for (i=0;i<pnl->k_size_extra;i++) {
		fprintf(stdout, "%e, %e, %e, %e\n", *sigma, array_for_sigma[i*index_num+index_k], array_for_sigma[i*index_num+index_y], array_for_sigma[i*index_num+index_ddy]);    		
	}

  free(array_for_sigma);

  *sigma = sqrt(*sigma/(2.*_PI_*_PI_));
  fprintf(stdout, "%e\n", *sigma); 

  return _SUCCESS_;

  

}
*/
/*
int nonlinear_sigma_disp(
                  struct precision * ppr,
                  struct background * pba,
                  struct perturbs * ppt,
                  struct primordial * ppm,
                  struct nonlinear * pnl,
                  double R,
                  double *pk_l,
                  double *lnk_l,                 
                  double * sigma_disp
                  ) {
  
  double * array_for_sigma_disp;
  double * k_array;
  double * pk_l_new;
  double lnk_min, lnk_max;
  int k_size_new;
  int index_num;
  int index_k;
  int index_y;
  int index_ddy;
  int i;

  double t,k,W,x;
  
  // extrapolate k array up to k_max=1e4 h/Mpc  
  
  lnk_max = log(1.e4)*pba->h;
  lnk_min = log(ppt->k_max_for_pk);
  k_size_new = pnl->k_size+(lnk_max-lnk_min)*(ppr->k_per_decade_for_pk);//2.302585e-01);
  //fprintf(stdout, "%d, %d, %e, %e\n", pnl->k_size, k_size_new, ppt->k_max_for_pk, ppr->k_per_decade_for_pk);
  class_alloc(k_array,
              k_size_new*sizeof(double),
              pnl->error_message); 
  
  class_alloc(pk_l_new,
              k_size_new*sizeof(double),
              pnl->error_message); 
  
  for (i=0;i<k_size_new;i++){
		if (i<pnl->k_size){
			k_array[i] = exp(lnk_l[i]);
			pk_l_new[i] = pk_l[i];
		}else{
			k_array[i] = exp(lnk_min+(lnk_max-lnk_min)*(i-pnl->k_size)/(k_size_new-1.-pnl->k_size));
			pk_l_new[i] = pk_l[pnl->k_size-1]*pow(log(k_array[i])/log(k_array[pnl->k_size-1]), 2)*pow((k_array[i])/(k_array[pnl->k_size-1]), ppm->n_s-4.); 
		}
		//fprintf(stdout, "%e, %e\n", k_array[i], pk_l_new[i]);
	}
  //fprintf(stdout, "%e, %e\n", k_array[pnl->k_size-1], pk_l_new[pnl->k_size-1]);            
  //fprintf(stdout, "%e, %e\n", k_array[pnl->k_size], pk_l_new[pnl->k_size]);            
  //fprintf(stdout, "%e, %e\n", k_array[pnl->k_size+1], pk_l_new[pnl->k_size+1]);           
      
  
  i=0;
  index_k=i;
  i++;
  index_y=i;
  i++;
  index_ddy=i;
  i++;
  index_num=i;

  class_alloc(array_for_sigma_disp,
              k_size_new*index_num*sizeof(double),
              pnl->error_message);
            
  for (i=0;i<k_size_new;i++) {
    //k=exp(lnk_l[i]);
    k=k_array[i];
    if (i == (k_size_new-1)) k *= 0.9999999; // to prevent rounding error leading to k being bigger than maximum value
    x=k*R;
    if (x<0.01) {
		W = 1.-(pow(x, 2.)/10.);
    }
    else {
		W=3./x/x/x*(sin(x)-x*cos(x));
    }
    array_for_sigma_disp[i*index_num+index_k]=k;
    array_for_sigma_disp[i*index_num+index_y]=k*k*pk_l_new[i]*W*W;
  }



  class_call(array_spline(array_for_sigma_disp,
                          index_num,
                          k_size_new, //pnl->k_size,
                          index_k,
                          index_y,
                          index_ddy,
                          _SPLINE_EST_DERIV_,
                          pnl->error_message),
             pnl->error_message,
             pnl->error_message);

  class_call(array_integrate_all_spline(array_for_sigma_disp,
                                        index_num,
                                        k_size_new, //pnl->k_size,
                                        index_k,
                                        index_y,
                                        index_ddy,
                                        sigma_disp,
                                        pnl->error_message),
             pnl->error_message,
             pnl->error_message);
	for (i=0;i<k_size_new;i++) {
		//fprintf(stdout, "%e, %e, %e\n",array_for_sigma_disp[i*index_num+index_k], array_for_sigma_disp[i*index_num+index_y], array_for_sigma_disp[i*index_num+index_ddy]);
	}	
	
	free(k_array);
	free(pk_l_new);
  free(array_for_sigma_disp);

  *sigma_disp = sqrt(*sigma_disp/(2.*_PI_*_PI_)/3); // unit: [Mpc]
	//fprintf(stdout, "%e\n", *sigma_disp);
  return _SUCCESS_;  

}*/

int nonlinear_sigma_disp(
                  struct precision * ppr,
                  struct background * pba,
                  struct perturbs * ppt,
                  struct primordial * ppm,
                  struct nonlinear * pnl,
                  double R,
                  double *pk_l,               
                  double * sigma_disp
                  ) {
  double pk;

  double * array_for_sigma_disp;
  int index_num;
  int index_k;
  int index_y;
  int index_ddy;
  int i;

  double k,W,x,t;
  
  i=0;
  index_k=i;
  i++;
  index_y=i;
  i++;
  index_ddy=i;
  i++;
  index_num=i;

  class_alloc(array_for_sigma_disp,
              pnl->k_size_extra*index_num*sizeof(double),
              pnl->error_message);
            
  for (i=0;i<pnl->k_size_extra;i++) {
    k=pnl->k[i];
    if (i == (pnl->k_size_extra-1)) k *= 0.9999999; // to prevent rounding error leading to k being bigger than maximum value
    x=k*R;
	if (x<0.01) {
		W = 1.-(pow(x, 2.)/10.);
	}	
	else {
		 W = 3./x/x/x*(sin(x)-x*cos(x));
    }
    array_for_sigma_disp[i*index_num+index_k]=k;
    array_for_sigma_disp[i*index_num+index_y]=pk_l[i]*W*W;
  }
/*
for (i=pnl->k_size_extra-1;i>=0;i--) {
    k=pnl->k_extra[i];
    t = 1./(1.+k);
    //if (i>0) fprintf(stdout, "%e, %e, %e, %e\n", k, pk_l[i], t, pnl->k_extra[i]-pnl->k_extra[i-1]);
    if (i == (pnl->k_size_extra-1)) k *= 0.9999999; // to prevent rounding error leading to k being bigger than maximum value
    x=k*R;
	if (x<0.01) {
		W = 1.-(pow(x, 2.)/10.);
	}	
	else {
		 W = 3./x/x/x*(sin(x)-x*cos(x));
    }
    array_for_sigma_disp[(pnl->k_size_extra-1-i)*index_num+index_k] = t;
    array_for_sigma_disp[(pnl->k_size_extra-1-i)*index_num+index_y] = k*pk_l[i]*W*W/(t*(1.-t));
  }*/



  class_call(array_spline(array_for_sigma_disp,
                          index_num,
                          pnl->k_size,
                          index_k,
                          index_y,
                          index_ddy,
                          _SPLINE_EST_DERIV_,
                          pnl->error_message),
             pnl->error_message,
             pnl->error_message);

  class_call(array_integrate_all_spline(array_for_sigma_disp,
                                        index_num,
                                        pnl->k_size,
                                        index_k,
                                        index_y,
                                        index_ddy,
                                        sigma_disp,
                                        pnl->error_message),
             pnl->error_message,
             pnl->error_message);

  free(array_for_sigma_disp);

  *sigma_disp = sqrt(*sigma_disp/(2.*_PI_*_PI_)/3); // unit: [Mpc]

  return _SUCCESS_;

  

}

int nonlinear_fill_sigtab(
              struct precision *ppr,
						  struct background * pba,
						  struct perturbs * ppt,
						  struct primordial * ppm,
						  struct nonlinear * pnl,
						  double *pk_l             
						  ) {
	
  //double rmin;
  //double rmax;
  //int nsig;
  double r;
  double rmin, rmax;
  double sig;
  int i, index_r, index_sig, index_ddsig, index_n, nsig;
	
	rmin = ppr->rmin_for_sigtab/pba->h;
  rmax = ppr->rmax_for_sigtab/pba->h;
  nsig = ppr->n_hmcode_tables;
  
  i=0;
  index_r=i;
  i++;
  index_sig=i;
  i++;
  index_ddsig=i;
  i++;
  index_n=i;
  
  class_alloc((pnl->sigtab),(nsig*index_n*sizeof(double)),pnl->error_message);
  class_alloc(pnl->rtab,nsig*sizeof(double),pnl->error_message);
  class_alloc(pnl->stab,nsig*sizeof(double),pnl->error_message);
  class_alloc(pnl->ddstab,nsig*sizeof(double),pnl->error_message);
  
  for (i=0;i<nsig;i++){
	r=exp(log(rmin)+log(rmax/rmin)*i/(nsig-1));
    class_call(nonlinear_sigma(ppr,pba,ppt,ppm,pnl,r,pk_l,&sig), 
      pnl->error_message, pnl->error_message); 
    pnl->sigtab[i*index_n+index_r]=r;
    pnl->sigtab[i*index_n+index_sig]=sig;
  }
  
  class_call(array_spline(pnl->sigtab,
						  index_n,
						  nsig,
						  index_r,
						  index_sig,
						  index_ddsig,
						  _SPLINE_EST_DERIV_,
						  pnl->error_message), 
					pnl->error_message,
					pnl->error_message); 
  for (i=0;i<nsig;i++){
	pnl->rtab[i] = pnl->sigtab[i*index_n+index_r];
	pnl->stab[i] = pnl->sigtab[i*index_n+index_sig];
	pnl->ddstab[i] = pnl->sigtab[i*index_n+index_ddsig];  
	//if (i==0) fprintf(stdout, "sigma max = %e\n", pnl->stab[i]);  
	//if (i==nsig-1) fprintf(stdout, "sigma min = %e\n", pnl->stab[i]);  

	//fprintf(stdout, "%e, %e, %e\n",pnl->sigtab[i*index_n+index_r], pnl->sigtab[i*index_n+index_sig], pnl->sigtab[i*index_n+index_ddsig]);
  }      
  return _SUCCESS_; 
}	

int nonlinear_fill_sigtab_from_hmcode(
              struct precision *ppr,
						  struct background * pba,
						  struct perturbs * ppt,
						  struct primordial * ppm,
						  struct nonlinear * pnl,
						  double *pk_l             
						  ) {
	
  //double rmin;
  //double rmax;
  //int nsig;
  double r;
  double rmin, rmax;
  double sig;
  int i, index_r, index_sig, index_ddsig, index_n, nsig;
	
	rmin = ppr->rmin_for_sigtab/pba->h;
  rmax = ppr->rmax_for_sigtab/pba->h;
  nsig = ppr->n_hmcode_tables;
  
  i=0;
  index_r=i;
  i++;
  index_sig=i;
  i++;
  index_ddsig=i;
  i++;
  index_n=i;
  
  
  class_alloc((pnl->sigtab),(nsig*index_n*sizeof(double)),pnl->error_message);
  class_alloc(pnl->rtab,nsig*sizeof(double),pnl->error_message);
  class_alloc(pnl->stab,nsig*sizeof(double),pnl->error_message);
  class_alloc(pnl->ddstab,nsig*sizeof(double),pnl->error_message);
  
  FILE *fp;
  fp = fopen("cambfile_sigma.dat", "r");
  
  for (i=0;i<nsig;i++){
		r=exp(log(rmin)+log(rmax/rmin)*i/(nsig-1));
    fscanf(fp, "%le\n", &sig);
    pnl->sigtab[i*index_n+index_r]=r;
    pnl->sigtab[i*index_n+index_sig]=sig;
  }
  class_call(array_spline(pnl->sigtab,
						  index_n,
						  nsig,
						  index_r,
						  index_sig,
						  index_ddsig,
						  _SPLINE_EST_DERIV_,
						  pnl->error_message), 
					pnl->error_message,
					pnl->error_message); 
  
  for (i=0;i<nsig;i++){
	pnl->rtab[i] = pnl->sigtab[i*index_n+index_r];
	pnl->stab[i] = pnl->sigtab[i*index_n+index_sig];
	pnl->ddstab[i] = pnl->sigtab[i*index_n+index_ddsig];  
	//if (i==0) fprintf(stdout, "sigma max = %e\n", pnl->stab[i]);  
	//if (i==nsig-1) fprintf(stdout, "sigma min = %e\n", pnl->stab[i]);  

	//fprintf(stdout, "%e, %e, %e\n",pnl->sigtab[i*index_n+index_r], pnl->sigtab[i*index_n+index_sig], pnl->sigtab[i*index_n+index_ddsig]);
  }      
  return _SUCCESS_; 
}	

int nonlinear_fill_growtab_from_hmcode(
              struct precision *ppr,
						  struct background * pba,
						  struct nonlinear * pnl            
						  ){
	
	double z, ainit, amax, scalefactor, tau_growth, f_class, f_camb, gamma, growth;
  int i, index_z, index_tau_growth, index_growth, index_gcol, last_index, ng;  
  double * pvecback;
  
  ng = ppr->n_hmcode_tables;
  ainit = ppr->ainit_for_growtab;
  amax = ppr->amax_for_growtab;
  
  class_alloc(pnl->growtable,ng*sizeof(double),pnl->error_message);
  class_alloc(pnl->ztable,ng*sizeof(double),pnl->error_message);
  class_alloc(pnl->tautable,ng*sizeof(double),pnl->error_message);
  class_alloc(pvecback,pba->bg_size*sizeof(double),pnl->error_message);
  
  FILE *fp;
  fp = fopen("cambfile_growth.dat", "r");
  
  for (i=0;i<ng;i++){
		scalefactor = ainit+(amax-ainit)*(i)/(ng-1);
		z = 1./scalefactor-1.;
		
		pnl->ztable[i] = z;
		
		class_call(background_tau_of_z(
                        pba,
                        z,
                        &tau_growth
                        ),
					pnl->error_message, pnl->error_message);
					
		pnl->tautable[i] = tau_growth;		
			
		class_call(background_at_tau(pba,tau_growth,pba->long_info,pba->inter_normal,&last_index,pvecback),
             pba->error_message,
             pnl->error_message);
             
    //class_call(nonlinear_growint(ppr,pba,pnl,scalefactor,&growth),
      //       pba->error_message,
        //     pnl->error_message);
    fscanf(fp, "%le\n", &growth);
    
    
    //pnl->growtable[i] = pvecback[pba->index_bg_D]; 
    pnl->growtable[i] = growth;
      
    //f_class = pvecback[pba->index_bg_f];
    //f_camb = pow(pvecback[pba->index_bg_Omega_m], 0.55);
    //fprintf(stdout, "%e %e\n", scalefactor, pnl->growtable[i]);      			
	}								

	free(pvecback);
	fclose(fp);
	
	return _SUCCESS_; 
}


int nonlinear_fill_growtab(
              struct precision *ppr,
						  struct background * pba,
						  struct nonlinear * pnl            
						  ){
	
	double z, ainit, amax, scalefactor, tau_growth, f_class, f_camb, gamma, growth;
  int i, index_z, index_tau_growth, index_growth, index_gcol, last_index, ng;  
  double * pvecback;
  
  ng = ppr->n_hmcode_tables;
  ainit = ppr->ainit_for_growtab;
  amax = ppr->amax_for_growtab;
  
  i=0;
  index_z = i;
  i++;
  index_tau_growth = i;
  i++;
  index_growth = i;
  i++;
  index_gcol = i;
  
	last_index = 0;
	
  class_alloc(pnl->growtable,ng*sizeof(double),pnl->error_message);
  class_alloc(pnl->ztable,ng*sizeof(double),pnl->error_message);
  class_alloc(pnl->tautable,ng*sizeof(double),pnl->error_message);
  class_alloc(pvecback,pba->bg_size*sizeof(double),pnl->error_message);
  
  for (i=0;i<ng;i++){
		scalefactor = ainit+(amax-ainit)*(i)/(ng-1);
		z = 1./scalefactor-1.;
		
		pnl->ztable[i] = z;
		
		class_call(background_tau_of_z(
                        pba,
                        z,
                        &tau_growth
                        ),
					pnl->error_message, pnl->error_message);
					
		pnl->tautable[i] = tau_growth;		
			
		class_call(background_at_tau(pba,tau_growth,pba->long_info,pba->inter_normal,&last_index,pvecback),
             pba->error_message,
             pnl->error_message);
             
   // class_call(nonlinear_growint(ppr,pba,pnl,scalefactor,&growth),
      //       pba->error_message,
        //     pnl->error_message);
    
    pnl->growtable[i] = pvecback[pba->index_bg_D]; 
    //pnl->growtable[i] = growth;
      
    //f_class = pvecback[pba->index_bg_f];
    //f_camb = pow(pvecback[pba->index_bg_Omega_m], 0.55);
    //fprintf(stdout, "%e %e\n", scalefactor, pnl->growtable[i]);      			
	}								

	free(pvecback);
	  
	return _SUCCESS_; 
}

int nonlinear_growint(
              struct precision *ppr,
						  struct background * pba,
						  struct nonlinear * pnl,            
						  double a,
						  double * growth
						  ){
	
	double z, ainit, amax, scalefactor, tau_growth, f_class, f_camb, gamma, w;
  int i, index_a, index_growth, index_ddgrowth, index_gcol, last_index, ng;  
  double * pvecback;
  double * integrand;
  
  ng = 2048;
  ainit = a;
  amax = 1.;
  
  i=0;
  index_a = i;
  i++;
  index_growth = i;
  i++;
  index_ddgrowth = i;
  i++;
  index_gcol = i;
  
	last_index = 0;
	
  class_alloc(integrand,ng*index_gcol*sizeof(double),pnl->error_message);
  class_alloc(pvecback,pba->bg_size*sizeof(double),pnl->error_message);
  
  if (ainit == amax) {
			*growth = 1.;
	}	
	else {
  
		for (i=0;i<ng;i++){
			scalefactor = ainit+(amax-ainit)*(i)/(ng-1);
			z = 1./scalefactor-1.;
		
			class_call(background_tau_of_z(
                        pba,
                        z,
                        &tau_growth
                        ),
					pnl->error_message, pnl->error_message);	
			
			class_call(background_at_tau(pba,tau_growth,pba->long_info,pba->inter_normal,&last_index,pvecback),
             pba->error_message,
             pnl->error_message);
 
			w = pvecback[pba->index_bg_w_fld];
			if (w == -1.){
				gamma = 0.55;
			} 
			else if (w < -1.){
				gamma = 0.55+0.02*(1+w);
			}
			else {
				gamma = 0.55+0.05*(1+w);
			}
    
			integrand[i*index_gcol+index_a] = scalefactor;
			integrand[i*index_gcol+index_growth]= -pow(pvecback[pba->index_bg_Omega_m], gamma)/scalefactor;
			
			class_call(array_spline(integrand,
                          index_gcol,
                          ng,
                          index_a,
                          index_growth,
                          index_ddgrowth,
                          _SPLINE_EST_DERIV_,
                          pnl->error_message),
             pnl->error_message,
             pnl->error_message);

			class_call(array_integrate_all_trapzd_or_spline(integrand,
                                        index_gcol,
                                        ng,
                                        0, //ng-1,
                                        index_a,
                                        index_growth,
                                        index_ddgrowth,
                                        growth,
                                        pnl->error_message),
             pnl->error_message,
             pnl->error_message);
    
				*growth = exp(*growth);
    
			//fprintf(stdout, "%e %e \n", a, *growth);      			
		}								
	}
	free(pvecback);
	free(integrand);
	
  return _SUCCESS_; 	
}

/* in original HMcode, this is equivalent to the function Ci(x) */
int nonlinear_ci(
								 double x,
								 double *Ci
								 ){
	
	double x2, y, f, g, ci8;
	double em_const = 0.577215664901532861e0;
	
	if (fabs(x)<=4.){

       x2=x*x;

       ci8=em_const+log(x)+x2*(-0.25e0+x2*(7.51851524438898291e-3+x2*(-1.27528342240267686e-4
            +x2*(1.05297363846239184e-6+x2*(-4.68889508144848019e-9+x2*(1.06480802891189243e-11
            +x2*(-9.93728488857585407e-15)))))))/ (1.+x2*(1.1592605689110735e-2+
            x2*(6.72126800814254432e-5+x2*(2.55533277086129636e-7+x2*(6.97071295760958946e-10+
            x2*(1.38536352772778619e-12+x2*(1.89106054713059759e-15+x2*(1.39759616731376855e-18))))))));

       *Ci=ci8;
	}
    else {

       y=1./(x*x); 

       f = (1.e0 + y*(7.44437068161936700618e2 + y*(1.96396372895146869801e5 + 
            y*(2.37750310125431834034e7 +y*(1.43073403821274636888e9 + y*(4.33736238870432522765e10
            + y*(6.40533830574022022911e11 + y*(4.20968180571076940208e12 + y*(1.00795182980368574617e13
            + y*(4.94816688199951963482e12 +y*(-4.94701168645415959931e11)))))))))))/
            (x*(1. +y*(7.46437068161927678031e2 +y*(1.97865247031583951450e5 +
            y*(2.41535670165126845144e7 + y*(1.47478952192985464958e9 + 
            y*(4.58595115847765779830e10 +y*(7.08501308149515401563e11 + y*(5.06084464593475076774e12 
            + y*(1.43468549171581016479e13 + y*(1.11535493509914254097e13)))))))))));   

       g = y*(1.e0 + y*(8.1359520115168615e2 + y*(2.35239181626478200e5 + y*(3.12557570795778731e7
            + y*(2.06297595146763354e9 + y*(6.83052205423625007e10 +
            y*(1.09049528450362786e12 + y*(7.57664583257834349e12 +
            y*(1.81004487464664575e13 + y*(6.43291613143049485e12 +y*(-1.36517137670871689e12)))))))))))
            / (1. + y*(8.19595201151451564e2 +y*(2.40036752835578777e5 +
            y*(3.26026661647090822e7 + y*(2.23355543278099360e9 + y*(7.87465017341829930e10 
            + y*(1.39866710696414565e12 + y*(1.17164723371736605e13 + y*(4.01839087307656620e13 +y*(3.99653257887490811e13))))))))));
       *Ci=f*sin(x)-g*cos(x);
	}
																
	return _SUCCESS_;
}

/* in original HMcode, this is equivalent to the function Si(x) */
int nonlinear_si(
								 double x,
								 double *Si
								 ){
	
	double x2, y, f, g, si8;
	double pi8=3.1415926535897932384626433;
	
	if (fabs(x)<=4.){

       x2=x*x;

       si8 = x*(1.e0+x2*(-4.54393409816329991e-2+x2*(1.15457225751016682e-3
            +x2*(-1.41018536821330254e-5+x2*(9.43280809438713025e-8+x2*(-3.53201978997168357e-10
            +x2*(7.08240282274875911e-13+x2*(-6.05338212010422477e-16))))))))/ 
            (1.+x2*(1.01162145739225565e-2 +x2*(4.99175116169755106e-5+
            x2*(1.55654986308745614e-7+x2*(3.28067571055789734e-10+x2*(4.5049097575386581e-13
            +x2*(3.21107051193712168e-16)))))));

       *Si=si8;
	}
    else {

       y=1./(x*x);

       f = (1.e0 + y*(7.44437068161936700618e2 + y*(1.96396372895146869801e5 +
            y*(2.37750310125431834034e7 +y*(1.43073403821274636888e9 + y*(4.33736238870432522765e10 
            + y*(6.40533830574022022911e11 + y*(4.20968180571076940208e12 + 
            y*(1.00795182980368574617e13 + y*(4.94816688199951963482e12 +
            y*(-4.94701168645415959931e11)))))))))))/ (x*(1. +y*(7.46437068161927678031e2 +
            y*(1.97865247031583951450e5 +y*(2.41535670165126845144e7 + 
            y*(1.47478952192985464958e9 + y*(4.58595115847765779830e10 +
            y*(7.08501308149515401563e11 + y*(5.06084464593475076774e12 + 
            y*(1.43468549171581016479e13 + y*(1.11535493509914254097e13)))))))))));


       g = y*(1.e0 + y*(8.1359520115168615e2 + y*(2.35239181626478200e5 + 
            y*(3.12557570795778731e7 + y*(2.06297595146763354e9 + y*(6.83052205423625007e10 +
            y*(1.09049528450362786e12 + y*(7.57664583257834349e12 +y*(1.81004487464664575e13 +
            y*(6.43291613143049485e12 +y*(-1.36517137670871689e12)))))))))))/
            (1. + y*(8.19595201151451564e2 +y*(2.40036752835578777e5 + y*(3.26026661647090822e7 
            + y*(2.23355543278099360e9 + y*(7.87465017341829930e10 + y*(1.39866710696414565e12 
            + y*(1.17164723371736605e13 + y*(4.01839087307656620e13 +y*(3.99653257887490811e13))))))))));

       *Si=pi8/2.-f*cos(x)-g*sin(x);

	}
																
	return _SUCCESS_;
}

/* in original HMcode, this is equivalent to the function winnfw(k,rv,c) */
int nonlinear_window_nfw(
						  					 struct nonlinear * pnl,
						  					 double k,
						  					 double rv,
						  					 double c,
												 double *window_nfw
												 ){	
	double si1, si2, ci1, ci2, ks;
	double p1, p2, p3;									 
																
	ks = k*rv/c;
	
	class_call(nonlinear_si(
													ks*(1.+c),
													&si2
													),
					pnl->error_message, pnl->error_message);	
	
	class_call(nonlinear_si(
													ks,
													&si1
													),
					pnl->error_message, pnl->error_message);				
	
	class_call(nonlinear_ci(
													ks*(1.+c),
													&ci2
													),
					pnl->error_message, pnl->error_message);	
	
	class_call(nonlinear_ci(
													ks,
													&ci1
													),
					pnl->error_message, pnl->error_message);		

  p1=cos(ks)*(ci2-ci1);
  p2=sin(ks)*(si2-si1);
  p3=sin(ks*c)/(ks*(1.+c));

  *window_nfw=p1+p2-p3;
  *window_nfw=*window_nfw/(log(1.+c)-c/(1.+c));
	
	return _SUCCESS_;
}

  




int nonlinear_HMcode(
                      struct precision *ppr,
                      struct background *pba,
                      struct perturbs *ppt,
                      struct primordial *ppm,
                      struct nonlinear *pnl,
                      double tau,
                      double *pk_l,
											double *pk_l_bc,                      
                      double *pk_nl,
                      double *lnk_l,
                      double *lnpk_l,
                      double *ddlnpk_l,
                      double *k_nl,
                      enum nonlinear_statement * nonlinear_found_k_max                        
                      ) {

  double Omega_m,Omega_v,fnu,Omega0_m, w0, dw_over_da_fld, integral_fld;	
  double * Omega_ncdm;
  double Omega_ncdm_all;
  double z_at_tau;
  double mmin, mmax, m, r, nu, nu_nl, nu_min, z_form, g_form;
  int n, i, ng, nsig;
  int index_k, index_lnsig, index_dlnsig, index_ncol;
  int last_index;  
  int index_ncdm;
  double pk_lin, pk_2h, pk_1h;
  double sigma_disp, sigma_disp100, sigma8, sig, sigma_nl, sigf, r_nl, ln_r_nl, n_eff, radius;
  double * rtab;
  double * sigmatab;
  double * ddy_sigtab;
  double P;
  double * pvecback;
  double growth;
  
  double anorm;
  
  double * conc;
  double * mass;
  double * sigma_r;
	double * sigmaf_r;
	double * ln_sigma_squared;
	double * ln_dsigma_dr;
  double * r_virial;
  double * r_real;
  double * ln_r_real;
  double * nu_arr;
  
  double delta_c, Delta_v;
  double fraction;
  double eta;
  double fdamp;
  double alpha;
  double dlnsigdlnR;
  
  double window_nfw;
  
  /* include precision parameters that control the number of entries in the growth and sigma tables */
  ng = ppr->n_hmcode_tables;
  nsig = ppr->n_hmcode_tables;
  
  /* Call all the relevant background parameters at this tau */
  class_alloc(pvecback,pba->bg_size*sizeof(double),pnl->error_message);
	last_index=0;
  Omega0_m = (pba->Omega0_cdm + pba->Omega0_b + pba->Omega0_ncdm_tot + pba->Omega0_dcdm);
  class_call(background_w_fld(pba,pba->a_today,&w0,&dw_over_da_fld,&integral_fld), pba->error_message, pnl->error_message);

  //fnu      = pba->Omega0_ncdm_tot/Omega0_m;
  anorm    = 1./(2*pow(_PI_,2));  
  
  class_call(background_at_tau(pba,tau,pba->long_info,pba->inter_normal,&last_index,pvecback),
             pba->error_message,
             pnl->error_message);
	
	class_alloc(Omega_ncdm,pba->N_ncdm*sizeof(double),pnl->error_message);
	Omega_ncdm_all = 0.;
	for (index_ncdm=0; index_ncdm<pba->N_ncdm; index_ncdm++){
		Omega_ncdm[index_ncdm] = pvecback[pba->index_bg_rho_ncdm1+index_ncdm]/pvecback[pba->index_bg_rho_crit];
		Omega_ncdm_all += Omega_ncdm[index_ncdm];
	}
	
  Omega_m = pvecback[pba->index_bg_Omega_m];
  Omega_v = 1.-pvecback[pba->index_bg_Omega_m]-pvecback[pba->index_bg_Omega_r];
  
  fnu = Omega_ncdm_all/Omega_m;
  
  growth = pvecback[pba->index_bg_D];
  /*
  class_call(array_interpolate_two_arrays_one_column(pnl->tautable,
										  pnl->growtable,
										  1,
										  0,
										  ng,
										  tau,
										  &growth,
										  pnl->error_message),
					pnl->error_message, pnl->error_message);*/
  //fprintf(stdout, "%e\n", growth);
  z_at_tau = 1./pvecback[pba->index_bg_a]-1.;
 
  free(Omega_ncdm);
  free(pvecback);
    
  /** Get sigma(R=8), sigma_disp(R=0), sigma_disp(R=100)  */

  class_call(nonlinear_sigma(ppr,pba,ppt,ppm,pnl,8./pba->h,pk_l,&sigma8), 
			pnl->error_message, pnl->error_message);	
  class_call(nonlinear_sigma_disp(ppr,pba,ppt,ppm,pnl,0.,pk_l,&sigma_disp), 
			pnl->error_message, pnl->error_message);
  class_call(nonlinear_sigma_disp(ppr,pba,ppt,ppm,pnl,100./pba->h,pk_l,&sigma_disp100), 
			pnl->error_message, pnl->error_message);			
	//sigma_disp = 6.16205788/pba->h;
	//sigma_disp100 = 2.56149292/pba->h;
	//sigma8 = 0.847920001;
  
   /** Initialisation steps for the 1-Halo Power Integral */
  mmin=ppr->mmin_for_p1h_integral/pba->h; //Minimum mass for integration; (unit conversion from  m[Msun/h] to m[Msun]  )
  mmax=ppr->mmax_for_p1h_integral/pba->h; //Maximum mass for integration;
  n=ppr->nsteps_for_p1h_integral; //Number of points for integration;

  class_alloc(mass,n*sizeof(double),pnl->error_message);
  class_alloc(r_real,n*sizeof(double),pnl->error_message);
  class_alloc(r_virial,n*sizeof(double),pnl->error_message); 
  class_alloc(sigma_r,n*sizeof(double),pnl->error_message);
  class_alloc(sigmaf_r,n*sizeof(double),pnl->error_message);
  class_alloc(nu_arr,n*sizeof(double),pnl->error_message);
  
  // Linear theory density perturbation threshold for spherical collapse
  delta_c = 1.59+0.0314*log(sigma8); //Mead et al. (2015; arXiv 1505.07833)
  delta_c = delta_c*(1.+0.0123*log10(Omega_m)); //Nakamura & Suto (1997) fitting formula for LCDM models
  delta_c = delta_c*(1.+0.262*fnu); //Mead et al. (2016; arXiv 1602.02154) neutrino addition
  
  // virialized overdensity
  Delta_v=418.*pow(Omega_m, -0.352); //Mead et al. (2015; arXiv 1505.07833)          
  Delta_v=Delta_v*(1.+0.916*fnu); //Mead et al. (2016; arXiv 1602.02154) neutrino addition
  
  // mass/radius fraction
  fraction = pow(0.01, 1./3.);
	
	/* Fill the arrays for the P1H Integral */
  for (i=0;i<n;i++){
	  m = exp(log(mmin)+log(mmax/mmin)*(i)/(n-1));
	  r = pow((3.*m/(4.*_PI_*(2.775e11*pow(pba->h, 2))*Omega_m)), (1./3.)); // 2.775e11=rho_c/h^2 [Msun/Mpc^3]
	  mass[i] = m;
	  r_real[i] = r;
	  r_virial[i] = r_real[i]/pow(Delta_v, 1./3.);
	  class_call(array_interpolate_spline(pnl->rtab,
										  nsig,
										  pnl->stab,
										  pnl->ddstab,
										  1,
										  r,
										  &last_index,
										  &sig,
										  1,
										  pnl->error_message),
					pnl->error_message, pnl->error_message);
	  class_call(array_interpolate_spline(pnl->rtab,
										  nsig,
										  pnl->stab,
										  pnl->ddstab,
										  1,
										  r*fraction,
										  &last_index,
										  &sigf,
										  1,
										  pnl->error_message),
					pnl->error_message, pnl->error_message);
	  if (pba->has_ncdm == _FALSE_) sig=sig*growth;
		if (pba->has_ncdm == _FALSE_) sigf=sigf*growth;
		nu=delta_c/sig;
	  sigma_r[i] = sig;
	  sigmaf_r[i] = sigf;
	  nu_arr[i] = nu;	
	  //if (tau==pba->conformal_age) fprintf(stdout, "%e, ", r_real[i]);				
	  //if (tau==pba->conformal_age) fprintf(stdout, "%e\n", r*fraction);				
  }

  // find nonlinear scales k_nl and r_nl:
  nu_nl = 1.;
  nu_min = nu_arr[0];
	//fprintf(stdout, "%e, %e\n", z_at_tau, nu_min);
	  // stops calculating the nonlinear correction if the nonlinear scale is not reached in the table
	if (nu_min > nu_nl) {
		* nonlinear_found_k_max = too_small;
		free(mass);
		free(r_real);
		free(r_virial);
		free(sigma_r);
		free(sigmaf_r);
		free(nu_arr);
    return _SUCCESS_;
		}
	else {
		* nonlinear_found_k_max = ok;
	}
  /*
  class_call(array_interpolate_two_arrays_one_column(
																			nu_arr,
																			r_real,
																			1,
																			0,
																			n,
																			nu_nl,
																			&r_nl,
																			pnl->error_message),
					pnl->error_message, pnl->error_message);*/

	int counter, index_nl;
	double diff, rmid, r1, r2;

	class_call(array_search_bisect(n,nu_arr,nu_nl,&index_nl,pnl->error_message), pnl->error_message, pnl->error_message);
	
	r1 = r_real[index_nl];
	r2 = r_real[index_nl+1];

	counter = 0;
  do {
    r_nl = (r1+r2)/2.;
    counter ++;
	  
		class_call(nonlinear_sigma(ppr,pba,ppt,ppm,pnl,r_nl,pk_l,&sigma_nl), 
			pnl->error_message, pnl->error_message);		

    diff = sigma_nl - delta_c;

    if (diff > ppr->halofit_tol_sigma){
      r1=r_nl;
    }
    else if (diff < -ppr->halofit_tol_sigma) {
      r2 = r_nl;
    }

    /* The first version of this test woukld let the code continue: */
    /*
    class_test_except(counter > _MAX_IT_,
                      pnl->error_message,
                      free(pvecback);free(integrand_array),
                      "could not converge within maximum allowed number of iterations");
    */
    /* ... but in this situation it sounds better to make it stop and return an error! */
    class_test(counter > _MAX_IT_,
               pnl->error_message,
               "could not converge within maximum allowed number of iterations");

  } while (fabs(diff) > ppr->halofit_tol_sigma);
	fprintf(stdout, "number of iterations for r_nl: %d\n", counter);
	*k_nl = 1./r_nl;
	ln_r_nl = log(r_nl);
  //Calculate neff and alpha:
 /* i=0;
  index_lnsig = i;
  i++;
  index_dlnsig = i;
  i++;
  index_ncol = i;
    
  class_alloc(ln_sigma_squared,n*index_ncol*sizeof(double),pnl->error_message);
  class_alloc(ln_r_real,n*sizeof(double),pnl->error_message);
  class_alloc(ln_dsigma_dr,n*sizeof(double),pnl->error_message);
  
  for (i=0;i<n;i++){
		ln_sigma_squared[i*index_ncol+index_lnsig] = log(pow(sigma_r[i], 2.));
		ln_r_real[i] = log(r_real[i]);
	} 
  
  class_call(array_derive1_order2_table_line_to_line(
				       ln_r_real,
				       n,
				       ln_sigma_squared,
				       index_ncol,
				       index_lnsig,
				       index_dlnsig,
				       pnl->error_message),
				       pnl->error_message, pnl->error_message);
	for (i=0;i<n;i++){
		ln_dsigma_dr[i] = ln_sigma_squared[i*index_ncol+index_dlnsig];
	} 

	class_call(array_interpolate_two_arrays_one_column(
										nu_arr,
										ln_dsigma_dr,
										1,
										0,
										n,
										nu_nl,
										&dlnsigdlnR,
										pnl->error_message),
					pnl->error_message, pnl->error_message);				       
/*	for (i=0;i<n;i++){
		if (tau==pba->conformal_age) fprintf(stdout, "%e, %e, %e\n",r_real[i], sigma_r[i], ln_sigma_squared[i*index_ncol+index_dlnsig]);
	}
  fprintf(stdout, "%e, %e\n",log(r_nl), dlnsigdlnR);*/
	double sigma_prime;
	class_call(nonlinear_sigma_prime(ppr,pba,ppt,ppm,pnl,r_nl,pk_l,&sigma_prime), 
			pnl->error_message, pnl->error_message);
	dlnsigdlnR = r_nl*pow(sigma_nl, -2)*sigma_prime;
  n_eff = -3.- dlnsigdlnR;
  //n_eff = -1.96389341;
  alpha = 3.24*pow(1.85, n_eff);
  //free(ln_sigma_squared);
  //free(ln_dsigma_dr);
  //free(ln_r_real);
  
  // Calculate eta:
	//Abary = 3.13;
	//eta0 = 0.98-0.12*Abary;
  //eta0 = 0.603;
  eta = pnl->eta_0 - 0.3*sigma8;
  
  //Calculate concentration (conc): 
	class_alloc(conc,n*sizeof(double),pnl->error_message);
/*
  if (tau==pba->conformal_age) fprintf(stdout, "tau = %f; z = %f\n", tau, z_at_tau);
  if (tau==pba->conformal_age) fprintf(stdout, "--------------------------------------------------------------------\n");
  if (tau==pba->conformal_age) fprintf(stdout, "M,		rf,		s(fM),		zf,		gf,		c \n");
  if (tau==pba->conformal_age) fprintf(stdout, "--------------------------------------------------------------------\n");
*/
  for (i=0;i<n;i++){
		g_form = delta_c*growth/sigmaf_r[i];
		if (g_form > 1.) g_form = 1.;
		class_call(array_interpolate_two_arrays_one_column(
																pnl->growtable,
																pnl->ztable,
																1,
																0,
																ng,
																g_form,
																&z_form,
																pnl->error_message),
					pnl->error_message, pnl->error_message);	
		if (z_form < z_at_tau){
			conc[i] = pnl->c_min;
		} else {
			conc[i] = pnl->c_min*(1.+z_form)/(1.+z_at_tau);
	  } 	
		//if (tau==pba->conformal_age) fprintf(stdout, "%e, %e, %e, %e, %e, %e\n",mass[i], r_real[i]*fraction*pba->h, sigmaf_r[i], z_form, g_form, conc[i]);
	}
  //if (tau==pba->conformal_age) fprintf(stdout, "#################################################################\n");
  
  /*//prints out k versus power spectrum
  for (i=0;i<pnl->k_size;i++){
		if (tau==pba->conformal_age) fprintf(stdout, "%e, %e\n",exp(lnk_l[i])/pba->h, anorm*pk_l[i]*exp(3.*lnk_l[i]));
	}*/
  
  /* //prints out r-sigma table
	for (i=0;i<nsig*3;i=i+3){
		if (tau==pba->conformal_age) fprintf(stdout, "%e %e\n",pnl->rtab[i], pnl->sigtab[i+1]);
	}*/  
	
	/** Now compute the nonlinear correction */
	
	double  g, fac, et, ks, wk;
	double  * integrand; 
	double gst, p, q, A; //Parameters relevant for Sheth-Tormen Mass function
	
	
	ks=0.584/sigma_disp;   //Damping wavenumber of the 1-halo term at very large scales;
	fdamp = 0.0095*pow(sigma_disp100*pba->h, 1.37); //Damping factor for 2-halo term 
	if (fdamp<1.e-3) fdamp=1.e-3;
  if (fdamp>0.99)  fdamp=0.99;
	
	p=0.3;
	q=0.707;
	A=0.21616;
	
	int index_nu;
  int index_y;
  int index_ddy;
  
  i=0;
  index_nu=i;
  i++;
  index_y=i;
  i++;
  index_ddy=i;
  i++;
  index_ncol=i;
	
	for (index_k = 0; index_k < pnl->k_size; index_k++){
		
		class_alloc(integrand,n*index_ncol*sizeof(double),pnl->error_message);
		
		pk_lin = pk_l[index_k]*pow(pnl->k[index_k],3)*anorm; //convert P_k in Delta_k^2
		
		for (i=0; i<n; i++){ //Calculates the integrand for the ph1 integral at all nu values
			class_call(nonlinear_window_nfw(
																	pnl,
																	pow(nu_arr[i], eta)*pnl->k[index_k],
																	r_virial[i],
																	conc[i],
																  &window_nfw),
					pnl->error_message, pnl->error_message);	
			
			/* This is the function gst(nu) in HMcode*/
			gst=A*(1.+(pow(q*nu_arr[i]*nu_arr[i], -p)))*exp(-q*nu_arr[i]*nu_arr[i]/2.);
			
			integrand[i*index_ncol+index_nu] = nu_arr[i];
			
			integrand[i*index_ncol+index_y] = mass[i]*gst*pow(window_nfw, 2.);
			
		} 
		class_call(array_spline(integrand,
                            index_ncol,
                            n,
                            index_nu,
                            index_y,
                            index_ddy,
                            _SPLINE_EST_DERIV_,
                            pnl->error_message),
             pnl->error_message,
             pnl->error_message);
		
		class_call(array_integrate_all_trapzd_or_spline(
																				integrand,
                                        index_ncol,
                                        n, 
                                        n-1, //0 or n-1
                                        index_nu,
                                        index_y,
                                        index_ddy,
                                        &pk_1h,
                                        pnl->error_message),
             pnl->error_message,
             pnl->error_message);
    
    if (pow(pnl->k[index_k]/ks, 2)>7.) fac = 0.;
    else fac=exp(-pow((pnl->k[index_k]/ks), 2.));
    
    pk_1h = pk_1h*anorm*pow(pnl->k[index_k],3)*(1.-fac)/(2.775e11*pow(pba->h, 2)*Omega_m);  // dimensionless power
		
		if (fdamp==0){
			pk_2h=pk_lin;
		}else{	
			pk_2h=pk_lin*(1.-fdamp*pow(tanh(pnl->k[index_k]*sigma_disp/sqrt(fdamp)), 2.)); //dimensionless power
		}
		if (pk_2h<0.) pk_2h=0.;	
		pk_nl[index_k] = pow((pow(pk_1h, alpha) + pow(pk_2h, alpha)), (1./alpha))/pow(pnl->k[index_k],3)/anorm; //converted back to P_k
		//if (tau==pba->conformal_age) fprintf(stdout, "%e %e %e %e %e\n", pnl->k[index_k], pk_lin, pk_1h, pk_2h, pk_nl[index_k]*pow(pnl->k[index_k],3)*anorm);			
		//if (tau==pba->conformal_age) fprintf(stdout, "%e, %e\n",pnl->k[index_k]/pba->h, pk_nl[index_k]);
		
		free(integrand);
	}
	
	  // print values for comparison with Fortran code 
  
  if (pnl->nonlinear_verbose > 1 && tau==pba->conformal_age){
		fprintf(stdout, " -> Parameters at redshift z = %e:\n", z_at_tau); 
		fprintf(stdout, "    fnu:		%e\n", fnu);
		fprintf(stdout, "    sigd [Mpc/h]:	%e\n", sigma_disp*pba->h);
		fprintf(stdout, "    sigd100 [Mpc/h]:    %e\n", sigma_disp100*pba->h);
		fprintf(stdout, "    sigma8:		%e\n", sigma8);
		fprintf(stdout, "    nu min:		%e\n", nu_arr[0]);
		fprintf(stdout, "    nu max:		%e\n", nu_arr[n-1]);
		fprintf(stdout, "    r_v min [Mpc/h]:    %e\n", r_virial[0]*pba->h);
		fprintf(stdout, "    r_v max [Mpc/h]:    %e\n", r_virial[n-1]*pba->h);				
		fprintf(stdout, "    r_nl [Mpc/h]:	%e\n", r_nl*pba->h);
		fprintf(stdout, "    k_nl [h/Mpc]:	%e\n", *k_nl/pba->h);
		fprintf(stdout, "    sigma_nl:		%e\n", sigma_nl/delta_c);
		fprintf(stdout, "    neff:		%e\n", n_eff);
		fprintf(stdout, "    c min:		%e\n", conc[n-1]);
		fprintf(stdout, "    c max:		%e\n", conc[0]);			
		fprintf(stdout, "    Dv:			%e\n", Delta_v);
		fprintf(stdout, "    dc:			%e\n", delta_c);	
		fprintf(stdout, "    eta:		%e\n", eta);	
		fprintf(stdout, "    k*:			%e\n", ks/pba->h);
		fprintf(stdout, "    Abary:		%e\n", pnl->c_min);			
		fprintf(stdout, "    fdamp:		%e\n", fdamp);		
		fprintf(stdout, "    alpha:		%e\n", alpha);
		fprintf(stdout, "    ksize, kmin, kmax:   %d, %e, %e\n", pnl->k_size, pnl->k[0]/pba->h, pnl->k[pnl->k_size-1]/pba->h);	
		for (i=0;i<ppr->n_hmcode_tables;i++){
			fprintf(stdout, "%d %e %e %e\n",i+1, pnl->sigtab[i*3]*pba->h, pnl->sigtab[i*3+1], pnl->sigtab[i*3+2]);
			//fprintf(stdout, "%e %e\n",1./(1.+pnl->ztable[i]), pnl->growtable[i]);
  	}
  	
  } 
	
  free(conc);	
  free(mass);
  free(r_real);
  free(r_virial);
  free(sigma_r);
  free(sigmaf_r);
  free(nu_arr);

  return _SUCCESS_;
}
  




<|MERGE_RESOLUTION|>--- conflicted
+++ resolved
@@ -69,6 +69,8 @@
   double *lnk_l;
   double *lnpk_l;
   double *ddlnpk_l;
+  double *lnpk_l_bc;
+  double *ddlnpk_l_bc;
   short print_warning=_FALSE_;
   double * pvecback;
   int last_index;
@@ -123,25 +125,33 @@
     class_alloc(lnpk_l,pnl->k_size*sizeof(double),pnl->error_message);
     class_alloc(ddlnpk_l,pnl->k_size*sizeof(double),pnl->error_message);
 
+    class_alloc(lnpk_l_bc,pnl->k_size*sizeof(double),pnl->error_message);
+    class_alloc(ddlnpk_l_bc,pnl->k_size*sizeof(double),pnl->error_message);
+
 
     if (pnl->method == nl_HMcode){
     /** initialise the source extrapolation */
-	class_call(get_extrapolated_source_size(ppr->k_per_decade_for_pk,
+      class_call(get_extrapolated_source_size(ppr->k_per_decade_for_pk,
                                                 pnl->k[pnl->k_size-1], 
                                                 ppr->hmcode_max_k_extra,
                                                 pnl->k_size,
                                                 &size_extrapolated_source,
                                                 pnl->error_message),
-		   pnl->error_message,
-		   pnl->error_message);
-			pnl->k_size_extra = size_extrapolated_source;
+          pnl->error_message,
+          pnl->error_message);
+      pnl->k_size_extra = size_extrapolated_source;
    
 			class_alloc(pnl->k_extra,pnl->k_size_extra*sizeof(double),pnl->error_message);
 		
 			class_realloc(pk_l,pk_l,pnl->k_size_extra*sizeof(double),pnl->error_message);
 			class_realloc(pk_l_bc,pk_l_bc,pnl->k_size_extra*sizeof(double),pnl->error_message);		
-		
-			class_call(extrapolate_k(
+      class_realloc(lnk_l,lnk_l,pnl->k_size_extra*sizeof(double),pnl->error_message);
+      class_realloc(lnpk_l,lnpk_l,pnl->k_size_extra*sizeof(double),pnl->error_message);
+      class_realloc(ddlnpk_l,ddlnpk_l,pnl->k_size_extra*sizeof(double),pnl->error_message);
+      class_realloc(lnpk_l_bc,lnpk_l_bc,pnl->k_size_extra*sizeof(double),pnl->error_message);
+      class_realloc(ddlnpk_l_bc,ddlnpk_l_bc,pnl->k_size_extra*sizeof(double),pnl->error_message);
+
+      class_call(extrapolate_k(
 						 pnl->k,
 						 pnl->k_size,
 					         pnl->k_extra,
@@ -153,53 +163,55 @@
 		
      /** Set the baryonic feedback parameters according to the chosen feedback models */
       if (pnl->feedback == emu_dmonly){
-   	  pnl->eta_0 = 0.603;
-          pnl->c_min = 3.13;
+        pnl->eta_0 = 0.603;
+        pnl->c_min = 3.13;
       }
       if (pnl->feedback == owls_dmonly){
-	  pnl->eta_0 = 0.64;
-	  pnl->c_min = 3.43;
+        pnl->eta_0 = 0.64;
+        pnl->c_min = 3.43;
       }			
       if (pnl->feedback == owls_ref){
-          pnl->eta_0 = 0.68;
-          pnl->c_min = 3.91;
+        pnl->eta_0 = 0.68;
+        pnl->c_min = 3.91;
       }		
       if (pnl->feedback == owls_agn){
-	  pnl->eta_0 = 0.76;
-	  pnl->c_min = 2.32;
+        pnl->eta_0 = 0.76;
+        pnl->c_min = 2.32;
       }		
       if (pnl->feedback == owls_dblim){
-          pnl->eta_0 = 0.70;
-	  pnl->c_min = 3.01;
+        pnl->eta_0 = 0.70;
+        pnl->c_min = 3.01;
       }		
 		
-     }
+    }
 
     /** - loop over time */
 
     for (index_tau = pnl->tau_size-1; index_tau>=0; index_tau--) {
 
        /* get P_L(k) at this time */
-       class_call(nonlinear_pk_l(pba,ppt,ppm,pnl,index_tau,pk_l,pk_l_bc,lnk_l,lnpk_l,ddlnpk_l),
+       class_call(nonlinear_pk_l(pba,ppt,ppm,pnl,index_tau,pk_l,pk_l_bc,lnk_l,lnpk_l,ddlnpk_l,lnpk_l_bc,ddlnpk_l_bc),
                  pnl->error_message,
                  pnl->error_message);
-<<<<<<< HEAD
                  
 
        /* get P_NL(k) at this time with Halofit */
        if (pnl->method == nl_halofit) {
 	if (print_warning == _FALSE_) {
-	    class_call(nonlinear_halofit(ppr,
+	    class_call(nonlinear_halofit(
+					 ppr,
 					 pba,
+					 ppt,
 					 ppm,
 					 pnl,
-				         pnl->tau[index_tau],
+				   pnl->tau[index_tau],
 					 pk_l,
 					 pk_nl,
 					 lnk_l,
 					 lnpk_l,
 					 ddlnpk_l,
-					 &(pnl->k_nl[index_tau]),																		      &nonlinear_found_k_max),
+					 &(pnl->k_nl[index_tau]),																		      
+					 &nonlinear_found_k_max),
 		       pnl->error_message,
 		       pnl->error_message);
 
@@ -256,8 +268,8 @@
 	 if (index_tau==pnl->tau_size-1) {
 	    class_call(nonlinear_fill_growtab(ppr,pba,pnl), 
 				pnl->error_message, pnl->error_message);					      
-				
-			class_call(nonlinear_fill_sigtab(ppr,pba,ppt,ppm,pnl,pk_l_bc), 
+	 }			
+			class_call(nonlinear_fill_sigtab(ppr,pba,ppt,ppm,pnl,lnk_l,lnpk_l_bc,ddlnpk_l_bc), 
 		    pnl->error_message, pnl->error_message);
 							/*if	(index_tau == pnl->tau_size-1) {
 								fprintf(stdout, "i,  R         sigma\n");
@@ -265,7 +277,6 @@
 									fprintf(stdout, "%d, %e, %e\n",i, pnl->rtab[i]*pba->h, pnl->stab[i]);
 								}
 							}*/       
-	 }
 	 class_call(nonlinear_HMcode(ppr,
 				     pba,
 				     ppt,
@@ -273,7 +284,6 @@
 				     pnl,
 				     pnl->tau[index_tau],
 				     pk_l,
-				     pk_l_bc,
 				     pk_nl,
 				     lnk_l,
 				     lnpk_l,
@@ -324,69 +334,12 @@
 							time/redhsift, use 1 as the non-linear correction for all
 							higher redshifts/earlier times. */
 	     for (index_k=0; index_k<pnl->k_size; index_k++) {
-		pnl->nl_corr_density[index_tau * pnl->k_size + index_k] = 1.;
+				 pnl->nl_corr_density[index_tau * pnl->k_size + index_k] = 1.;
 	     }
-       }
-=======
-
-       /* get P_NL(k) at this time */
-      if (print_warning == _FALSE_) {
-        class_call(nonlinear_halofit(ppr,
-                                     pba,
-                                     ppt,
-                                     ppm,
-                                     pnl,
-                                     pnl->tau[index_tau],
-                                     pk_l,
-                                     pk_nl,
-                                     lnk_l,
-                                     lnpk_l,
-                                     ddlnpk_l,
-                                     &(pnl->k_nl[index_tau]),
-                                     &halofit_found_k_max),
-                   pnl->error_message,
-                   pnl->error_message);
-
-        if (halofit_found_k_max == ok) {
-
-          // for debugging:
-          /*
-            for (index_k=0; index_k<pnl->k_size; index_k++) {
-            fprintf(stdout,"%e  %e  %e\n",pnl->k[index_k],pk_l[index_k],pk_nl[index_k]);
-            }
-            fprintf(stdout,"\n\n");
-          */
-
-          for (index_k=0; index_k<pnl->k_size; index_k++) {
-            pnl->nl_corr_density[index_tau * pnl->k_size + index_k] = sqrt(pk_nl[index_k]/pk_l[index_k]);
-          }
-        }
-        else {
-          /* when Halofit found k_max too small, use 1 as the
-             non-linear correction for this redshift/time, store the
-             last index which worked, and print a warning. */
-          print_warning = _TRUE_;
-          pnl->index_tau_min_nl = index_tau+1;
-          for (index_k=0; index_k<pnl->k_size; index_k++) {
-            pnl->nl_corr_density[index_tau * pnl->k_size + index_k] = 1.;
-          }
-          if (pnl->nonlinear_verbose > 0) {
-            class_alloc(pvecback,pba->bg_size*sizeof(double),pnl->error_message);
-            class_call(background_at_tau(pba,pnl->tau[index_tau],pba->short_info,pba->inter_normal,&last_index,pvecback),
-                       pba->error_message,
-                       pnl->error_message);
-            a = pvecback[pba->index_bg_a];
-            z = pba->a_today/a-1.;
-            fprintf(stdout,
-                    " -> [WARNING:] Halofit non-linear corrections could not be computed at redshift z=%5.2f and higher.\n    This is because k_max is too small for Halofit to be able to compute the scale k_NL at this redshift.\n    If non-linear corrections at such high redshift really matter for you,\n    just try to increase one of the parameters P_k_max_h/Mpc or P_k_max_1/Mpc or halofit_min_k_max (the code will take the max of these parameters) until reaching desired z.\n",
-                    z);
-            free(pvecback);
-          }
-        }
->>>>>>> c15781e8
       }
 			
     }
+  }
     
 		// for debugging
     /*
@@ -404,6 +357,8 @@
     free(lnk_l);
     free(lnpk_l);
     free(ddlnpk_l);
+    free(lnpk_l_bc);
+    free(ddlnpk_l_bc);
   }
 
   else {
@@ -462,7 +417,10 @@
                    double *pk_l_bc,
                    double *lnk,
                    double *lnpk,
-                   double *ddlnpk) {
+                   double *ddlnpk,
+                   double *lnpk_bc,
+                   double *ddlnpk_bc                   
+                   ) {
 
   int index_md;
   int index_ncdm;
@@ -604,10 +562,10 @@
 				pk_l_bc[index_k] = pk_l[index_k];
 			}		
 			
-			if (index_k<pnl->k_size) {
-				lnk[index_k] = log(pnl->k[index_k]);
-				lnpk[index_k] = log(pk_l[index_k]);
-			}
+      lnk[index_k] = log(pnl->k_extra[index_k]);
+      lnpk[index_k] = log(pk_l[index_k]);
+      lnpk_bc[index_k] = log(pk_l_bc[index_k]);
+
 			 //for debugging:
 			//if (index_tau == pnl->tau_size-1) fprintf(stdout, "%e %e %e %d\n", pnl->k_extra[index_k], pk_l[index_k], pk_l_bc[index_k], pba->has_ncdm);
     
@@ -619,6 +577,33 @@
 		}
 		free(source_ic_extra);
 		
+    class_call(array_spline_table_columns(lnk,
+                                          pnl->k_size_extra,
+                                          lnpk,
+                                          1,
+                                          ddlnpk,
+                                          _SPLINE_NATURAL_,
+                                          pnl->error_message),
+             pnl->error_message,
+             pnl->error_message);
+    
+    if (pba->has_ncdm == _TRUE_){
+      class_call(array_spline_table_columns(lnk,
+                                            pnl->k_size_extra,
+                                            lnpk_bc,
+                                            1,
+                                            ddlnpk,
+                                            _SPLINE_NATURAL_,
+                                            pnl->error_message),
+             pnl->error_message,
+             pnl->error_message);
+    }		
+    
+    
+    
+    free(primordial_pk);
+    
+    
 	} else  { 
 			for (index_k=0; index_k<pnl->k_size; index_k++) {
 
@@ -638,11 +623,11 @@
 
 					index_ic1_ic2 = index_symmetric_matrix(index_ic1,index_ic1,ppm->ic_size[index_md]);
 
-<<<<<<< HEAD
+
 					source_ic1 = ppt->sources[index_md]
 						[index_ic1 * ppt->tp_size[index_md] + ppt->index_tp_delta_m]
 						[index_tau * ppt->k_size[index_md] + index_k];
-=======
+
       if (ppt->pk_only_cdm_bar == _TRUE_){
        source_ic1 = ppt->sources[index_md]
         [index_ic1 * ppt->tp_size[index_md] + ppt->index_tp_delta_cb] 
@@ -653,7 +638,6 @@
         [index_ic1 * ppt->tp_size[index_md] + ppt->index_tp_delta_m]
         [index_tau * ppt->k_size[index_md] + index_k];
       }
->>>>>>> c15781e8
 
 					pk_l[index_k] += 2.*_PI_*_PI_/pow(pnl->k[index_k],3)
 						*source_ic1*source_ic1
@@ -668,7 +652,6 @@
 
 						if (ppm->is_non_zero[index_md][index_ic1_ic2] == _TRUE_) {
 
-<<<<<<< HEAD
 							source_ic1 = ppt->sources[index_md]
 								[index_ic1 * ppt->tp_size[index_md] + ppt->index_tp_delta_m]
 								[index_tau * ppt->k_size[index_md] + index_k];
@@ -676,7 +659,7 @@
 							source_ic2 = ppt->sources[index_md]
 								[index_ic2 * ppt->tp_size[index_md] + ppt->index_tp_delta_m]
 								[index_tau * ppt->k_size[index_md] + index_k];
-=======
+
           if (ppt->pk_only_cdm_bar == _TRUE_){
            source_ic1 = ppt->sources[index_md]
             [index_ic1 * ppt->tp_size[index_md] + ppt->index_tp_delta_cb] 
@@ -699,7 +682,7 @@
           pk_l[index_k] += 2.*2.*_PI_*_PI_/pow(pnl->k[index_k],3)
             *source_ic1*source_ic2
             *primordial_pk[index_ic1_ic2]; // extra 2 factor (to include the symmetric term ic2,ic1)
->>>>>>> c15781e8
+
 
 							pk_l[index_k] += 2.*2.*_PI_*_PI_/pow(pnl->k[index_k],3)
 								*source_ic1*source_ic2
@@ -712,20 +695,20 @@
 			lnk[index_k] = log(pnl->k[index_k]);
 			lnpk[index_k] = log(pk_l[index_k]);
 		}
-	}
-	
-  class_call(array_spline_table_columns(lnk,
-                                        pnl->k_size,
-                                        lnpk,
-                                        1,
-                                        ddlnpk,
-                                        _SPLINE_NATURAL_,
-                                        pnl->error_message),
+
+	
+    class_call(array_spline_table_columns(lnk,
+                                          pnl->k_size,
+                                          lnpk,
+                                          1,
+                                          ddlnpk,
+                                          _SPLINE_NATURAL_,
+                                          pnl->error_message),
              pnl->error_message,
              pnl->error_message);
 
-  free(primordial_pk);
-
+    free(primordial_pk);
+  }
 
   return _SUCCESS_;
 
@@ -1225,128 +1208,8 @@
 
   return _SUCCESS_;
 }
-/* #define _E_ exp(1)
-
-int nonlinear_sigma(
-                  struct precision * ppr,
-                  struct background * pba,
-                  struct perturbs * ppt,
-                  struct primordial * ppm,
-                  struct nonlinear * pnl,
-                  double R,
-                  double *pk_l,
-                  double *lnk_l,                 
-                  double * sigma
-                  ) {
- 
-  double * array_for_sigma;
-  double * k_array;
-  double * pk_l_new;
-  double lnk_min, lnk_max;
-  int k_size_new;
-  int index_num;
-  int index_k;
-  int index_y;
-  int index_ddy;
-  int i;
-
-  double t,k,W,x;
-  
-  // extrapolate k array up to k_max=1e4 h/Mpc  
-  
-  lnk_max = log(1.e8*pba->h);
-  lnk_min = log(ppt->k[ppt->index_md_scalars][pnl->k_size-1]);//log(ppt->k_max_for_pk);
-  k_size_new = pnl->k_size+(lnk_max-lnk_min)*(ppr->k_per_decade_for_pk);//2.302585e-01);
-  //fprintf(stdout, "%d, %d, %e, %e\n", pnl->k_size, k_size_new, ppt->k_max_for_pk, ppr->k_per_decade_for_pk);
-  class_alloc(k_array,
-              k_size_new*sizeof(double),
-              pnl->error_message); 
-  
-  class_alloc(pk_l_new,
-              k_size_new*sizeof(double),
-              pnl->error_message); 
-  
-  for (i=0;i<k_size_new;i++){
-		if (i<pnl->k_size-1){
-			k_array[i] = exp(lnk_l[i]);
-			pk_l_new[i] = pk_l[i];
-		}else{
-			k_array[i] = exp(lnk_min+(lnk_max-lnk_min)*(i-pnl->k_size)/(k_size_new-1.-pnl->k_size));
-			pk_l_new[i] = pk_l[pnl->k_size-2]*pow(log(k_array[i])/log(k_array[pnl->k_size-2]), 2)*pow((k_array[i])/(k_array[pnl->k_size-2]), ppm->n_s-4.); 
-		}
-		//fprintf(stdout, "%e %e\n", k_array[i], pk_l_new[i]);
-	}
-  //fprintf(stdout, "%e, %e\n", k_array[pnl->k_size-1], pk_l_new[pnl->k_size-1]);            
-  //fprintf(stdout, "%e, %e\n", k_array[pnl->k_size], pk_l_new[pnl->k_size]);            
-  //fprintf(stdout, "%e, %e\n", k_array[pnl->k_size+1], pk_l_new[pnl->k_size+1]);           
-  
-  //_E_+*1.8/(13.41*0.012)
-  i=0;
-  index_k=i;
-  i++;
-  index_y=i;
-  i++;
-  index_ddy=i;
-  i++;
-  index_num=i;
-
-  class_alloc(array_for_sigma,
-              k_size_new*index_num*sizeof(double),
-              pnl->error_message);
-            
-  for (i=0;i<k_size_new;i++) {
-    //k=exp(lnk_l[i]);
-    k=k_array[i];
-    if (i == (k_size_new-1)) k *= 0.9999999; // to prevent rounding error leading to k being bigger than maximum value
-    x=k*R;
-    if (x<0.01) {
-		W = 1.-(pow(x, 2.)/10.);
-    }
-    else {
-		W=3./x/x/x*(sin(x)-x*cos(x));
-    }
-    //if (R=1e3/pba->h) fprintf(stdout, "%e\n", W);
-    array_for_sigma[i*index_num+index_k]=k;
-    array_for_sigma[i*index_num+index_y]=k*k*pk_l_new[i]*W*W;
-  }
-
-
-
-  class_call(array_spline(array_for_sigma,
-                          index_num,
-                          k_size_new, //pnl->k_size,
-                          index_k,
-                          index_y,
-                          index_ddy,
-                          _SPLINE_EST_DERIV_,
-                          pnl->error_message),
-             pnl->error_message,
-             pnl->error_message);
-
-  class_call(array_integrate_all_spline(array_for_sigma,
-                                        index_num,
-                                        k_size_new, //pnl->k_size,
-                                        index_k,
-                                        index_y,
-                                        index_ddy,
-                                        sigma,
-                                        pnl->error_message),
-             pnl->error_message,
-             pnl->error_message);
-	for (i=0;i<k_size_new;i++) {
-		//fprintf(stdout, "%e, %e, %e\n",array_for_sigma[i*index_num+index_k], array_for_sigma[i*index_num+index_y], array_for_sigma[i*index_num+index_ddy]);
-	}	
-	
-	free(k_array);
-	free(pk_l_new);
-  free(array_for_sigma);
-
-  *sigma = sqrt(*sigma/(2.*_PI_*_PI_));
-	//fprintf(stdout, "%e\n", *sigma);
-  return _SUCCESS_;  
-
-}*/
-/*
+
+/* //sigma Function with integration over k
 int nonlinear_sigma(
                   struct precision * ppr,
                   struct background * pba,
@@ -1443,10 +1306,12 @@
                   struct primordial * ppm,
                   struct nonlinear * pnl,
                   double R,
-                  double *pk_l_bc,                                  
+                  double *lnk_l,
+                  double *lnpk_l,
+                  double *ddlnpk_l,                                  
                   double * sigma
                   ) {
-  double pk;
+  double pk, lnpk;
 
   double * array_for_sigma;
   int index_num;
@@ -1454,6 +1319,8 @@
   int index_sigma;
   int index_ddsigma;
   int i;
+  int integrand_size;
+  int last_index=0;
 
   double k,W,x,t;
   
@@ -1465,31 +1332,74 @@
   index_ddsigma=i;
   i++;
   index_num=i;
-
+  
+  integrand_size=(int)(log(pnl->k_extra[pnl->k_size_extra-1]/pnl->k_extra[0])/log(10.)*ppr->hmcode_k_per_decade)+1;
   class_alloc(array_for_sigma,
-              pnl->k_size_extra*index_num*sizeof(double),
+              integrand_size*index_num*sizeof(double),
               pnl->error_message);
-            
-  for (i=pnl->k_size_extra-1;i>=0;i--) {
-    k=pnl->k_extra[i];
+          
+  for (i=integrand_size-1;i>=0;i--) {
+    k=pnl->k_extra[0]*pow(10.,i/ppr->hmcode_k_per_decade);
     t = 1./(1.+k);
-    //if (i>0) fprintf(stdout, "%e, %e, %e, %e\n", k, pk_l_bc[i], t, pnl->k_extra[i]-pnl->k_extra[i-1]);
-    if (i == (pnl->k_size_extra-1)) k *= 0.9999999; // to prevent rounding error leading to k being bigger than maximum value
+    //fprintf(stdout, "%e, %d, %d, %e, %e, %e, %e\n", R, integrand_size, pnl->k_size_extra, log(pnl->k_extra[0]), log(pnl->k_extra[pnl->k_size_extra-1]), log(k), lnk_l[pnl->k_size_extra-1]);  
+    if (i == (integrand_size-1)) k *= 0.9999999; // to prevent rounding error leading to k being bigger than maximum value
     x=k*R;
-	if (x<0.01) {
-		W = 1.-(pow(x, 2.)/10.);
-	}	
-	else {
-		 W = 3./x/x/x*(sin(x)-x*cos(x));
+    if (x<0.01) {
+      W = 1.-(pow(x, 2.)/10.);
+    }	
+    else {
+      W = 3./x/x/x*(sin(x)-x*cos(x));
     }
-    array_for_sigma[(pnl->k_size_extra-1-i)*index_num+index_k] = t;
-    array_for_sigma[(pnl->k_size_extra-1-i)*index_num+index_sigma] = k*k*k*pk_l_bc[i]*W*W/(t*(1.-t));
-    //if (i<pnl->k_size && R==ppr->rmin_for_sigtab/pba->h) fprintf(stdout, "%e %e\n", k, array_for_sigma[(pnl->k_size_extra-1-i)*index_num+index_sigma]); 
+    
+    class_call(array_interpolate_spline(lnk_l,
+                                        pnl->k_size_extra,
+                                        lnpk_l,
+                                        ddlnpk_l,
+                                        1,
+                                        log(k),
+                                        &last_index,
+                                        &lnpk,
+                                        1,
+                                        pnl->error_message),
+               pnl->error_message,
+               pnl->error_message);
+    
+    pk = exp(lnpk);
+    
+    array_for_sigma[(integrand_size-1-i)*index_num+index_k] = t;
+    array_for_sigma[(integrand_size-1-i)*index_num+index_sigma] = k*k*k*pk*W*W/(t*(1.-t));
+    //if (i<pnl->k_size && R==ppr->rmin_for_sigtab/pba->h) fprintf(stdout, "%e %e\n", k, array_for_sigma[(integrand_size-1-i)*index_num+index_sigma]); 
   }
+
+/*
+  for (index_k=0; index_k < integrand_size; index_k++) {
+
+    k_integrand=pnl->k[0]*pow(10.,index_k/ppr->halofit_k_per_decade);
+
+    class_call(array_interpolate_spline(lnk_l,
+                                        pnl->k_size,
+                                        lnpk_l,
+                                        ddlnpk_l,
+                                        1,
+                                        log(k_integrand),
+                                        &last_index,
+                                        &lnpk_integrand,
+                                        1,
+                                        pnl->error_message),
+               pnl->error_message,
+               pnl->error_message);
+
+    integrand_array[index_k*ia_size + index_ia_k] = k_integrand;
+    integrand_array[index_k*ia_size + index_ia_pk] = exp(lnpk_integrand);
+
+  }
+
+*/
+
 
   class_call(array_spline(array_for_sigma,
                           index_num,
-                          pnl->k_size_extra,
+                          integrand_size,
                           index_k,
                           index_sigma,
                           index_ddsigma,
@@ -1500,8 +1410,8 @@
 
   class_call(array_integrate_all_trapzd_or_spline(array_for_sigma,
                                         index_num,
-                                        pnl->k_size_extra,
-                                        0, //pnl->k_size_extra-1,
+                                        integrand_size,
+                                        0, //integrand_size-1,
                                         index_k,
                                         index_sigma,
                                         index_ddsigma,
@@ -1526,109 +1436,6 @@
 }
 
 
-int nonlinear_sigma_t_spacing(
-                  struct precision * ppr,
-                  struct background * pba,
-                  struct perturbs * ppt,
-                  struct primordial * ppm,
-                  struct nonlinear * pnl,
-                  double R,
-                  double *pk_l_bc,                                  
-                  double * sigma
-                  ) {
-  double pk;
-
-  double * array_for_sigma;
-  int index_num;
-  int index_k;
-  int index_sigma;
-  int index_ddsigma;
-  int i;
-
-  double k,W,x,t,tmin,tmax,kmin,kmax;
-  
-  i=0;
-  index_k=i;
-  i++;
-  index_sigma=i;
-  i++;
-  index_ddsigma=i;
-  i++;
-  index_num=i;
-
-  class_alloc(array_for_sigma,
-              pnl->k_size_extra*index_num*sizeof(double),
-              pnl->error_message);
-  kmin = pnl->k_extra[0]*1.0000001;
-  kmax = pnl->k_extra[pnl->k_size_extra-1]*0.9999999;
-  tmin = 1./(1.+kmax);
-  tmax = 1./(1.+kmin);
-  
-  for (i=pnl->k_size_extra-1;i>=0;i--) {
-    t = tmin + (tmax-tmin)/(pnl->k_size_extra-1)*i;
-    k=(1./t)-1.;
-    class_call(array_interpolate_two_arrays_one_column(
-					    pnl->k_extra,
-					    pk_l_bc,
-					    1,
-					    0,
-					    pnl->k_size_extra,
-					    k,
-					    &pk,
-					    pnl->error_message),
-					    pnl->error_message, pnl->error_message);
-    //if (i>0) fprintf(stdout, "%e, %e, %e\n", k, t, pk);
-    if (i == (pnl->k_size_extra-1)) k *= 0.9999999; // to prevent rounding error leading to k being bigger than maximum value
-    x=k*R;
-	if (x<0.01) {
-		W = 1.-(pow(x, 2.)/10.);
-	}	
-	else {
-		 W = 3./x/x/x*(sin(x)-x*cos(x));
-    }
-    array_for_sigma[(i)*index_num+index_k] = t;
-    array_for_sigma[(i)*index_num+index_sigma] = k*k*k*pk*W*W/(t*(1.-t));
-  }
-
-  class_call(array_spline(array_for_sigma,
-                          index_num,
-                          pnl->k_size_extra,
-                          index_k,
-                          index_sigma,
-                          index_ddsigma,
-                          _SPLINE_EST_DERIV_,
-                          pnl->error_message),
-             pnl->error_message,
-             pnl->error_message);
-
-  class_call(array_integrate_all_trapzd_or_spline(array_for_sigma,
-                                        index_num,
-                                        pnl->k_size_extra,
-                                        0, //pnl->k_size_extra-1,
-                                        index_k,
-                                        index_sigma,
-                                        index_ddsigma,
-                                        sigma,
-                                        pnl->error_message),
-             pnl->error_message,
-             pnl->error_message);
-
-	//for (i=0;i<pnl->k_size_extra;i++) {
-		//fprintf(stdout, "%e, %e, %e, %e\n", *sigma, array_for_sigma[i*index_num+index_k], array_for_sigma[i*index_num+index_sigma], array_for_sigma[i*index_num+index_ddsigma]);    		
-	//}
-
-  free(array_for_sigma);
-
-  *sigma = sqrt(*sigma/(2.*_PI_*_PI_));
-  //fprintf(stdout, "%e\n", *sigma); 
-
-  return _SUCCESS_;
-
-  
-
-}
-
-
 int nonlinear_sigma_prime(
                   struct precision * ppr,
                   struct background * pba,
@@ -1636,16 +1443,20 @@
                   struct primordial * ppm,
                   struct nonlinear * pnl,
                   double R,
-                  double *pk_l_bc,                                  
+                  double *lnk_l,
+                  double *lnpk_l,
+                  double *ddlnpk_l,                                  
                   double * sigma_prime
                   ) {
-  double pk;
+  double pk, lnpk;
 
   double * array_for_sigma_prime;
   int index_num;
   int index_k;
   int index_sigma_prime;
   int index_ddsigma_prime;
+  int integrand_size;
+  int last_index=0;
   int i;
 
   double k,W,W_prime,x,t;
@@ -1658,16 +1469,17 @@
   index_ddsigma_prime=i;
   i++;
   index_num=i;
-
+  
+  integrand_size=(int)(log(pnl->k_extra[pnl->k_size_extra-1]/pnl->k_extra[0])/log(10.)*ppr->hmcode_k_per_decade)+1;
   class_alloc(array_for_sigma_prime,
-              pnl->k_size_extra*index_num*sizeof(double),
+              integrand_size*index_num*sizeof(double),
               pnl->error_message);
             
-  for (i=pnl->k_size_extra-1;i>=0;i--) {
-    k=pnl->k_extra[i];
+  for (i=integrand_size-1;i>=0;i--) {
+    k=pnl->k_extra[0]*pow(10.,i/ppr->hmcode_k_per_decade);
     t = 1./(1.+k);
-    //if (i>0) fprintf(stdout, "%e, %e, %e, %e\n", k, pk_l_bc[i], t, pnl->k_extra[i]-pnl->k_extra[i-1]);
-    if (i == (pnl->k_size_extra-1)) k *= 0.9999999; // to prevent rounding error leading to k being bigger than maximum value
+    //if (i>0) fprintf(stdout, "%e, %e, %e, %e\n", k, pk_l[i], t, pnl->k_extra[i]-pnl->k_extra[i-1]);
+    if (i == (integrand_size-1)) k *= 0.9999999; // to prevent rounding error leading to k being bigger than maximum value
     x=k*R;
 	if (x<0.01) {
 		W = 1.-(x*x/10.);
@@ -1679,13 +1491,30 @@
 		 W_prime=3./x/x*sin(x)-9./x/x/x/x*(sin(x)-x*cos(x));
 
     }
-    array_for_sigma_prime[(pnl->k_size_extra-1-i)*index_num+index_k] = t;
-    array_for_sigma_prime[(pnl->k_size_extra-1-i)*index_num+index_sigma_prime] = k*k*k*pk_l_bc[i]*2.*k*W*W_prime/(t*(1.-t));
+    
+    class_call(array_interpolate_spline(lnk_l,
+                                        pnl->k_size_extra,
+                                        lnpk_l,
+                                        ddlnpk_l,
+                                        1,
+                                        log(k),
+                                        &last_index,
+                                        &lnpk,
+                                        1,
+                                        pnl->error_message),
+               pnl->error_message,
+               pnl->error_message);
+    
+    pk = exp(lnpk);
+       
+    
+    array_for_sigma_prime[(integrand_size-1-i)*index_num+index_k] = t;
+    array_for_sigma_prime[(integrand_size-1-i)*index_num+index_sigma_prime] = k*k*k*pk*2.*k*W*W_prime/(t*(1.-t));
   }
 
   class_call(array_spline(array_for_sigma_prime,
                           index_num,
-                          pnl->k_size_extra,
+                          integrand_size,
                           index_k,
                           index_sigma_prime,
                           index_ddsigma_prime,
@@ -1696,8 +1525,8 @@
 
   class_call(array_integrate_all_trapzd_or_spline(array_for_sigma_prime,
                                         index_num,
-                                        pnl->k_size_extra,
-                                        0, //pnl->k_size_extra-1,
+                                        integrand_size,
+                                        0, //integrand_size-1,
                                         index_k,
                                         index_sigma_prime,
                                         index_ddsigma_prime,
@@ -1706,7 +1535,7 @@
              pnl->error_message,
              pnl->error_message);
 
-//	for (i=0;i<pnl->k_size_extra;i++) {
+//	for (i=0;i<integrand_size;i++) {
 //		fprintf(stdout, "%e, %e, %e, %e\n", *sigma_prime, array_for_sigma_prime[i*index_num+index_k], array_for_sigma_prime[i*index_num+index_sigma_prime], array_for_sigma_prime[i*index_num+index_ddsigma_prime]);    		
 //	}
 
@@ -1721,33 +1550,31 @@
 
 }
 
-/*
-int nonlinear_sigma(
+
+int nonlinear_sigma_disp(
                   struct precision * ppr,
                   struct background * pba,
                   struct perturbs * ppt,
                   struct primordial * ppm,
                   struct nonlinear * pnl,
                   double R,
-                  double *pk_l,                
-                  double * sigma
+                  double *lnk_l,
+                  double *lnpk_l,
+                  double *ddlnpk_l,               
+                  double * sigma_disp
                   ) {
-  double pk;
-
-  double * array_for_sigma;
+  double pk, lnpk;
+
+  double * array_for_sigma_disp;
   int index_num;
   int index_k;
   int index_y;
   int index_ddy;
-  int i, j, n;
-
-  double k,W,product,t;
-  
-  double a, b;
-  double x, dx;
-  double f1, f2, fx;
-  double sum_n, sum_2n, sum_new, sum_old
-  int jmin, jmax
+  int integrand_size;
+  int last_index=0;
+  int i;
+
+  double k,W,x,t;
   
   i=0;
   index_k=i;
@@ -1757,32 +1584,64 @@
   index_ddy=i;
   i++;
   index_num=i;
-
-  class_alloc(array_for_sigma,
-              pnl->k_size_extra*index_num*sizeof(double),
+  
+  integrand_size=(int)(log(pnl->k_extra[pnl->k_size_extra-1]/pnl->k_extra[0])/log(10.)*ppr->hmcode_k_per_decade)+1;
+  class_alloc(array_for_sigma_disp,
+              integrand_size*index_num*sizeof(double),
               pnl->error_message);
             
-  for (i=0;i<pnl->k_size_extra;i++) {
+  for (i=0;i<integrand_size;i++) {
+    k=pnl->k_extra[0]*pow(10.,i/ppr->hmcode_k_per_decade);
+    if (i == (integrand_size-1)) k *= 0.9999999; // to prevent rounding error leading to k being bigger than maximum value
+    x=k*R;
+	if (x<0.01) {
+		W = 1.-(pow(x, 2.)/10.);
+	}	
+	else {
+		 W = 3./x/x/x*(sin(x)-x*cos(x));
+    }
     
+    class_call(array_interpolate_spline(lnk_l,
+                                        pnl->k_size_extra,
+                                        lnpk_l,
+                                        ddlnpk_l,
+                                        1,
+                                        log(k),
+                                        &last_index,
+                                        &lnpk,
+                                        1,
+                                        pnl->error_message),
+               pnl->error_message,
+               pnl->error_message);
     
+    pk = exp(lnpk);
+   
+    
+    array_for_sigma_disp[i*index_num+index_k]=k;
+    array_for_sigma_disp[i*index_num+index_y]=pk*W*W;
+  }
+/*
+for (i=integrand_size-1;i>=0;i--) {
     k=pnl->k_extra[i];
     t = 1./(1.+k);
     //if (i>0) fprintf(stdout, "%e, %e, %e, %e\n", k, pk_l[i], t, pnl->k_extra[i]-pnl->k_extra[i-1]);
-    if (i == (pnl->k_size_extra-1)) k *= 0.9999999; // to prevent rounding error leading to k being bigger than maximum value
-    product=k*R;
-	if (product<0.01) {
-		W = 1.-(pow(product, 2.)/10.);
+    if (i == (integrand_size-1)) k *= 0.9999999; // to prevent rounding error leading to k being bigger than maximum value
+    x=k*R;
+	if (x<0.01) {
+		W = 1.-(pow(x, 2.)/10.);
 	}	
 	else {
-		 W = 3./product/product/product*(sin(product)-product*cos(product));
+		 W = 3./x/x/x*(sin(x)-x*cos(x));
     }
-    array_for_sigma[i*index_num+index_k]=t;
-    array_for_sigma[i*index_num+index_y]=pow(k, 3)*pk_l[i]*W*W/(t*(1.-t));
-  }
-
-  class_call(array_spline(array_for_sigma,
+    array_for_sigma_disp[(integrand_size-1-i)*index_num+index_k] = t;
+    array_for_sigma_disp[(integrand_size-1-i)*index_num+index_y] = k*pk_l[i]*W*W/(t*(1.-t));
+  }*/
+
+
+
+  class_call(array_spline(array_for_sigma_disp,
                           index_num,
-                          pnl->k_size_extra,
+                          integrand_size,
                           index_k,
                           index_y,
                           index_ddy,
@@ -1791,192 +1650,9 @@
              pnl->error_message,
              pnl->error_message);
 
-	jmin=5;
-	jmax=30;
-	a=0.;
-	b=1.;
-	
-	if (a==b) {
-		sigint0=0.;
-	} 
-	else {
-		sum_2n=0.d0
-
-       for (j=1;jmax;j++) {
-          
-          //Note, you need this to be 1+2**n for some integer n
-          //j=1 n=2; j=2 n=3; j=3 n=5; j=4 n=9; ...'
-          n=1+pow(2,(j-1));
-
-          //Calculate the dx interval for this value of 'n'
-          dx=(b-a)/(n-1.);
-
-          if (j==1) {
-             
-             //The first go is just the trapezium of the end points
-             f1=array_for_sigma[0];
-             f2=array_for_sigma[pnl->k_size_extra];
-             sum_2n=0.5*(f1+f2)*dx;
-             sum_new=sum_2n;
-             
-          }
-          else {
-
-             //Loop over only new even points to add these to the integral
-             for (i=2;n;i=i+2) {
-                x=a+(b-a)*(i-1.)/(n-1.)
-                fx=sigma_integrand_transformed(x,r,f0_rapid,z,cosm)
-                sum_2n=sum_2n+fx
-             }
-             //END DO
-
-             //Now create the total using the old and new parts
-             sum_2n=sum_n/2.d0+sum_2n*dx
-
-             //Now calculate the new sum depending on the integration order
-             IF(iorder==1) THEN  
-                sum_new=sum_2n
-             ELSE IF(iorder==3) THEN         
-                sum_new=(4.d0*sum_2n-sum_n)/3.d0 !This is Simpson's rule and cancels error
-             ELSE
-                STOP 'SIGINT0: Error, iorder specified incorrectly'
-             END IF
-
-          END IF
-
-          IF((j>=jmin) .AND. (ABS(-1.d0+sum_new/sum_old)<acc)) THEN
-             //jmin avoids spurious early convergence
-             sigint0=REAL(sum_new)
-             EXIT
-          ELSE IF(j==jmax) THEN
-             STOP 'SIGINT0: Integration timed out'
-          ELSE
-             //Integral has not converged so store old sums and reset sum variables
-             sum_old=sum_new
-             sum_n=sum_2n
-             sum_2n=0.d0
-          END IF
-
-       }//END DO
-	}
-	// end if
-
-
-
-	for (i=0;i<pnl->k_size_extra;i++) {
-		fprintf(stdout, "%e, %e, %e, %e\n", *sigma, array_for_sigma[i*index_num+index_k], array_for_sigma[i*index_num+index_y], array_for_sigma[i*index_num+index_ddy]);    		
-	}
-
-  free(array_for_sigma);
-
-  *sigma = sqrt(*sigma/(2.*_PI_*_PI_));
-  fprintf(stdout, "%e\n", *sigma); 
-
-  return _SUCCESS_;
-
-  
-
-}
-*/
-/*
-int nonlinear_sigma_disp(
-                  struct precision * ppr,
-                  struct background * pba,
-                  struct perturbs * ppt,
-                  struct primordial * ppm,
-                  struct nonlinear * pnl,
-                  double R,
-                  double *pk_l,
-                  double *lnk_l,                 
-                  double * sigma_disp
-                  ) {
-  
-  double * array_for_sigma_disp;
-  double * k_array;
-  double * pk_l_new;
-  double lnk_min, lnk_max;
-  int k_size_new;
-  int index_num;
-  int index_k;
-  int index_y;
-  int index_ddy;
-  int i;
-
-  double t,k,W,x;
-  
-  // extrapolate k array up to k_max=1e4 h/Mpc  
-  
-  lnk_max = log(1.e4)*pba->h;
-  lnk_min = log(ppt->k_max_for_pk);
-  k_size_new = pnl->k_size+(lnk_max-lnk_min)*(ppr->k_per_decade_for_pk);//2.302585e-01);
-  //fprintf(stdout, "%d, %d, %e, %e\n", pnl->k_size, k_size_new, ppt->k_max_for_pk, ppr->k_per_decade_for_pk);
-  class_alloc(k_array,
-              k_size_new*sizeof(double),
-              pnl->error_message); 
-  
-  class_alloc(pk_l_new,
-              k_size_new*sizeof(double),
-              pnl->error_message); 
-  
-  for (i=0;i<k_size_new;i++){
-		if (i<pnl->k_size){
-			k_array[i] = exp(lnk_l[i]);
-			pk_l_new[i] = pk_l[i];
-		}else{
-			k_array[i] = exp(lnk_min+(lnk_max-lnk_min)*(i-pnl->k_size)/(k_size_new-1.-pnl->k_size));
-			pk_l_new[i] = pk_l[pnl->k_size-1]*pow(log(k_array[i])/log(k_array[pnl->k_size-1]), 2)*pow((k_array[i])/(k_array[pnl->k_size-1]), ppm->n_s-4.); 
-		}
-		//fprintf(stdout, "%e, %e\n", k_array[i], pk_l_new[i]);
-	}
-  //fprintf(stdout, "%e, %e\n", k_array[pnl->k_size-1], pk_l_new[pnl->k_size-1]);            
-  //fprintf(stdout, "%e, %e\n", k_array[pnl->k_size], pk_l_new[pnl->k_size]);            
-  //fprintf(stdout, "%e, %e\n", k_array[pnl->k_size+1], pk_l_new[pnl->k_size+1]);           
-      
-  
-  i=0;
-  index_k=i;
-  i++;
-  index_y=i;
-  i++;
-  index_ddy=i;
-  i++;
-  index_num=i;
-
-  class_alloc(array_for_sigma_disp,
-              k_size_new*index_num*sizeof(double),
-              pnl->error_message);
-            
-  for (i=0;i<k_size_new;i++) {
-    //k=exp(lnk_l[i]);
-    k=k_array[i];
-    if (i == (k_size_new-1)) k *= 0.9999999; // to prevent rounding error leading to k being bigger than maximum value
-    x=k*R;
-    if (x<0.01) {
-		W = 1.-(pow(x, 2.)/10.);
-    }
-    else {
-		W=3./x/x/x*(sin(x)-x*cos(x));
-    }
-    array_for_sigma_disp[i*index_num+index_k]=k;
-    array_for_sigma_disp[i*index_num+index_y]=k*k*pk_l_new[i]*W*W;
-  }
-
-
-
-  class_call(array_spline(array_for_sigma_disp,
-                          index_num,
-                          k_size_new, //pnl->k_size,
-                          index_k,
-                          index_y,
-                          index_ddy,
-                          _SPLINE_EST_DERIV_,
-                          pnl->error_message),
-             pnl->error_message,
-             pnl->error_message);
-
   class_call(array_integrate_all_spline(array_for_sigma_disp,
                                         index_num,
-                                        k_size_new, //pnl->k_size,
+                                        integrand_size,
                                         index_k,
                                         index_y,
                                         index_ddy,
@@ -1984,107 +1660,6 @@
                                         pnl->error_message),
              pnl->error_message,
              pnl->error_message);
-	for (i=0;i<k_size_new;i++) {
-		//fprintf(stdout, "%e, %e, %e\n",array_for_sigma_disp[i*index_num+index_k], array_for_sigma_disp[i*index_num+index_y], array_for_sigma_disp[i*index_num+index_ddy]);
-	}	
-	
-	free(k_array);
-	free(pk_l_new);
-  free(array_for_sigma_disp);
-
-  *sigma_disp = sqrt(*sigma_disp/(2.*_PI_*_PI_)/3); // unit: [Mpc]
-	//fprintf(stdout, "%e\n", *sigma_disp);
-  return _SUCCESS_;  
-
-}*/
-
-int nonlinear_sigma_disp(
-                  struct precision * ppr,
-                  struct background * pba,
-                  struct perturbs * ppt,
-                  struct primordial * ppm,
-                  struct nonlinear * pnl,
-                  double R,
-                  double *pk_l,               
-                  double * sigma_disp
-                  ) {
-  double pk;
-
-  double * array_for_sigma_disp;
-  int index_num;
-  int index_k;
-  int index_y;
-  int index_ddy;
-  int i;
-
-  double k,W,x,t;
-  
-  i=0;
-  index_k=i;
-  i++;
-  index_y=i;
-  i++;
-  index_ddy=i;
-  i++;
-  index_num=i;
-
-  class_alloc(array_for_sigma_disp,
-              pnl->k_size_extra*index_num*sizeof(double),
-              pnl->error_message);
-            
-  for (i=0;i<pnl->k_size_extra;i++) {
-    k=pnl->k[i];
-    if (i == (pnl->k_size_extra-1)) k *= 0.9999999; // to prevent rounding error leading to k being bigger than maximum value
-    x=k*R;
-	if (x<0.01) {
-		W = 1.-(pow(x, 2.)/10.);
-	}	
-	else {
-		 W = 3./x/x/x*(sin(x)-x*cos(x));
-    }
-    array_for_sigma_disp[i*index_num+index_k]=k;
-    array_for_sigma_disp[i*index_num+index_y]=pk_l[i]*W*W;
-  }
-/*
-for (i=pnl->k_size_extra-1;i>=0;i--) {
-    k=pnl->k_extra[i];
-    t = 1./(1.+k);
-    //if (i>0) fprintf(stdout, "%e, %e, %e, %e\n", k, pk_l[i], t, pnl->k_extra[i]-pnl->k_extra[i-1]);
-    if (i == (pnl->k_size_extra-1)) k *= 0.9999999; // to prevent rounding error leading to k being bigger than maximum value
-    x=k*R;
-	if (x<0.01) {
-		W = 1.-(pow(x, 2.)/10.);
-	}	
-	else {
-		 W = 3./x/x/x*(sin(x)-x*cos(x));
-    }
-    array_for_sigma_disp[(pnl->k_size_extra-1-i)*index_num+index_k] = t;
-    array_for_sigma_disp[(pnl->k_size_extra-1-i)*index_num+index_y] = k*pk_l[i]*W*W/(t*(1.-t));
-  }*/
-
-
-
-  class_call(array_spline(array_for_sigma_disp,
-                          index_num,
-                          pnl->k_size,
-                          index_k,
-                          index_y,
-                          index_ddy,
-                          _SPLINE_EST_DERIV_,
-                          pnl->error_message),
-             pnl->error_message,
-             pnl->error_message);
-
-  class_call(array_integrate_all_spline(array_for_sigma_disp,
-                                        index_num,
-                                        pnl->k_size,
-                                        index_k,
-                                        index_y,
-                                        index_ddy,
-                                        sigma_disp,
-                                        pnl->error_message),
-             pnl->error_message,
-             pnl->error_message);
 
   free(array_for_sigma_disp);
 
@@ -2102,7 +1677,9 @@
 						  struct perturbs * ppt,
 						  struct primordial * ppm,
 						  struct nonlinear * pnl,
-						  double *pk_l             
+              double *lnk_l,
+						  double *lnpk_l,
+              double *ddlnpk_l             
 						  ) {
 	
   //double rmin;
@@ -2133,7 +1710,7 @@
   
   for (i=0;i<nsig;i++){
 	r=exp(log(rmin)+log(rmax/rmin)*i/(nsig-1));
-    class_call(nonlinear_sigma(ppr,pba,ppt,ppm,pnl,r,pk_l,&sig), 
+    class_call(nonlinear_sigma(ppr,pba,ppt,ppm,pnl,r,lnk_l,lnpk_l,ddlnpk_l,&sig), 
       pnl->error_message, pnl->error_message); 
     pnl->sigtab[i*index_n+index_r]=r;
     pnl->sigtab[i*index_n+index_sig]=sig;
@@ -2160,136 +1737,6 @@
   }      
   return _SUCCESS_; 
 }	
-
-int nonlinear_fill_sigtab_from_hmcode(
-              struct precision *ppr,
-						  struct background * pba,
-						  struct perturbs * ppt,
-						  struct primordial * ppm,
-						  struct nonlinear * pnl,
-						  double *pk_l             
-						  ) {
-	
-  //double rmin;
-  //double rmax;
-  //int nsig;
-  double r;
-  double rmin, rmax;
-  double sig;
-  int i, index_r, index_sig, index_ddsig, index_n, nsig;
-	
-	rmin = ppr->rmin_for_sigtab/pba->h;
-  rmax = ppr->rmax_for_sigtab/pba->h;
-  nsig = ppr->n_hmcode_tables;
-  
-  i=0;
-  index_r=i;
-  i++;
-  index_sig=i;
-  i++;
-  index_ddsig=i;
-  i++;
-  index_n=i;
-  
-  
-  class_alloc((pnl->sigtab),(nsig*index_n*sizeof(double)),pnl->error_message);
-  class_alloc(pnl->rtab,nsig*sizeof(double),pnl->error_message);
-  class_alloc(pnl->stab,nsig*sizeof(double),pnl->error_message);
-  class_alloc(pnl->ddstab,nsig*sizeof(double),pnl->error_message);
-  
-  FILE *fp;
-  fp = fopen("cambfile_sigma.dat", "r");
-  
-  for (i=0;i<nsig;i++){
-		r=exp(log(rmin)+log(rmax/rmin)*i/(nsig-1));
-    fscanf(fp, "%le\n", &sig);
-    pnl->sigtab[i*index_n+index_r]=r;
-    pnl->sigtab[i*index_n+index_sig]=sig;
-  }
-  class_call(array_spline(pnl->sigtab,
-						  index_n,
-						  nsig,
-						  index_r,
-						  index_sig,
-						  index_ddsig,
-						  _SPLINE_EST_DERIV_,
-						  pnl->error_message), 
-					pnl->error_message,
-					pnl->error_message); 
-  
-  for (i=0;i<nsig;i++){
-	pnl->rtab[i] = pnl->sigtab[i*index_n+index_r];
-	pnl->stab[i] = pnl->sigtab[i*index_n+index_sig];
-	pnl->ddstab[i] = pnl->sigtab[i*index_n+index_ddsig];  
-	//if (i==0) fprintf(stdout, "sigma max = %e\n", pnl->stab[i]);  
-	//if (i==nsig-1) fprintf(stdout, "sigma min = %e\n", pnl->stab[i]);  
-
-	//fprintf(stdout, "%e, %e, %e\n",pnl->sigtab[i*index_n+index_r], pnl->sigtab[i*index_n+index_sig], pnl->sigtab[i*index_n+index_ddsig]);
-  }      
-  return _SUCCESS_; 
-}	
-
-int nonlinear_fill_growtab_from_hmcode(
-              struct precision *ppr,
-						  struct background * pba,
-						  struct nonlinear * pnl            
-						  ){
-	
-	double z, ainit, amax, scalefactor, tau_growth, f_class, f_camb, gamma, growth;
-  int i, index_z, index_tau_growth, index_growth, index_gcol, last_index, ng;  
-  double * pvecback;
-  
-  ng = ppr->n_hmcode_tables;
-  ainit = ppr->ainit_for_growtab;
-  amax = ppr->amax_for_growtab;
-  
-  class_alloc(pnl->growtable,ng*sizeof(double),pnl->error_message);
-  class_alloc(pnl->ztable,ng*sizeof(double),pnl->error_message);
-  class_alloc(pnl->tautable,ng*sizeof(double),pnl->error_message);
-  class_alloc(pvecback,pba->bg_size*sizeof(double),pnl->error_message);
-  
-  FILE *fp;
-  fp = fopen("cambfile_growth.dat", "r");
-  
-  for (i=0;i<ng;i++){
-		scalefactor = ainit+(amax-ainit)*(i)/(ng-1);
-		z = 1./scalefactor-1.;
-		
-		pnl->ztable[i] = z;
-		
-		class_call(background_tau_of_z(
-                        pba,
-                        z,
-                        &tau_growth
-                        ),
-					pnl->error_message, pnl->error_message);
-					
-		pnl->tautable[i] = tau_growth;		
-			
-		class_call(background_at_tau(pba,tau_growth,pba->long_info,pba->inter_normal,&last_index,pvecback),
-             pba->error_message,
-             pnl->error_message);
-             
-    //class_call(nonlinear_growint(ppr,pba,pnl,scalefactor,&growth),
-      //       pba->error_message,
-        //     pnl->error_message);
-    fscanf(fp, "%le\n", &growth);
-    
-    
-    //pnl->growtable[i] = pvecback[pba->index_bg_D]; 
-    pnl->growtable[i] = growth;
-      
-    //f_class = pvecback[pba->index_bg_f];
-    //f_camb = pow(pvecback[pba->index_bg_Omega_m], 0.55);
-    //fprintf(stdout, "%e %e\n", scalefactor, pnl->growtable[i]);      			
-	}								
-
-	free(pvecback);
-	fclose(fp);
-	
-	return _SUCCESS_; 
-}
-
 
 int nonlinear_fill_growtab(
               struct precision *ppr,
@@ -2357,105 +1804,6 @@
 	return _SUCCESS_; 
 }
 
-int nonlinear_growint(
-              struct precision *ppr,
-						  struct background * pba,
-						  struct nonlinear * pnl,            
-						  double a,
-						  double * growth
-						  ){
-	
-	double z, ainit, amax, scalefactor, tau_growth, f_class, f_camb, gamma, w;
-  int i, index_a, index_growth, index_ddgrowth, index_gcol, last_index, ng;  
-  double * pvecback;
-  double * integrand;
-  
-  ng = 2048;
-  ainit = a;
-  amax = 1.;
-  
-  i=0;
-  index_a = i;
-  i++;
-  index_growth = i;
-  i++;
-  index_ddgrowth = i;
-  i++;
-  index_gcol = i;
-  
-	last_index = 0;
-	
-  class_alloc(integrand,ng*index_gcol*sizeof(double),pnl->error_message);
-  class_alloc(pvecback,pba->bg_size*sizeof(double),pnl->error_message);
-  
-  if (ainit == amax) {
-			*growth = 1.;
-	}	
-	else {
-  
-		for (i=0;i<ng;i++){
-			scalefactor = ainit+(amax-ainit)*(i)/(ng-1);
-			z = 1./scalefactor-1.;
-		
-			class_call(background_tau_of_z(
-                        pba,
-                        z,
-                        &tau_growth
-                        ),
-					pnl->error_message, pnl->error_message);	
-			
-			class_call(background_at_tau(pba,tau_growth,pba->long_info,pba->inter_normal,&last_index,pvecback),
-             pba->error_message,
-             pnl->error_message);
- 
-			w = pvecback[pba->index_bg_w_fld];
-			if (w == -1.){
-				gamma = 0.55;
-			} 
-			else if (w < -1.){
-				gamma = 0.55+0.02*(1+w);
-			}
-			else {
-				gamma = 0.55+0.05*(1+w);
-			}
-    
-			integrand[i*index_gcol+index_a] = scalefactor;
-			integrand[i*index_gcol+index_growth]= -pow(pvecback[pba->index_bg_Omega_m], gamma)/scalefactor;
-			
-			class_call(array_spline(integrand,
-                          index_gcol,
-                          ng,
-                          index_a,
-                          index_growth,
-                          index_ddgrowth,
-                          _SPLINE_EST_DERIV_,
-                          pnl->error_message),
-             pnl->error_message,
-             pnl->error_message);
-
-			class_call(array_integrate_all_trapzd_or_spline(integrand,
-                                        index_gcol,
-                                        ng,
-                                        0, //ng-1,
-                                        index_a,
-                                        index_growth,
-                                        index_ddgrowth,
-                                        growth,
-                                        pnl->error_message),
-             pnl->error_message,
-             pnl->error_message);
-    
-				*growth = exp(*growth);
-    
-			//fprintf(stdout, "%e %e \n", a, *growth);      			
-		}								
-	}
-	free(pvecback);
-	free(integrand);
-	
-  return _SUCCESS_; 	
-}
-
 /* in original HMcode, this is equivalent to the function Ci(x) */
 int nonlinear_ci(
 								 double x,
@@ -2614,8 +1962,7 @@
                       struct primordial *ppm,
                       struct nonlinear *pnl,
                       double tau,
-                      double *pk_l,
-											double *pk_l_bc,                      
+                      double *pk_l,                      
                       double *pk_nl,
                       double *lnk_l,
                       double *lnpk_l,
@@ -2712,11 +2059,11 @@
     
   /** Get sigma(R=8), sigma_disp(R=0), sigma_disp(R=100)  */
 
-  class_call(nonlinear_sigma(ppr,pba,ppt,ppm,pnl,8./pba->h,pk_l,&sigma8), 
+  class_call(nonlinear_sigma(ppr,pba,ppt,ppm,pnl,8./pba->h,lnk_l,lnpk_l,ddlnpk_l,&sigma8), 
 			pnl->error_message, pnl->error_message);	
-  class_call(nonlinear_sigma_disp(ppr,pba,ppt,ppm,pnl,0.,pk_l,&sigma_disp), 
+  class_call(nonlinear_sigma_disp(ppr,pba,ppt,ppm,pnl,0.,lnk_l,lnpk_l,ddlnpk_l,&sigma_disp), 
 			pnl->error_message, pnl->error_message);
-  class_call(nonlinear_sigma_disp(ppr,pba,ppt,ppm,pnl,100./pba->h,pk_l,&sigma_disp100), 
+  class_call(nonlinear_sigma_disp(ppr,pba,ppt,ppm,pnl,100./pba->h,lnk_l,lnpk_l,ddlnpk_l,&sigma_disp100), 
 			pnl->error_message, pnl->error_message);			
 	//sigma_disp = 6.16205788/pba->h;
 	//sigma_disp100 = 2.56149292/pba->h;
@@ -2775,8 +2122,8 @@
 										  1,
 										  pnl->error_message),
 					pnl->error_message, pnl->error_message);
-	  if (pba->has_ncdm == _FALSE_) sig=sig*growth;
-		if (pba->has_ncdm == _FALSE_) sigf=sigf*growth;
+	  //if (pba->has_ncdm == _FALSE_) sig=sig*growth;
+		//if (pba->has_ncdm == _FALSE_) sigf=sigf*growth;
 		nu=delta_c/sig;
 	  sigma_r[i] = sig;
 	  sigmaf_r[i] = sigf;
@@ -2820,15 +2167,15 @@
 
 	class_call(array_search_bisect(n,nu_arr,nu_nl,&index_nl,pnl->error_message), pnl->error_message, pnl->error_message);
 	
-	r1 = r_real[index_nl];
-	r2 = r_real[index_nl+1];
-
+	r1 = r_real[index_nl-1];
+	r2 = r_real[index_nl+2];
+  //fprintf(stdout, "%e %e %e %e\n", r1, nu_arr[index_nl-1], r2, nu_arr[index_nl+2]);
 	counter = 0;
   do {
     r_nl = (r1+r2)/2.;
     counter ++;
 	  
-		class_call(nonlinear_sigma(ppr,pba,ppt,ppm,pnl,r_nl,pk_l,&sigma_nl), 
+		class_call(nonlinear_sigma(ppr,pba,ppt,ppm,pnl,r_nl,lnk_l,lnpk_l,ddlnpk_l,&sigma_nl), 
 			pnl->error_message, pnl->error_message);		
 
     diff = sigma_nl - delta_c;
@@ -2901,7 +2248,7 @@
 	}
   fprintf(stdout, "%e, %e\n",log(r_nl), dlnsigdlnR);*/
 	double sigma_prime;
-	class_call(nonlinear_sigma_prime(ppr,pba,ppt,ppm,pnl,r_nl,pk_l,&sigma_prime), 
+	class_call(nonlinear_sigma_prime(ppr,pba,ppt,ppm,pnl,r_nl,lnk_l,lnpk_l,ddlnpk_l,&sigma_prime), 
 			pnl->error_message, pnl->error_message);
 	dlnsigdlnR = r_nl*pow(sigma_nl, -2)*sigma_prime;
   n_eff = -3.- dlnsigdlnR;
@@ -3078,7 +2425,7 @@
 		fprintf(stdout, "    alpha:		%e\n", alpha);
 		fprintf(stdout, "    ksize, kmin, kmax:   %d, %e, %e\n", pnl->k_size, pnl->k[0]/pba->h, pnl->k[pnl->k_size-1]/pba->h);	
 		for (i=0;i<ppr->n_hmcode_tables;i++){
-			fprintf(stdout, "%d %e %e %e\n",i+1, pnl->sigtab[i*3]*pba->h, pnl->sigtab[i*3+1], pnl->sigtab[i*3+2]);
+			//fprintf(stdout, "%d %e %e %e\n",i+1, pnl->sigtab[i*3]*pba->h, pnl->sigtab[i*3+1], pnl->sigtab[i*3+2]);
 			//fprintf(stdout, "%e %e\n",1./(1.+pnl->ztable[i]), pnl->growtable[i]);
   	}
   	
