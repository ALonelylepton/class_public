--- conflicted
+++ resolved
@@ -4116,11 +4116,7 @@
   /** Summary: */
 
   /** Define local variables */
-<<<<<<< HEAD
-  int flag1, flag2;
-=======
   int flag1, flag2, flag3;
->>>>>>> a0fe3e0b
   double param1, param2, param3;
   char string1[_ARGUMENT_LENGTH_MAX_];
   char string2[_ARGUMENT_LENGTH_MAX_];
