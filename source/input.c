/** @file input.c Documented input module.
 *
 * Julien Lesgourgues, 27.08.2010
 */

/** @file input.c Documented input module.
 *
 * EDE-Class v0.2 20.01.2020
 */

#include "input.h"

/**
 * Use this routine to extract initial parameters from files 'xxx.ini'
 * and/or 'xxx.pre'. They can be the arguments of the main() routine.
 *
 * If class is embedded into another code, you will probably prefer to
 * call directly input_init() in order to pass input parameters
 * through a 'file_content' structure.
 */

int input_init_from_arguments(
                              int argc,
                              char **argv,
                              struct precision * ppr,
                              struct background *pba,
                              struct thermo *pth,
                              struct perturbs *ppt,
                              struct transfers *ptr,
                              struct primordial *ppm,
                              struct spectra *psp,
                              struct nonlinear * pnl,
                              struct lensing *ple,
                              struct output *pop,
                              ErrorMsg errmsg
                              ) {

  /** Summary: */

  /** - define local variables */

  struct file_content fc;             /** - --> the final structure with all parameters */
  struct file_content fc_input;       /** - --> a temporary structure with all input parameters */
  struct file_content fc_precision;   /** - --> a temporary structure with all precision parameters */
  struct file_content fc_root;        /** - --> a temporary structure with only the root name */
  struct file_content fc_inputroot;   /** - --> sum of fc_inoput and fc_root */
  struct file_content * pfc_input;    /** - --> a pointer to either fc_root or fc_inputroot */

  char input_file[_ARGUMENT_LENGTH_MAX_];
  char precision_file[_ARGUMENT_LENGTH_MAX_];
  char tmp_file[_ARGUMENT_LENGTH_MAX_+26]; // 26 is enough to extend the file name [...] with the characters "output/[...]%02d_parameters.ini" (as done below)

  int i;
  char extension[5];
  FileArg stringoutput, inifilename;
  int flag1, filenum;

  pfc_input = &fc_input;

  /** - Initialize the two file_content structures (for input
      parameters and precision parameters) to some null content. If no
      arguments are passed, they will remain null and inform
      init_params() that all parameters take default values. */

  fc.size = 0;
  fc_input.size = 0;
  fc_precision.size = 0;
  input_file[0]='\0';
  precision_file[0]='\0';

  /** - If some arguments are passed, identify eventually some 'xxx.ini'
      and 'xxx.pre' files, and store their name. */

  if (argc > 1) {
    for (i=1; i<argc; i++) {
      strncpy(extension,(argv[i]+strlen(argv[i])-4),4);
      extension[4]='\0';
      if (strcmp(extension,".ini") == 0) {
        class_test(input_file[0] != '\0',
                   errmsg,
                   "You have passed more than one input file with extension '.ini', choose one.");
        strcpy(input_file,argv[i]);
      }
      else if (strcmp(extension,".pre") == 0) {
        class_test(precision_file[0] != '\0',
                   errmsg,
                   "You have passed more than one precision with extension '.pre', choose one.");
        strcpy(precision_file,argv[i]);
      }
      else {
        fprintf(stdout,"Warning: the file '%s' has an extension different from .ini and .pre, so it has been ignored\n",argv[i]);
      }
    }
  }

  /** - if there is an 'xxx.ini' file, read it and store its content. */

  if (input_file[0] != '\0'){

    class_call(parser_read_file(input_file,&fc_input,errmsg),
               errmsg,
               errmsg);

    /** - check whether a root name has been set */

    class_call(parser_read_string(&fc_input,"root",&stringoutput,&flag1,errmsg),
               errmsg, errmsg);

    /** - if root has not been set, use root=output/inputfilennameN_ */

    if (flag1 == _FALSE_){
      //printf("strlen-4 = %zu\n",strlen(input_file)-4);
      strncpy(inifilename, input_file, strlen(input_file)-4);
      inifilename[strlen(input_file)-4] = '\0';
      for (filenum = 0; filenum < 100; filenum++){
        sprintf(tmp_file,"output/%s%02d_cl.dat", inifilename, filenum);
        if (file_exists(tmp_file) == _TRUE_)
          continue;
        sprintf(tmp_file,"output/%s%02d_pk.dat", inifilename, filenum);
        if (file_exists(tmp_file) == _TRUE_)
          continue;
        sprintf(tmp_file,"output/%s%02d_tk.dat", inifilename, filenum);
        if (file_exists(tmp_file) == _TRUE_)
          continue;
        sprintf(tmp_file,"output/%s%02d_parameters.ini", inifilename, filenum);
        if (file_exists(tmp_file) == _TRUE_)
          continue;
        break;
      }
      class_call(parser_init(&fc_root,
                             1,
                             fc_input.filename,
                             errmsg),
                 errmsg,errmsg);
      sprintf(fc_root.name[0],"root");
      sprintf(fc_root.value[0],"output/%s%02d_",inifilename,filenum);
      fc_root.read[0] = _FALSE_;
      class_call(parser_cat(&fc_input,&fc_root,&fc_inputroot,errmsg),
                 errmsg,
                 errmsg);
      class_call(parser_free(&fc_input),errmsg,errmsg);
      class_call(parser_free(&fc_root),errmsg,errmsg);
      pfc_input = &fc_inputroot;
    }
  }

  /** - if there is an 'xxx.pre' file, read it and store its content. */

  if (precision_file[0] != '\0')

    class_call(parser_read_file(precision_file,&fc_precision,errmsg),
               errmsg,
               errmsg);

  /** - if one or two files were read, merge their contents in a
      single 'file_content' structure. */

  if ((input_file[0]!='\0') || (precision_file[0]!='\0'))

    class_call(parser_cat(pfc_input,&fc_precision,&fc,errmsg),
               errmsg,
               errmsg);

  class_call(parser_free(pfc_input),errmsg,errmsg);
  class_call(parser_free(&fc_precision),errmsg,errmsg);

  /** - Finally, initialize all parameters given the input 'file_content'
      structure.  If its size is null, all parameters take their
      default values. */

  class_call(input_init(&fc,
                        ppr,
                        pba,
                        pth,
                        ppt,
                        ptr,
                        ppm,
                        psp,
                        pnl,
                        ple,
                        pop,
                        errmsg),
             errmsg,
             errmsg);

  class_call(parser_free(&fc),errmsg,errmsg);

  return _SUCCESS_;
}

/**
 * Initialize each parameter, first to its default values, and then
 * from what can be interpreted from the values passed in the input
 * 'file_content' structure. If its size is null, all parameters keep
 * their default values.
 *
 */

int input_init(
               struct file_content * pfc,
               struct precision * ppr,
               struct background *pba,
               struct thermo *pth,
               struct perturbs *ppt,
               struct transfers *ptr,
               struct primordial *ppm,
               struct spectra *psp,
               struct nonlinear * pnl,
               struct lensing *ple,
               struct output *pop,
               ErrorMsg errmsg
               ) {

  int flag1;
  double param1;
  int counter, index_target, i;
  double * unknown_parameter;
  int unknown_parameters_size;
  int fevals=0;
  double xzero;
  int target_indices[_NUM_TARGETS_];
  double *dxdF, *x_inout;

  char string1[_ARGUMENT_LENGTH_MAX_];
  FILE * param_output;
  FILE * param_unused;
  char param_output_name[_LINE_LENGTH_MAX_];
  char param_unused_name[_LINE_LENGTH_MAX_];

  struct fzerofun_workspace fzw;

  /**
   * Before getting into the assignment of parameters,
   * and before the shooting, we want to already fix our precision parameters.
   *
   * No precision parameter should depend on any input parameter
   *
   */

  class_call(input_read_precisions(pfc,
                                   ppr,
                                   pba,
                                   pth,
                                   ppt,
                                   ptr,
                                   ppm,
                                   psp,
                                   pnl,
                                   ple,
                                   pop,
                                   errmsg),
             errmsg,
             errmsg);



  /**
   * In CLASS, we can do something we call 'shooting', where a variable,
   *  which is not directly given is calculated by another variable
   *  through successive runs of class.
   *
   * This is needed for variables which do not immediately follow from
   *  other input parameters. An example is theta_s, the angular scale
   *  of the sound horizon giving us the horizontal peak positions.
   *  This quantity can only replace the hubble parameter h, if we
   *  run all the way into class through to thermodynamics to figure out
   *  how h and theta_s relate numerically.
   *
   * A default parameter for h is chosen, and then we shoot through
   *  CLASS, finding what the corresponding theta_s is. We adjust our
   *  initial h, and shoot again, repeating this process until a
   *  suitable value for h is found which gives the correct
   *  100*theta_s value
   *
   * These two arrays must contain the strings of names to be searched
   *  for and the corresponding new parameter
   * The third array contains the module inside of which the old
   *  parameter is calculated
   *
   * See input_try_unknown_parameters for the actual shooting
   *
   */

      /* EDE-edit: include fEDE and zc (order is important here for speed of shooting) */
  char * const target_namestrings[] = {"fEDE","log10z_c","100*theta_s","Omega_dcdmdr","omega_dcdmdr",
                                       "Omega_scf","Omega_ini_dcdm","omega_ini_dcdm","sigma8"};
  char * const unknown_namestrings[] = {"log10f_scf","log10m_scf","h","Omega_ini_dcdm","Omega_ini_dcdm",
                                        "scf_shooting_parameter","Omega_dcdmdr","omega_dcdmdr","A_s"};
  enum computation_stage target_cs[] = {cs_background, cs_background, cs_thermodynamics, cs_background,
                                        cs_background, cs_background, cs_background, cs_background, cs_nonlinear};
/* END EDE-edit */
    
  int input_verbose = 0, int1, aux_flag, shooting_failed=_FALSE_;

  class_read_int("input_verbose",input_verbose);
  if (input_verbose >0) printf("Reading input parameters\n");

  /** - Do we need to fix unknown parameters? */
  unknown_parameters_size = 0;
  fzw.required_computation_stage = 0;
  for (index_target = 0; index_target < _NUM_TARGETS_; index_target++){
    class_call(parser_read_double(pfc,
                                  target_namestrings[index_target],
                                  &param1,
                                  &flag1,
                                  errmsg),
               errmsg,
               errmsg);
    if (flag1 == _TRUE_){
      /** - --> input_auxillary_target_conditions() takes care of the case where for
          instance Omega_dcdmdr is set to 0.0.
      */
      class_call(input_auxillary_target_conditions(pfc,
                                                   index_target,
                                                   param1,
                                                   &aux_flag,
                                                   errmsg),
                 errmsg, errmsg);
      if (aux_flag == _TRUE_){
        //printf("Found target: %s\n",target_namestrings[index_target]);
        target_indices[unknown_parameters_size] = index_target;
        fzw.required_computation_stage = MAX(fzw.required_computation_stage,target_cs[index_target]);
        unknown_parameters_size++;
      }
    }
  }

  /**
   * Case with unknown parameters...
   *
   * Here we start shooting (see above for explanation of shooting)
   *
   *  */
  if (unknown_parameters_size > 0) {

    /* Create file content structure with additional entries */
    class_call(parser_init(&(fzw.fc),
                           pfc->size+unknown_parameters_size,
                           pfc->filename,
                           errmsg),
               errmsg,errmsg);
    /* Copy input file content to the new file content structure: */
    memcpy(fzw.fc.name, pfc->name, pfc->size*sizeof(FileArg));
    memcpy(fzw.fc.value, pfc->value, pfc->size*sizeof(FileArg));
    memcpy(fzw.fc.read, pfc->read, pfc->size*sizeof(short));

    class_alloc(unknown_parameter,
                unknown_parameters_size*sizeof(double),
                errmsg);
    class_alloc(fzw.unknown_parameters_index,
                unknown_parameters_size*sizeof(int),
                errmsg);
    fzw.target_size = unknown_parameters_size;
    class_alloc(fzw.target_name,
                fzw.target_size*sizeof(enum target_names),
                errmsg);
    class_alloc(fzw.target_value,
                fzw.target_size*sizeof(double),
                errmsg);

    /** - --> go through all cases with unknown parameters: */
    for (counter = 0; counter < unknown_parameters_size; counter++){
      index_target = target_indices[counter];
      class_call(parser_read_double(pfc,
                                    target_namestrings[index_target],
                                    &param1,
                                    &flag1,
                                    errmsg),
                 errmsg,
                 errmsg);

      // store name of target parameter
      fzw.target_name[counter] = index_target;
      // store target value of target parameter
      fzw.target_value[counter] = param1;
      fzw.unknown_parameters_index[counter]=pfc->size+counter;
      // substitute the name of the target parameter with the name of the corresponding unknown parameter
      strcpy(fzw.fc.name[fzw.unknown_parameters_index[counter]],unknown_namestrings[index_target]);
      //printf("%d, %d: %s\n",counter,index_target,target_namestrings[index_target]);
    }

    if (unknown_parameters_size == 1){
      if (input_verbose > 0) {
        fprintf(
                stdout,
                "Computing unknown input parameter '%s' using input parameter '%s'\n",
                fzw.fc.name[fzw.unknown_parameters_index[0]],
                target_namestrings[fzw.target_name[0]]
                );
      }
      /* We can do 1 dimensional root finding */
      /* If shooting fails, postpone error to background module to play nice with MontePython. */
      class_call_try(input_find_root(&xzero,
                                     &fevals,
                                     &fzw,
                                     ppr->tol_shooting_1d,
                                     errmsg),
                     errmsg,
                     pba->shooting_error,
                     shooting_failed=_TRUE_);

      /* Store xzero */
      sprintf(fzw.fc.value[fzw.unknown_parameters_index[0]],"%e",xzero);
      if (input_verbose > 0) {
        fprintf(stdout," -> found '%s = %s'\n",
                fzw.fc.name[fzw.unknown_parameters_index[0]],
                fzw.fc.value[fzw.unknown_parameters_index[0]]);
      }
    }
    else{
      /* We need to do multidimensional root finding */

      if (input_verbose > 0) {
        fprintf(stdout,"Computing unknown input parameters\n");
      }
      class_alloc(x_inout,
                  sizeof(double)*unknown_parameters_size,
                  errmsg);
      class_alloc(dxdF,
                  sizeof(double)*unknown_parameters_size,
                  errmsg);
      class_call(input_get_guess(x_inout,
                                 dxdF,
                                 &fzw,
                                 errmsg),
                 errmsg, errmsg);

      class_call_try(fzero_Newton(input_try_unknown_parameters,
                                  x_inout,
                                  dxdF,
                                  unknown_parameters_size,
                                  1e-4,
                                  1e-6,
                                  &fzw,
                                  &fevals,
                                  errmsg),
                     errmsg, pba->shooting_error,shooting_failed=_TRUE_);



      /* Store xzero */
      for (counter = 0; counter < unknown_parameters_size; counter++){
        sprintf(fzw.fc.value[fzw.unknown_parameters_index[counter]],
                "%e",x_inout[counter]);
        if (input_verbose > 0) {
          fprintf(stdout," -> found '%s = %s'\n",
                  fzw.fc.name[fzw.unknown_parameters_index[counter]],
                  fzw.fc.value[fzw.unknown_parameters_index[counter]]);
        }
      }

      free(x_inout);
      free(dxdF);
    }

    if (input_verbose > 1) {
      fprintf(stdout,"Shooting completed using %d function evaluations\n",fevals);
    }


    /** - --> Read all parameters from tuned pfc */
    class_call(input_read_parameters(&(fzw.fc),
                                     ppr,
                                     pba,
                                     pth,
                                     ppt,
                                     ptr,
                                     ppm,
                                     psp,
                                     pnl,
                                     ple,
                                     pop,
                                     errmsg),
               errmsg,
               errmsg);

    /** - --> Set status of shooting */
    pba->shooting_failed = shooting_failed;

    /* all parameters read in fzw must be considered as read in
       pfc. At the same time the parameters read before in pfc (like
       theta_s,...) must still be considered as read (hence we could
       not do a memcopy) */
    for (i=0; i < pfc->size; i ++) {
      if (fzw.fc.read[i] == _TRUE_)
        pfc->read[i] = _TRUE_;
    }

    // Free tuned pfc
    parser_free(&(fzw.fc));
    /** - --> Free arrays allocated*/
    free(unknown_parameter);
    free(fzw.unknown_parameters_index);
    free(fzw.target_name);
    free(fzw.target_value);
  }
  /** - case with no unknown parameters */
  else{

    /** - --> just read all parameters from input pfc: */
    class_call(input_read_parameters(pfc,
                                     ppr,
                                     pba,
                                     pth,
                                     ppt,
                                     ptr,
                                     ppm,
                                     psp,
                                     pnl,
                                     ple,
                                     pop,
                                     errmsg),
               errmsg,
               errmsg);
  }

  /** - eventually write all the read parameters in a file, unread parameters in another file, and warnings about unread parameters */

  class_call(parser_read_string(pfc,"write parameters",&string1,&flag1,errmsg),
             errmsg,
             errmsg);

  if ((flag1 == _TRUE_) && ((strstr(string1,"y") != NULL) || (strstr(string1,"Y") != NULL))) {

    sprintf(param_output_name,"%s%s",pop->root,"parameters.ini");
    sprintf(param_unused_name,"%s%s",pop->root,"unused_parameters");

    class_open(param_output,param_output_name,"w",errmsg);
    class_open(param_unused,param_unused_name,"w",errmsg);

    fprintf(param_output,"# List of input/precision parameters actually read\n");
    fprintf(param_output,"# (all other parameters set to default values)\n");
    fprintf(param_output,"# Obtained with CLASS %s (for developers: svn version %s)\n",_VERSION_,_SVN_VERSION_);
    fprintf(param_output,"#\n");
    fprintf(param_output,"# This file can be used as the input file of another run\n");
    fprintf(param_output,"#\n");

    fprintf(param_unused,"# List of input/precision parameters passed\n");
    fprintf(param_unused,"# but not used (just for info)\n");
    fprintf(param_unused,"#\n");

    for (i=0; i<pfc->size; i++) {
      if (pfc->read[i] == _TRUE_)
        fprintf(param_output,"%s = %s\n",pfc->name[i],pfc->value[i]);
      else
        fprintf(param_unused,"%s = %s\n",pfc->name[i],pfc->value[i]);
    }
    fprintf(param_output,"#\n");

    fclose(param_output);
    fclose(param_unused);
  }

  class_call(parser_read_string(pfc,"write warnings",&string1,&flag1,errmsg),
             errmsg,
             errmsg);

  if ((flag1 == _TRUE_) && ((strstr(string1,"y") != NULL) || (strstr(string1,"Y") != NULL))) {

    for (i=0; i<pfc->size; i++) {
      if (pfc->read[i] == _FALSE_)
        fprintf(stdout,"[WARNING: input line not recognized and not taken into account: '%s=%s']\n",pfc->name[i],pfc->value[i]);
    }
  }

  if (pnl->has_pk_eq == _TRUE_) {

    if (input_verbose > 0) {
      printf(" -> since you want to use Halofit with a non-zero wa_fld and the Pk_equal method,\n");
      printf("    calling background module to extract the effective w(tau), Omega_m(tau) parameters");
      printf("    required by this method\n");
    }
    class_call(input_prepare_pk_eq(ppr,pba,pth,pnl,input_verbose,errmsg),
               errmsg,
               errmsg);
  }

  return _SUCCESS_;

}
int input_read_precisions(
                          struct file_content * pfc,
                          struct precision * ppr,
                          struct background *pba,
                          struct thermo *pth,
                          struct perturbs *ppt,
                          struct transfers *ptr,
                          struct primordial *ppm,
                          struct spectra *psp,
                          struct nonlinear * pnl,
                          struct lensing *ple,
                          struct output *pop,
                          ErrorMsg errmsg
                          ) {
  /** - set all precision parameters to default values */

  /**
   * Declare initial params to read into
   * */
  class_call(input_default_precision(ppr),
             errmsg,
             errmsg);

  int int1;
  int flag1;
  double param1;
  char string1[_ARGUMENT_LENGTH_MAX_];

  /**
   * Parse all precision parameters
   * */

#define __PARSE_PRECISION_PARAMETER__
#include "precisions.h"
#undef __PARSE_PRECISION_PARAMETER__

  return _SUCCESS_;
}
int input_read_parameters(
                          struct file_content * pfc,
                          struct precision * ppr,
                          struct background *pba,
                          struct thermo *pth,
                          struct perturbs *ppt,
                          struct transfers *ptr,
                          struct primordial *ppm,
                          struct spectra *psp,
                          struct nonlinear * pnl,
                          struct lensing *ple,
                          struct output *pop,
                          ErrorMsg errmsg
                          ) {

  /** Summary: */

  /** - define local variables */

  //int flag1,flag2,flag3;
  // double param1,param2,param3;
 /* EDE-edit: */
  int flag1,flag2,flag3,flag4,flag5,flag6;
  double param1,param2,param3,param4,param5,param6;
  int flag31,flag32,flag41,flag42; /* EDE-edit: for logf vs f and logm vs m*/
  double param31,param32,param41,param42; /* EDE-edit: for logf vs f and logm vs m*/
    //
  int N_ncdm=0,n,entries_read;
  int int1,fileentries;
  double scf_lambda;
  double fnu_factor;
  double * pointer1;
  char string1[_ARGUMENT_LENGTH_MAX_];
  char string2[_ARGUMENT_LENGTH_MAX_];
  double k1=0.;
  double k2=0.;
  double prr1=0.;
  double prr2=0.;
  double pii1=0.;
  double pii2=0.;
  double pri1=0.;
  double pri2=0.;
  double n_iso=0.;
  double f_iso=0.;
  double n_cor=0.;
  double c_cor=0.;
  double stat_f_idr = 7./8.;

  double Omega_tot;

  int i;

  double sigma_B; /* Stefan-Boltzmann constant in \f$ W/m^2/K^4 = Kg/K^4/s^3 \f$*/

  double rho_ncdm;
  double R0,R1,R2,R3,R4;
  double PSR0,PSR1,PSR2,PSR3,PSR4;
  double HSR0,HSR1,HSR2,HSR3,HSR4;

  double z_max=0.;
  int bin;
  int input_verbose=0;

  sigma_B = 2. * pow(_PI_,5) * pow(_k_B_,4) / 15. / pow(_h_P_,3) / pow(_c_,2);

  /** - set all input parameters to default values */

  class_call(input_default_params(pba,
                                  pth,
                                  ppt,
                                  ptr,
                                  ppm,
                                  psp,
                                  pnl,
                                  ple,
                                  pop),
             errmsg,
             errmsg);

  /** - if entries passed in file_content structure, carefully read
      and interpret each of them, and tune the relevant input
      parameters accordingly*/

  class_read_int("input_verbose",input_verbose);

  /** Knowing the gauge from the very beginning is useful (even if
      this could be a run not requiring perturbations at all: even in
      that case, knowing the gauge is important e.g. for fixing the
      sampling in momentum space for non-cold dark matter) */

  class_call(parser_read_string(pfc,"gauge",&string1,&flag1,errmsg),
             errmsg,
             errmsg);

  if (flag1 == _TRUE_) {

    if ((strstr(string1,"newtonian") != NULL) || (strstr(string1,"Newtonian") != NULL) || (strstr(string1,"new") != NULL)) {
      ppt->gauge = newtonian;
    }

    if ((strstr(string1,"synchronous") != NULL) || (strstr(string1,"sync") != NULL) || (strstr(string1,"Synchronous") != NULL)) {
      ppt->gauge = synchronous;
    }
  }

  /** (a) background parameters */

  /** - scale factor today (arbitrary) */
  class_read_double("a_today",pba->a_today);

  /** - h (dimensionless) and [\f$ H_0/c\f$] in \f$ Mpc^{-1} = h / 2997.9... = h * 10^5 / c \f$ */
  class_call(parser_read_double(pfc,"H0",&param1,&flag1,errmsg),
             errmsg,
             errmsg);
  class_call(parser_read_double(pfc,"h",&param2,&flag2,errmsg),
             errmsg,
             errmsg);
  class_test((flag1 == _TRUE_) && (flag2 == _TRUE_),
             errmsg,
             "In input file, you cannot enter both h and H0, choose one");
  if (flag1 == _TRUE_) {
    pba->H0 = param1 * 1.e3 / _c_;
    pba->h = param1 / 100.;
  }
  if (flag2 == _TRUE_) {
    pba->H0 = param2 *  1.e5 / _c_;
    pba->h = param2;
  }

  /** - Omega_0_g (photons) and T_cmb */
  class_call(parser_read_double(pfc,"T_cmb",&param1,&flag1,errmsg),
             errmsg,
             errmsg);
  class_call(parser_read_double(pfc,"Omega_g",&param2,&flag2,errmsg),
             errmsg,
             errmsg);
  class_call(parser_read_double(pfc,"omega_g",&param3,&flag3,errmsg),
             errmsg,
             errmsg);
  class_test(class_at_least_two_of_three(flag1,flag2,flag3),
             errmsg,
             "In input file, you can only enter one of T_cmb, Omega_g or omega_g, choose one");

  if (class_none_of_three(flag1,flag2,flag3)) {
    pba->Omega0_g = (4.*sigma_B/_c_*pow(pba->T_cmb,4.)) / (3.*_c_*_c_*1.e10*pba->h*pba->h/_Mpc_over_m_/_Mpc_over_m_/8./_PI_/_G_);
  }
  else {

    if (flag1 == _TRUE_) {
      /** - Omega0_g = rho_g / rho_c0, each of them expressed in \f$ Kg/m/s^2 \f$*/
      /** - rho_g = (4 sigma_B / c) \f$ T^4 \f$*/
      /** - rho_c0 \f$ = 3 c^2 H_0^2 / (8 \pi G) \f$*/
      pba->Omega0_g = (4.*sigma_B/_c_*pow(param1,4.)) / (3.*_c_*_c_*1.e10*pba->h*pba->h/_Mpc_over_m_/_Mpc_over_m_/8./_PI_/_G_);
      pba->T_cmb=param1;
    }

    if (flag2 == _TRUE_) {
      pba->Omega0_g = param2;
      pba->T_cmb=pow(pba->Omega0_g * (3.*_c_*_c_*1.e10*pba->h*pba->h/_Mpc_over_m_/_Mpc_over_m_/8./_PI_/_G_) / (4.*sigma_B/_c_),0.25);
    }

    if (flag3 == _TRUE_) {
      pba->Omega0_g = param3/pba->h/pba->h;
      pba->T_cmb = pow(pba->Omega0_g * (3.*_c_*_c_*1.e10*pba->h*pba->h/_Mpc_over_m_/_Mpc_over_m_/8./_PI_/_G_) / (4.*sigma_B/_c_),0.25);
    }
  }

  Omega_tot = pba->Omega0_g;

  /** - Omega_0_b (baryons) */
  class_call(parser_read_double(pfc,"Omega_b",&param1,&flag1,errmsg),
             errmsg,
             errmsg);
  class_call(parser_read_double(pfc,"omega_b",&param2,&flag2,errmsg),
             errmsg,
             errmsg);
  class_test(((flag1 == _TRUE_) && (flag2 == _TRUE_)),
             errmsg,
             "In input file, you can only enter one of Omega_b or omega_b, choose one");
  if (flag1 == _TRUE_)
    pba->Omega0_b = param1;
  if (flag2 == _TRUE_)
    pba->Omega0_b = param2/pba->h/pba->h;

  Omega_tot += pba->Omega0_b;

  /** - Omega_0_ur (ultra-relativistic species / massless neutrino) */

  /* (a) try to read N_ur */
  class_call(parser_read_double(pfc,"N_ur",&param1,&flag1,errmsg),
             errmsg,
             errmsg);

  /* these lines have been added for compatibility with deprecated syntax 'N_eff' instead of 'N_ur', in the future they could be suppressed */
  class_call(parser_read_double(pfc,"N_eff",&param2,&flag2,errmsg),
             errmsg,
             errmsg);
  class_test((flag1 == _TRUE_) && (flag2 == _TRUE_),
             errmsg,
             "In input file, you can only enter one of N_eff (deprecated syntax) or N_ur (up-to-date syntax), since they botgh describe the same, i.e. the contribution ukltra-relativistic species to the effective neutrino number");
  if (flag2 == _TRUE_) {
    param1 = param2;
    flag1 = _TRUE_;
    flag2 = _FALSE_;
  }
  /* end of lines for deprecated syntax */

  /* (b) try to read Omega_ur */
  class_call(parser_read_double(pfc,"Omega_ur",&param2,&flag2,errmsg),
             errmsg,
             errmsg);

  /* (c) try to read omega_ur */
  class_call(parser_read_double(pfc,"omega_ur",&param3,&flag3,errmsg),
             errmsg,
             errmsg);

  /* (d) infer the unpassed ones from the passed one */
  class_test(class_at_least_two_of_three(flag1,flag2,flag3),
             errmsg,
             "In input file, you can only enter one of N_eff, Omega_ur or omega_ur, choose one");

  if (class_none_of_three(flag1,flag2,flag3)) {
    pba->Omega0_ur = 3.046*7./8.*pow(4./11.,4./3.)*pba->Omega0_g;
  }
  else {

    if (flag1 == _TRUE_) {
      pba->Omega0_ur = param1*7./8.*pow(4./11.,4./3.)*pba->Omega0_g;
    }
    if (flag2 == _TRUE_) {
      pba->Omega0_ur = param2;
    }
    if (flag3 == _TRUE_) {
      pba->Omega0_ur = param3/pba->h/pba->h;
    }
  }

  class_call(parser_read_double(pfc,"ceff2_ur",&param1,&flag1,errmsg),
             errmsg,
             errmsg);
  if (flag1 == _TRUE_) ppt->three_ceff2_ur = 3.*param1;

  class_call(parser_read_double(pfc,"cvis2_ur",&param1,&flag1,errmsg),
             errmsg,
             errmsg);
  if (flag1 == _TRUE_) ppt->three_cvis2_ur = 3.*param1;

  Omega_tot += pba->Omega0_ur;

  /** - Omega_0_idr (interacting dark radiation) */
  /* Can take both the ethos parameters, and the NADM parameters */

  class_read_double("stat_f_idr",stat_f_idr);

  class_call(parser_read_double(pfc,"N_idr",&param1,&flag1,errmsg),
             errmsg,
             errmsg);
  class_call(parser_read_double(pfc,"N_dg",&param2,&flag2,errmsg),
             errmsg,
             errmsg);
  class_call(parser_read_double(pfc,"xi_idr",&param3,&flag3,errmsg),
             errmsg,
             errmsg);
  class_test(class_at_least_two_of_three(flag1,flag2,flag3),
             errmsg,
             "In input file, you can only enter one of N_idr, N_dg or xi_idr, choose one");

  if (flag1 == _TRUE_) {
    pba->T_idr = pow(param1/stat_f_idr*(7./8.)/pow(11./4.,(4./3.)),(1./4.)) * pba->T_cmb;
    if (input_verbose > 1)
      printf("You passed N_idr = N_dg = %e, this is equivalent to xi_idr = %e in the ETHOS notation. \n", param2, pba->T_idr/pba->T_cmb);
  }
  else if (flag2 == _TRUE_) {
    pba->T_idr = pow(param2/stat_f_idr*(7./8.)/pow(11./4.,(4./3.)),(1./4.)) * pba->T_cmb;
    if (input_verbose > 2)
      printf("You passed N_dg = N_idr = %e, this is equivalent to xi_idr = %e in the ETHOS notation. \n", param2, pba->T_idr/pba->T_cmb);
  }
  else if (flag3 == _TRUE_) {
    pba->T_idr = param3 * pba->T_cmb;
    if (input_verbose > 1)
      printf("You passed xi_idr = %e, this is equivalent to N_idr = N_dg = %e in the NADM notation. \n", param3, stat_f_idr*pow(param3,4.)/(7./8.)*pow(11./4.,(4./3.)));
  }

  pba->Omega0_idr = stat_f_idr*pow(pba->T_idr/pba->T_cmb,4.)*pba->Omega0_g;

  Omega_tot += pba->Omega0_idr;

  /** - Omega_0_cdm (CDM) */
  class_call(parser_read_double(pfc,"Omega_cdm",&param1,&flag1,errmsg),
             errmsg,
             errmsg);
  class_call(parser_read_double(pfc,"omega_cdm",&param2,&flag2,errmsg),
             errmsg,
             errmsg);
  class_test(((flag1 == _TRUE_) && (flag2 == _TRUE_)),
             errmsg,
             "In input file, you can only enter one of Omega_cdm or omega_cdm, choose one");
  if (flag1 == _TRUE_)
    pba->Omega0_cdm = param1;
  if (flag2 == _TRUE_)
    pba->Omega0_cdm = param2/pba->h/pba->h;

  if ((ppt->gauge == synchronous) && (pba->Omega0_cdm==0)) pba->Omega0_cdm = ppr->Omega0_cdm_min_synchronous;

  Omega_tot += pba->Omega0_cdm;

  /** - Omega_0_icdm_dr (DM interacting with DR) */
  class_call(parser_read_double(pfc,"Omega_idm_dr",&param1,&flag1,errmsg),
             errmsg,
             errmsg);
  class_call(parser_read_double(pfc,"omega_idm_dr",&param2,&flag2,errmsg),
             errmsg,
             errmsg);
  class_call(parser_read_double(pfc,"f_idm_dr",&param3,&flag3,errmsg),
             errmsg,
             errmsg);
  class_test(class_at_least_two_of_three(flag1,flag2,flag3),
             errmsg,
             "In input file, you can only enter one of Omega_idm_dr, omega_idm_dr or f_idm_dr, choose one");

  /* ---> if user passes directly the density of idm_dr */
  if (flag1 == _TRUE_)
    pba->Omega0_idm_dr = param1;
  if (flag2 == _TRUE_)
    pba->Omega0_idm_dr = param2/pba->h/pba->h;

  /* ---> if user passes density of idm_dr as a fraction of the CDM one */
  if (flag3 == _TRUE_) {
    class_test((param3 < 0.) || (param3 > 1.),
               errmsg,
               "The fraction of interacting DM with DR must be between 0 and 1, you asked for f_idm_dr=%e",param3);
    class_test((param3 > 0.) && (pba->Omega0_cdm == 0.),
               errmsg,
               "If you want a fraction of interacting DM with DR, to be consistent, you should not set the fraction of CDM to zero");

    pba->Omega0_idm_dr = param3 * pba->Omega0_cdm;
    /* readjust Omega0_cdm */
    pba->Omega0_cdm -= pba->Omega0_idm_dr;
    /* to be consistent, remove same amount from Omega_tot */
    Omega_tot -= pba->Omega0_idm_dr;
    /* avoid Omega0_cdm =0 in synchronous gauge */
    if ((ppt->gauge == synchronous) && (pba->Omega0_cdm==0)) {
      pba->Omega0_cdm += ppr->Omega0_cdm_min_synchronous;
      Omega_tot += ppr->Omega0_cdm_min_synchronous;
      pba->Omega0_idm_dr -= ppr->Omega0_cdm_min_synchronous;
    }
  }

  Omega_tot += pba->Omega0_idm_dr;

  if (pba->Omega0_idm_dr > 0.) {

    class_test(pba->Omega0_idr == 0.0,
               errmsg,
               "You have requested interacting DM ith DR, this requires a non-zero density of interacting DR. Please set either N_idr or xi_idr");

    class_call(parser_read_double(pfc,"a_idm_dr",&param1,&flag1,errmsg),
               errmsg,
               errmsg);
    class_call(parser_read_double(pfc,"a_dark",&param2,&flag2,errmsg),
               errmsg,
               errmsg);
    class_call(parser_read_double(pfc,"Gamma_0_nadm",&param3,&flag3,errmsg),
               errmsg,
               errmsg);
    class_test(class_at_least_two_of_three(flag1,flag2,flag3),
               errmsg,
               "In input file, you can only enter one of a_idm_dr, a_dark or Gamma_0_nadm, choose one");

    if (flag1 == _TRUE_){
      pth->a_idm_dr = param1;
      if (input_verbose > 1)
        printf("You passed a_idm_dr = a_dark = %e, this is equivalent to Gamma_0_nadm = %e in the NADM notation. \n", param1, param1*(4./3.)*(pba->h*pba->h*pba->Omega0_idr));
    }
    else if (flag2 == _TRUE_){
      pth->a_idm_dr = param2;
      if (input_verbose > 1)
        printf("You passed a_dark = a_idm_dr = %e, this is equivalent to Gamma_0_nadm = %e in the NADM notation. \n", param2, param2*(4./3.)*(pba->h*pba->h*pba->Omega0_idr));
    }
    else if (flag3 == _TRUE_){
      pth->a_idm_dr = param3*(3./4.)/(pba->h*pba->h*pba->Omega0_idr);
      if (input_verbose > 1)
        printf("You passed Gamma_0_nadm = %e, this is equivalent to a_idm_dr = a_dark = %e in the ETHOS notation. \n", param3, pth->a_idm_dr);
    }

    /** - Load the rest of the parameters for idm and idr */

    if (flag3 == _TRUE_){ /* If the user passed Gamma_0_nadm, assume they want nadm parameterisation*/
      pth->nindex_idm_dr = 0;
      ppt->idr_nature = idr_fluid;
      if (input_verbose > 1)
        printf("NADM requested. Defaulting on nindex_idm_dr = %e and idr_nature = fluid \n", pth->nindex_idm_dr);
    }

    else{

      class_read_double_one_of_two("nindex_dark","nindex_idm_dr",pth->nindex_idm_dr);

      class_call(parser_read_string(pfc,"idr_nature",&string1,&flag1,errmsg),
                 errmsg,
                 errmsg);

      if (flag1 == _TRUE_) {
        if ((strstr(string1,"free_streaming") != NULL) || (strstr(string1,"Free_Streaming") != NULL) || (strstr(string1,"Free_streaming") != NULL) || (strstr(string1,"FREE_STREAMING") != NULL)) {
          ppt->idr_nature = idr_free_streaming;
        }
        if ((strstr(string1,"fluid") != NULL) || (strstr(string1,"Fluid") != NULL) || (strstr(string1,"FLUID") != NULL)) {
          ppt->idr_nature = idr_fluid;
        }
      }
    }

    class_read_double_one_of_two("m_idm","m_dm",pth->m_idm);

    class_read_double_one_of_two("b_dark","b_idr",pth->b_idr);

    /* Read alpha_idm_dr or alpha_dark */

    class_call(parser_read_list_of_doubles(pfc,"alpha_idm_dr",&entries_read,&(ppt->alpha_idm_dr),&flag1,errmsg),
               errmsg,
               errmsg);

    /* try with the other syntax */
    if (flag1 == _FALSE_) {
      class_call(parser_read_list_of_doubles(pfc,"alpha_dark",&entries_read,&(ppt->alpha_idm_dr),&flag1,errmsg),
                 errmsg,
                 errmsg);
    }

    if(flag1 == _TRUE_){
      if(entries_read != (ppr->l_max_idr-1)){
        class_realloc(ppt->alpha_idm_dr,ppt->alpha_idm_dr,(ppr->l_max_idr-1)*sizeof(double),errmsg);
        for(n=entries_read; n<(ppr->l_max_idr-1); n++) ppt->alpha_idm_dr[n] = ppt->alpha_idm_dr[entries_read-1];
      }
    }
    else{
      class_alloc(ppt->alpha_idm_dr,(ppr->l_max_idr-1)*sizeof(double),errmsg);
      for(n=0; n<(ppr->l_max_idr-1); n++) ppt->alpha_idm_dr[n] = 1.5;
    }

    /* Read alpha_idm_dr or alpha_dark */

    class_call(parser_read_list_of_doubles(pfc,"beta_idr",&entries_read,&(ppt->beta_idr),&flag1,errmsg),
               errmsg,
               errmsg);

    /* try with the other syntax */
    if (flag1 == _FALSE_) {
      class_call(parser_read_list_of_doubles(pfc,"beta_dark",&entries_read,&(ppt->beta_idr),&flag1,errmsg),
                 errmsg,
                 errmsg);
    }

    if(flag1 == _TRUE_){
      if(entries_read != (ppr->l_max_idr-1)){
        class_realloc(ppt->beta_idr,ppt->beta_idr,(ppr->l_max_idr-1)*sizeof(double),errmsg);
        for(n=entries_read; n<(ppr->l_max_idr-1); n++) ppt->beta_idr[n] = ppt->beta_idr[entries_read-1];
      }
    }
    else{
      class_alloc(ppt->beta_idr,(ppr->l_max_idr-1)*sizeof(double),errmsg);
      for(n=0; n<(ppr->l_max_idr-1); n++) ppt->beta_idr[n] = 1.5;
    }
  }
  else {
    ppt->alpha_idm_dr = NULL;
    ppt->beta_idr = NULL;
  }

  /** - Omega_0_dcdmdr (DCDM) */
  class_call(parser_read_double(pfc,"Omega_dcdmdr",&param1,&flag1,errmsg),
             errmsg,
             errmsg);
  class_call(parser_read_double(pfc,"omega_dcdmdr",&param2,&flag2,errmsg),
             errmsg,
             errmsg);
  class_test(((flag1 == _TRUE_) && (flag2 == _TRUE_)),
             errmsg,
             "In input file, you can only enter one of Omega_dcdmdr or omega_dcdmdr, choose one");
  if (flag1 == _TRUE_)
    pba->Omega0_dcdmdr = param1;
  if (flag2 == _TRUE_)
    pba->Omega0_dcdmdr = param2/pba->h/pba->h;

  if (pba->Omega0_dcdmdr > 0) {

    Omega_tot += pba->Omega0_dcdmdr;

    /** - Read Omega_ini_dcdm or omega_ini_dcdm */
    class_call(parser_read_double(pfc,"Omega_ini_dcdm",&param1,&flag1,errmsg),
               errmsg,
               errmsg);
    class_call(parser_read_double(pfc,"omega_ini_dcdm",&param2,&flag2,errmsg),
               errmsg,
               errmsg);
    class_test(((flag1 == _TRUE_) && (flag2 == _TRUE_)),
               errmsg,
               "In input file, you can only enter one of Omega_ini_dcdm or omega_ini_dcdm, choose one");
    if (flag1 == _TRUE_)
      pba->Omega_ini_dcdm = param1;
    if (flag2 == _TRUE_)
      pba->Omega_ini_dcdm = param2/pba->h/pba->h;

    /** - Read Gamma in same units as H0, i.e. km/(s Mpc)*/
    class_read_double("Gamma_dcdm",pba->Gamma_dcdm);
    /* Convert to Mpc */
    pba->Gamma_dcdm *= (1.e3 / _c_);

  }

  /** - non-cold relics (ncdm) */
  class_read_int("N_ncdm",N_ncdm);
  if ((flag1 == _TRUE_) && (N_ncdm > 0)){
    pba->N_ncdm = N_ncdm;

    if (ppt->gauge == synchronous)
      ppr->tol_ncdm = ppr->tol_ncdm_synchronous;
    if (ppt->gauge == newtonian)
      ppr->tol_ncdm = ppr->tol_ncdm_newtonian;

    /* Quadrature modes, 0 is qm_auto. */
    class_read_list_of_integers_or_default("Quadrature strategy",pba->ncdm_quadrature_strategy,0,N_ncdm);
    /* Number of momentum bins */
    class_read_list_of_integers_or_default("Number of momentum bins",pba->ncdm_input_q_size,-1,N_ncdm);

    /* qmax, if relevant */
    class_read_list_of_doubles_or_default("Maximum q",pba->ncdm_qmax,15,N_ncdm);

    /* Read temperatures: */
    class_read_list_of_doubles_or_default("T_ncdm",pba->T_ncdm,pba->T_ncdm_default,N_ncdm);

    /* Read chemical potentials: */
    class_read_list_of_doubles_or_default("ksi_ncdm",pba->ksi_ncdm,pba->ksi_ncdm_default,N_ncdm);

    /* Read degeneracy of each ncdm species: */
    class_read_list_of_doubles_or_default("deg_ncdm",pba->deg_ncdm,pba->deg_ncdm_default,N_ncdm);

    /* Read mass of each ncdm species: */
    class_read_list_of_doubles_or_default("m_ncdm",pba->m_ncdm_in_eV,0.0,N_ncdm);

    /* Read Omega of each ncdm species: */
    class_read_list_of_doubles_or_default("Omega_ncdm",pba->Omega0_ncdm,0.0,N_ncdm);

    /* Read omega of each ncdm species: (Use pba->M_ncdm temporarily)*/
    class_read_list_of_doubles_or_default("omega_ncdm",pba->M_ncdm,0.0,N_ncdm);

    /* Check for duplicate Omega/omega entries, missing mass definition and
       update pba->Omega0_ncdm:*/
    for(n=0; n<N_ncdm; n++){
      /* pba->M_ncdm holds value of omega */
      if (pba->M_ncdm[n]!=0.0){
        class_test(pba->Omega0_ncdm[n]!=0,errmsg,
                   "Nonzero values for both Omega and omega for ncdm species %d are specified!",n);
        pba->Omega0_ncdm[n] = pba->M_ncdm[n]/pba->h/pba->h;
      }
      if ((pba->Omega0_ncdm[n]==0.0) && (pba->m_ncdm_in_eV[n]==0.0)) {
        /* this is the right place for passing the default value of
           the mass (all parameters must have a default value; most of
           them are defined in input_default_params{}, but the ncdm mass
           is a bit special and there is no better place for setting its
           default value). We put an arbitrary value m << 10^-3 eV,
           i.e. the ultra-relativistic limit.*/
        pba->m_ncdm_in_eV[n]=1.e-5;
      }
    }

    /* Check if filenames for interpolation tables are given: */
    class_read_list_of_integers_or_default("use_ncdm_psd_files",pba->got_files,_FALSE_,N_ncdm);

    if (flag1==_TRUE_){
      for(n=0,fileentries=0; n<N_ncdm; n++){
        if (pba->got_files[n] == _TRUE_) fileentries++;
      }

      if (fileentries > 0) {

        /* Okay, read filenames.. */
        class_call(parser_read_list_of_strings(pfc,"ncdm_psd_filenames",
                                               &entries_read,&(pba->ncdm_psd_files),&flag2,errmsg),
                   errmsg,
                   errmsg);
        class_test(flag2 == _FALSE_,errmsg,
                   "Input use_ncdm_files is found, but no filenames found!");
        class_test(entries_read != fileentries,errmsg,
                   "Number of filenames found, %d, does not match number of _TRUE_ values in use_ncdm_files, %d",
                   entries_read,fileentries);
      }
    }
    /* Read (optional) p.s.d.-parameters:*/
    parser_read_list_of_doubles(pfc,
                                "ncdm_psd_parameters",
                                &entries_read,
                                &(pba->ncdm_psd_parameters),
                                &flag2,
                                errmsg);

    class_call(background_ncdm_init(ppr,pba),
               pba->error_message,
               errmsg);

    /* We must calculate M from omega or vice versa if one of them is missing.
       If both are present, we must update the degeneracy parameter to
       reflect the implicit normalization of the distribution function.*/
    for (n=0; n < N_ncdm; n++){
      if (pba->m_ncdm_in_eV[n] != 0.0){
        /* Case of only mass or mass and Omega/omega: */
        pba->M_ncdm[n] = pba->m_ncdm_in_eV[n]/_k_B_*_eV_/pba->T_ncdm[n]/pba->T_cmb;
        class_call(background_ncdm_momenta(pba->q_ncdm_bg[n],
                                           pba->w_ncdm_bg[n],
                                           pba->q_size_ncdm_bg[n],
                                           pba->M_ncdm[n],
                                           pba->factor_ncdm[n],
                                           0.,
                                           NULL,
                                           &rho_ncdm,
                                           NULL,
                                           NULL,
                                           NULL),
                   pba->error_message,
                   errmsg);
        if (pba->Omega0_ncdm[n] == 0.0){
          pba->Omega0_ncdm[n] = rho_ncdm/pba->H0/pba->H0;
        }
        else{
          fnu_factor = (pba->H0*pba->H0*pba->Omega0_ncdm[n]/rho_ncdm);
          pba->factor_ncdm[n] *= fnu_factor;
          /* dlnf0dlnq is already computed, but it is
             independent of any normalization of f0.
             We don't need the factor anymore, but we
             store it nevertheless:*/
          pba->deg_ncdm[n] *=fnu_factor;
        }
      }
      else{
        /* Case of only Omega/omega: */
        class_call(background_ncdm_M_from_Omega(ppr,pba,n),
                   pba->error_message,
                   errmsg);
        //printf("M_ncdm:%g\n",pba->M_ncdm[n]);
        pba->m_ncdm_in_eV[n] = _k_B_/_eV_*pba->T_ncdm[n]*pba->M_ncdm[n]*pba->T_cmb;
      }
      pba->Omega0_ncdm_tot += pba->Omega0_ncdm[n];
      //printf("Adding %g to total Omega..\n",pba->Omega0_ncdm[n]);
    }
  }
  Omega_tot += pba->Omega0_ncdm_tot;

  /** - Omega_0_k (effective fractional density of curvature) */
  class_read_double("Omega_k",pba->Omega0_k);
  /** - Set curvature parameter K */
  pba->K = -pba->Omega0_k*pow(pba->a_today*pba->H0,2);
  /** - Set curvature sign */
  if (pba->K > 0.) pba->sgnK = 1;
  else if (pba->K < 0.) pba->sgnK = -1;

  /** - Omega_0_lambda (cosmological constant), Omega0_fld (dark energy fluid), Omega0_scf (scalar field) */

  class_call(parser_read_double(pfc,"Omega_Lambda",&param1,&flag1,errmsg),
             errmsg,
             errmsg);
  class_call(parser_read_double(pfc,"Omega_fld",&param2,&flag2,errmsg),
             errmsg,
             errmsg);
  class_call(parser_read_double(pfc,"Omega_scf",&param3,&flag3,errmsg),
             errmsg,
             errmsg);

  class_test((flag1 == _TRUE_) && (flag2 == _TRUE_) && ((flag3 == _FALSE_) || (param3 >= 0.)),
             errmsg,
             "In input file, either Omega_Lambda or Omega_fld must be left unspecified, except if Omega_scf is set and <0.0, in which case the contribution from the scalar field will be the free parameter.");

  /** - --> (flag3 == _FALSE_) || (param3 >= 0.) explained:
   *  it means that either we have not read Omega_scf so we are ignoring it
   *  (unlike lambda and fld!) OR we have read it, but it had a
   *  positive value and should not be used for filling.
   *  We now proceed in two steps:
   *  1) set each Omega0 and add to the total for each specified component.
   *  2) go through the components in order {lambda, fld, scf} and
   *     fill using first unspecified component.
   */

  /* Step 1 */
  if (flag1 == _TRUE_){
    pba->Omega0_lambda = param1;
    Omega_tot += pba->Omega0_lambda;
  }
  if (flag2 == _TRUE_){
    pba->Omega0_fld = param2;
    Omega_tot += pba->Omega0_fld;
  }
  if ((flag3 == _TRUE_) && (param3 >= 0.)){
    pba->Omega0_scf = param3;
    Omega_tot += pba->Omega0_scf;
  }
  /* Step 2 */
  if (flag1 == _FALSE_) {
    //Fill with Lambda
    pba->Omega0_lambda= 1. - pba->Omega0_k - Omega_tot;
    if (input_verbose > 0) printf(" -> matched budget equations by adjusting Omega_Lambda = %e\n",pba->Omega0_lambda);
  }
  else if (flag2 == _FALSE_) {
    // Fill up with fluid
    pba->Omega0_fld = 1. - pba->Omega0_k - Omega_tot;
    if (input_verbose > 0) printf(" -> matched budget equations by adjusting Omega_fld = %e\n",pba->Omega0_fld);
  }
  else if ((flag3 == _TRUE_) && (param3 < 0.)){
    // Fill up with scalar field
    pba->Omega0_scf = 1. - pba->Omega0_k - Omega_tot;
    if (input_verbose > 0) printf(" -> matched budget equations by adjusting Omega_scf = %e\n",pba->Omega0_scf);
  }

  /*
    fprintf(stderr,"%e %e %e %e %e\n",
    pba->Omega0_lambda,
    pba->Omega0_fld,
    pba->Omega0_scf,
    pba->Omega0_k,
    Omega_tot);
  */

  /** - Test that the user have not specified Omega_scf = -1 but left either
      Omega_lambda or Omega_fld unspecified:*/
  class_test(((flag1 == _FALSE_)||(flag2 == _FALSE_)) && ((flag3 == _TRUE_) && (param3 < 0.)),
             errmsg,
             "It looks like you want to fulfil the closure relation sum Omega = 1 using the scalar field, so you have to specify both Omega_lambda and Omega_fld in the .ini file");

  if (pba->Omega0_fld != 0.) {

    class_call(parser_read_string(pfc,
                                  "use_ppf",
                                  &string1,
                                  &flag1,
                                  errmsg),
               errmsg,
               errmsg);

    if (flag1 == _TRUE_){
      if((strstr(string1,"y") != NULL) || (strstr(string1,"Y") != NULL)){
        pba->use_ppf = _TRUE_;
        class_read_double("c_gamma_over_c_fld",pba->c_gamma_over_c_fld);
      }
      else {
        pba->use_ppf = _FALSE_;
      }
    }

    class_call(parser_read_string(pfc,"fluid_equation_of_state",&string1,&flag1,errmsg),
               errmsg,
               errmsg);

    if (flag1 == _TRUE_) {

      if ((strstr(string1,"CLP") != NULL) || (strstr(string1,"clp") != NULL)) {
        pba->fluid_equation_of_state = CLP;
      }

      else if ((strstr(string1,"EDE") != NULL) || (strstr(string1,"ede") != NULL)) {
        pba->fluid_equation_of_state = EDE;
      }

      else {
        class_stop(errmsg,"incomprehensible input '%s' for the field 'fluid_equation_of_state'",string1);
      }
    }

    if (pba->fluid_equation_of_state == CLP) {
      class_read_double("w0_fld",pba->w0_fld);
      class_read_double("wa_fld",pba->wa_fld);
      class_read_double("cs2_fld",pba->cs2_fld);
    }

    if (pba->fluid_equation_of_state == EDE) {
      class_read_double("w0_fld",pba->w0_fld);
      class_read_double("Omega_EDE",pba->Omega_EDE);
      class_read_double("cs2_fld",pba->cs2_fld);
    }
  }

  /* Additional SCF parameters: */
  if (pba->Omega0_scf != 0.){
    /** - Read parameters describing scalar field potential */
    class_call(parser_read_list_of_doubles(pfc,
                                           "scf_parameters",
                                           &(pba->scf_parameters_size),
                                           &(pba->scf_parameters),
                                           &flag1,
                                           errmsg),
               errmsg,errmsg);
      
      // EDE-edit: making Cobaya happy. EM: change f,m --> logf, logm
      
    class_call(parser_read_double(pfc,"n_scf",&param2,&flag2,errmsg),errmsg,errmsg);
    class_call(parser_read_double(pfc,"CC_scf",&param5,&flag5,errmsg),errmsg,errmsg);
    class_call(parser_read_double(pfc,"thetai_scf",&param6,&flag6,errmsg),errmsg,errmsg);
      
      /* EDE-edit: params except f and m */
    pba->scf_parameters[0] = param2;
    pba->scf_parameters[3] = param5;
    pba->scf_parameters[4] = param6;
      
     /* f or logf*/
    class_call(parser_read_double(pfc,"log10f_scf",&param31,&flag31,errmsg),errmsg,errmsg);
    class_call(parser_read_double(pfc,"f_scf",&param32,&flag32,errmsg),errmsg,errmsg);
    class_test((flag31 == _TRUE_) && (flag32 == _TRUE_),
             errmsg,
             "In input file, you cannot enter both logf and f, choose one");
    if (flag31 == _TRUE_) {
      pba->scf_parameters[1] = pow(10,param31);
    }
    if (flag32 == _TRUE_) {
     pba->scf_parameters[1] = param32;
    }

     /* m or logm*/
    class_call(parser_read_double(pfc,"log10m_scf",&param41,&flag41,errmsg),errmsg,errmsg);
    class_call(parser_read_double(pfc,"m_scf",&param42,&flag42,errmsg),errmsg,errmsg);
    class_test((flag41 == _TRUE_) && (flag42 == _TRUE_),
             errmsg,
             "In input file, you cannot enter both logm and m, choose one");
    if (flag41 == _TRUE_) {
      pba->scf_parameters[2] = pow(10,param41);
    }
    if (flag42 == _TRUE_) {
     pba->scf_parameters[2] = param42;
    }
      

      

    

      
      
      
    class_read_int("scf_tuning_index",pba->scf_tuning_index);
    class_test(pba->scf_tuning_index >= pba->scf_parameters_size,
               errmsg,
               "Tuning index scf_tuning_index = %d is larger than the number of entries %d in scf_parameters. Check your .ini file.",pba->scf_tuning_index,pba->scf_parameters_size);
    /** - Assign shooting parameter */
    class_read_double("scf_shooting_parameter",pba->scf_parameters[pba->scf_tuning_index]);

    scf_lambda = pba->scf_parameters[0];
    if ((fabs(scf_lambda) <3.)&&(pba->background_verbose>1))
      printf("lambda = %e <3 won't be tracking (for exp quint) unless overwritten by tuning function\n",scf_lambda);

    class_call(parser_read_string(pfc,
                                  "attractor_ic_scf",
                                  &string1,
                                  &flag1,
                                  errmsg),
               errmsg,
               errmsg);

    if (flag1 == _TRUE_){
      if((strstr(string1,"y") != NULL) || (strstr(string1,"Y") != NULL)){
        pba->attractor_ic_scf = _TRUE_;
      }
      else{
        pba->attractor_ic_scf = _FALSE_;
        class_test(pba->scf_parameters_size<2,
<<<<<<< HEAD
               errmsg,
               "Since you are not using attractor initial conditions, you must specify phi and its derivative phi' as the last two entries in scf_parameters. See explanatory.ini for more details.");
          /* pba->phi_ini_scf = pba->scf_parameters[pba->scf_parameters_size-2]; */
          /* EDE-edit:
           Define Theta_i=scf_parameters[pba->scf_parameters_size-2], and f=scf_parameters[pba->scf_parameters_size-5] , such that phi_i =Theta_i f . Note that this needs an additional numerical factor to change phi from eV of Mpl (reduced Planck mass).*/
          pba->phi_ini_scf = pba->scf_parameters[pba->scf_parameters_size-5]*pba->scf_parameters[pba->scf_parameters_size-2]*1/(2.435*1e27);
          pba->phi_prime_ini_scf = pba->scf_parameters[pba->scf_parameters_size-1];
=======
                   errmsg,
                   "Since you are not using attractor initial conditions, you must specify phi and its derivative phi' as the last two entries in scf_parameters. See explanatory.ini for more details.");
        pba->phi_ini_scf = pba->scf_parameters[pba->scf_parameters_size-2];
        pba->phi_prime_ini_scf = pba->scf_parameters[pba->scf_parameters_size-1];
>>>>>>> 43d1cb36
      }
    }
  }

  /** (b) assign values to thermodynamics cosmological parameters */

  /** - primordial helium fraction */
  class_call(parser_read_string(pfc,"YHe",&string1,&flag1,errmsg),
             errmsg,
             errmsg);

  if (flag1 == _TRUE_) {

    if ((strstr(string1,"BBN") != NULL) || (strstr(string1,"bbn") != NULL)) {
      pth->YHe = _BBN_;
    }
    else {
      class_read_double("YHe",pth->YHe);
    }

  }

  /** - recombination parameters */
  class_call(parser_read_string(pfc,"recombination",&string1,&flag1,errmsg),
             errmsg,
             errmsg);

  if (flag1 == _TRUE_) {

    if ((strstr(string1,"HYREC") != NULL) || (strstr(string1,"hyrec") != NULL) || (strstr(string1,"HyRec") != NULL)) {
      pth->recombination = hyrec;
    }

  }

  /** - reionization parametrization */
  class_call(parser_read_string(pfc,"reio_parametrization",&string1,&flag1,errmsg),
             errmsg,
             errmsg);

  if (flag1 == _TRUE_) {
    flag2=_FALSE_;
    if (strcmp(string1,"reio_none") == 0) {
      pth->reio_parametrization=reio_none;
      flag2=_TRUE_;
    }
    if (strcmp(string1,"reio_camb") == 0) {
      pth->reio_parametrization=reio_camb;
      flag2=_TRUE_;
    }
    if (strcmp(string1,"reio_bins_tanh") == 0) {
      pth->reio_parametrization=reio_bins_tanh;
      flag2=_TRUE_;
    }
    if (strcmp(string1,"reio_half_tanh") == 0) {
      pth->reio_parametrization=reio_half_tanh;
      flag2=_TRUE_;
    }
    if (strcmp(string1,"reio_many_tanh") == 0) {
      pth->reio_parametrization=reio_many_tanh;
      flag2=_TRUE_;
    }
    if (strcmp(string1,"reio_inter") == 0) {
      pth->reio_parametrization=reio_inter;
      flag2=_TRUE_;
    }

    class_test(flag2==_FALSE_,
               errmsg,
               "could not identify reionization_parametrization value, check that it is one of 'reio_none', 'reio_camb', 'reio_bins_tanh', 'reio_half_tanh', 'reio_many_tanh', 'reio_inter'...");
  }

  /** - reionization parameters if reio_parametrization=reio_camb */
  if ((pth->reio_parametrization == reio_camb) || (pth->reio_parametrization == reio_half_tanh)){
    class_call(parser_read_double(pfc,"z_reio",&param1,&flag1,errmsg),
               errmsg,
               errmsg);
    class_call(parser_read_double(pfc,"tau_reio",&param2,&flag2,errmsg),
               errmsg,
               errmsg);
    class_test(((flag1 == _TRUE_) && (flag2 == _TRUE_)),
               errmsg,
               "In input file, you can only enter one of z_reio or tau_reio, choose one");
    if (flag1 == _TRUE_) {
      pth->z_reio=param1;
      pth->reio_z_or_tau=reio_z;
    }
    if (flag2 == _TRUE_) {
      pth->tau_reio=param2;
      pth->reio_z_or_tau=reio_tau;

    }

    class_read_double("reionization_exponent",pth->reionization_exponent);
    class_read_double("reionization_width",pth->reionization_width);
    class_read_double("helium_fullreio_redshift",pth->helium_fullreio_redshift);
    class_read_double("helium_fullreio_width",pth->helium_fullreio_width);

  }

  /** - reionization parameters if reio_parametrization=reio_bins_tanh */
  if (pth->reio_parametrization == reio_bins_tanh) {
    class_read_int("binned_reio_num",pth->binned_reio_num);
    class_read_list_of_doubles("binned_reio_z",pth->binned_reio_z,pth->binned_reio_num);
    class_read_list_of_doubles("binned_reio_xe",pth->binned_reio_xe,pth->binned_reio_num);
    class_read_double("binned_reio_step_sharpness",pth->binned_reio_step_sharpness);
  }

  /** - reionization parameters if reio_parametrization=reio_many_tanh */
  if (pth->reio_parametrization == reio_many_tanh) {
    class_read_int("many_tanh_num",pth->many_tanh_num);
    class_read_list_of_doubles("many_tanh_z",pth->many_tanh_z,pth->many_tanh_num);
    class_read_list_of_doubles("many_tanh_xe",pth->many_tanh_xe,pth->many_tanh_num);
    class_read_double("many_tanh_width",pth->many_tanh_width);
  }

  /** - reionization parameters if reio_parametrization=reio_many_tanh */
  if (pth->reio_parametrization == reio_inter) {
    class_read_int("reio_inter_num",pth->reio_inter_num);
    class_read_list_of_doubles("reio_inter_z",pth->reio_inter_z,pth->reio_inter_num);
    class_read_list_of_doubles("reio_inter_xe",pth->reio_inter_xe,pth->reio_inter_num);
  }

  /** - energy injection parameters from CDM annihilation/decay */

  class_read_double("annihilation",pth->annihilation);

  if (pth->annihilation > 0.) {

    class_read_double("annihilation_variation",pth->annihilation_variation);
    class_read_double("annihilation_z",pth->annihilation_z);
    class_read_double("annihilation_zmax",pth->annihilation_zmax);
    class_read_double("annihilation_zmin",pth->annihilation_zmin);
    class_read_double("annihilation_f_halo",pth->annihilation_f_halo);
    class_read_double("annihilation_z_halo",pth->annihilation_z_halo);

    class_call(parser_read_string(pfc,
                                  "on the spot",
                                  &(string1),
                                  &(flag1),
                                  errmsg),
               errmsg,
               errmsg);

    if (flag1 == _TRUE_) {
      if ((strstr(string1,"y") != NULL) || (strstr(string1,"Y") != NULL)) {
        pth->has_on_the_spot = _TRUE_;
      }
      else {
        if ((strstr(string1,"n") != NULL) || (strstr(string1,"N") != NULL)) {
          pth->has_on_the_spot = _FALSE_;
        }
        else {
          class_stop(errmsg,"incomprehensible input '%s' for the field 'on the spot'",string1);
        }
      }
    }
  }

  class_read_double("decay",pth->decay);

  class_call(parser_read_string(pfc,
                                "compute damping scale",
                                &(string1),
                                &(flag1),
                                errmsg),
             errmsg,
             errmsg);

  if (flag1 == _TRUE_) {
    if ((strstr(string1,"y") != NULL) || (strstr(string1,"Y") != NULL)) {
      pth->compute_damping_scale = _TRUE_;
    }
    else {
      if ((strstr(string1,"n") != NULL) || (strstr(string1,"N") != NULL)) {
        pth->compute_damping_scale = _FALSE_;
      }
      else {
        class_stop(errmsg,"incomprehensible input '%s' for the field 'compute damping scale'",string1);
      }
    }
  }

  /** (c) define which perturbations and sources should be computed, and down to which scale */

  ppt->has_perturbations = _FALSE_;
  ppt->has_cls = _FALSE_;

  class_call(parser_read_string(pfc,"output",&string1,&flag1,errmsg),
             errmsg,
             errmsg);

  if (flag1 == _TRUE_) {

    if ((strstr(string1,"tCl") != NULL) || (strstr(string1,"TCl") != NULL) || (strstr(string1,"TCL") != NULL)) {
      ppt->has_cl_cmb_temperature = _TRUE_;
      ppt->has_perturbations = _TRUE_;
      ppt->has_cls = _TRUE_;
    }

    if ((strstr(string1,"pCl") != NULL) || (strstr(string1,"PCl") != NULL) || (strstr(string1,"PCL") != NULL)) {
      ppt->has_cl_cmb_polarization = _TRUE_;
      ppt->has_perturbations = _TRUE_;
      ppt->has_cls = _TRUE_;
    }

    if ((strstr(string1,"lCl") != NULL) || (strstr(string1,"LCl") != NULL) || (strstr(string1,"LCL") != NULL)) {
      ppt->has_cl_cmb_lensing_potential = _TRUE_;
      ppt->has_perturbations = _TRUE_;
      ppt->has_cls = _TRUE_;
    }

    if ((strstr(string1,"nCl") != NULL) || (strstr(string1,"NCl") != NULL) || (strstr(string1,"NCL") != NULL) ||
        (strstr(string1,"dCl") != NULL) || (strstr(string1,"DCl") != NULL) || (strstr(string1,"DCL") != NULL)) {
      ppt->has_cl_number_count = _TRUE_;
      ppt->has_perturbations = _TRUE_;
      ppt->has_cls = _TRUE_;
    }

    if ((strstr(string1,"sCl") != NULL) || (strstr(string1,"SCl") != NULL) || (strstr(string1,"SCL") != NULL)) {
      ppt->has_cl_lensing_potential=_TRUE_;
      ppt->has_perturbations = _TRUE_;
      ppt->has_cls = _TRUE_;
    }

    if ((strstr(string1,"mPk") != NULL) || (strstr(string1,"MPk") != NULL) || (strstr(string1,"MPK") != NULL)) {
      ppt->has_pk_matter=_TRUE_;
      ppt->has_perturbations = _TRUE_;

      /*if (pba->Omega0_ncdm_tot != 0.0){
        class_call(parser_read_string(pfc,"pk_only_cdm_bar",&string1,&flag1,errmsg),
        errmsg,
        errmsg);
        if (flag1 == _TRUE_){
        if((strstr(string1,"y") != NULL) || (strstr(string1,"Y") != NULL)){
        ppt->pk_only_cdm_bar = _TRUE_;
        }
        else {
        ppt->pk_only_cdm_bar = _FALSE_;
        }
        }
        }*/

    }

    if ((strstr(string1,"mTk") != NULL) || (strstr(string1,"MTk") != NULL) || (strstr(string1,"MTK") != NULL) ||
        (strstr(string1,"dTk") != NULL) || (strstr(string1,"DTk") != NULL) || (strstr(string1,"DTK") != NULL)) {
      ppt->has_density_transfers=_TRUE_;
      ppt->has_perturbations = _TRUE_;
    }

    if ((strstr(string1,"vTk") != NULL) || (strstr(string1,"VTk") != NULL) || (strstr(string1,"VTK") != NULL)) {
      ppt->has_velocity_transfers=_TRUE_;
      ppt->has_perturbations = _TRUE_;
    }

  }

  /* The following lines make sure that if perturbations are not computed, idm_dr and idr parameters are still freed */

  if(ppt->has_perturbations == _FALSE_) {

    if (ppt->alpha_idm_dr != NULL)
      free(ppt->alpha_idm_dr);

    if (ppt->beta_idr != NULL)
      free(ppt->beta_idr);
  }

  if (ppt->has_density_transfers == _TRUE_) {
    class_call(parser_read_string(pfc,"extra metric transfer functions",&string1,&flag1,errmsg),
               errmsg,
               errmsg);

    if ((flag1 == _TRUE_) && ((strstr(string1,"y") != NULL) || (strstr(string1,"y") != NULL))) {
      ppt->has_metricpotential_transfers = _TRUE_;
    }
  }

  if (ppt->has_cl_cmb_temperature == _TRUE_) {

    class_call(parser_read_string(pfc,"temperature contributions",&string1,&flag1,errmsg),
               errmsg,
               errmsg);

    if (flag1 == _TRUE_) {

      ppt->switch_sw = 0;
      ppt->switch_eisw = 0;
      ppt->switch_lisw = 0;
      ppt->switch_dop = 0;
      ppt->switch_pol = 0;

      if ((strstr(string1,"tsw") != NULL) || (strstr(string1,"TSW") != NULL))
        ppt->switch_sw = 1;
      if ((strstr(string1,"eisw") != NULL) || (strstr(string1,"EISW") != NULL))
        ppt->switch_eisw = 1;
      if ((strstr(string1,"lisw") != NULL) || (strstr(string1,"LISW") != NULL))
        ppt->switch_lisw = 1;
      if ((strstr(string1,"dop") != NULL) || (strstr(string1,"Dop") != NULL))
        ppt->switch_dop = 1;
      if ((strstr(string1,"pol") != NULL) || (strstr(string1,"Pol") != NULL))
        ppt->switch_pol = 1;

      class_test((ppt->switch_sw == 0) && (ppt->switch_eisw == 0) && (ppt->switch_lisw == 0) && (ppt->switch_dop == 0) && (ppt->switch_pol == 0),
                 errmsg,
                 "In the field 'output', you selected CMB temperature, but in the field 'temperature contributions', you removed all contributions");

      class_read_double("early/late isw redshift",ppt->eisw_lisw_split_z);

    }

  }

  if (ppt->has_cl_number_count == _TRUE_) {

    class_call(parser_read_string(pfc,"number count contributions",&string1,&flag1,errmsg),
               errmsg,
               errmsg);

    if (flag1 == _TRUE_) {

      if (strstr(string1,"density") != NULL)
        ppt->has_nc_density = _TRUE_;
      if (strstr(string1,"rsd") != NULL)
        ppt->has_nc_rsd = _TRUE_;
      if (strstr(string1,"lensing") != NULL)
        ppt->has_nc_lens = _TRUE_;
      if (strstr(string1,"gr") != NULL)
        ppt->has_nc_gr = _TRUE_;

      class_test((ppt->has_nc_density == _FALSE_) && (ppt->has_nc_rsd == _FALSE_) && (ppt->has_nc_lens == _FALSE_) && (ppt->has_nc_gr == _FALSE_),
                 errmsg,
                 "In the field 'output', you selected number count Cl's, but in the field 'number count contributions', you removed all contributions");

    }

    else {
      /* default: only the density contribution */
      ppt->has_nc_density = _TRUE_;
    }
  }

  if (ppt->has_perturbations == _TRUE_) {

    /* perturbed recombination */
    class_call(parser_read_string(pfc,
                                  "perturbed recombination",
                                  &(string1),
                                  &(flag1),
                                  errmsg),
               errmsg,
               errmsg);

    if ((flag1 == _TRUE_) && ((strstr(string1,"y") != NULL) || (strstr(string1,"Y") != NULL))) {
      ppt->has_perturbed_recombination = _TRUE_;
    }

    /* modes */
    class_call(parser_read_string(pfc,"modes",&string1,&flag1,errmsg),
               errmsg,
               errmsg);

    if (flag1 == _TRUE_) {

      /* if no modes are specified, the default is has_scalars=_TRUE_;
         but if they are specified we should reset has_scalars to _FALSE_ before reading */
      ppt->has_scalars=_FALSE_;

      if ((strstr(string1,"s") != NULL) || (strstr(string1,"S") != NULL))
        ppt->has_scalars=_TRUE_;

      if ((strstr(string1,"v") != NULL) || (strstr(string1,"V") != NULL))
        ppt->has_vectors=_TRUE_;

      if ((strstr(string1,"t") != NULL) || (strstr(string1,"T") != NULL))
        ppt->has_tensors=_TRUE_;

      class_test(class_none_of_three(ppt->has_scalars,ppt->has_vectors,ppt->has_tensors),
                 errmsg,
                 "You wrote: modes='%s'. Could not identify any of the modes ('s', 'v', 't') in such input",string1);
    }

    if (ppt->has_scalars == _TRUE_) {

      class_call(parser_read_string(pfc,"ic",&string1,&flag1,errmsg),
                 errmsg,
                 errmsg);

      if (flag1 == _TRUE_) {

        /* if no initial conditions are specified, the default is has_ad=_TRUE_;
           but if they are specified we should reset has_ad to _FALSE_ before reading */
        ppt->has_ad=_FALSE_;

        if ((strstr(string1,"ad") != NULL) || (strstr(string1,"AD") != NULL))
          ppt->has_ad=_TRUE_;

        if ((strstr(string1,"bi") != NULL) || (strstr(string1,"BI") != NULL))
          ppt->has_bi=_TRUE_;

        if ((strstr(string1,"cdi") != NULL) || (strstr(string1,"CDI") != NULL))
          ppt->has_cdi=_TRUE_;

        if ((strstr(string1,"nid") != NULL) || (strstr(string1,"NID") != NULL))
          ppt->has_nid=_TRUE_;

        if ((strstr(string1,"niv") != NULL) || (strstr(string1,"NIV") != NULL))
          ppt->has_niv=_TRUE_;

        class_test(ppt->has_ad==_FALSE_ && ppt->has_bi ==_FALSE_ && ppt->has_cdi ==_FALSE_ && ppt->has_nid ==_FALSE_ && ppt->has_niv ==_FALSE_,
                   errmsg,
                   "You wrote: ic='%s'. Could not identify any of the initial conditions ('ad', 'bi', 'cdi', 'nid', 'niv') in such input",string1);

      }
    }

    else {

      class_test(ppt->has_cl_cmb_lensing_potential == _TRUE_,
                 errmsg,
                 "Inconsistency: you want C_l's for cmb lensing potential, but no scalar modes\n");

      class_test(ppt->has_pk_matter == _TRUE_,
                 errmsg,
                 "Inconsistency: you want P(k) of matter, but no scalar modes\n");

    }

    if (ppt->has_vectors == _TRUE_){

      class_test((ppt->has_cl_cmb_temperature == _FALSE_) && (ppt->has_cl_cmb_polarization == _FALSE_),
                 errmsg,
                 "inconsistent input: you asked for vectors, so you should have at least one non-zero tensor source type (temperature or polarization). Please adjust your input.");

    }

    if (ppt->has_tensors == _TRUE_){

      class_test((ppt->has_cl_cmb_temperature == _FALSE_) && (ppt->has_cl_cmb_polarization == _FALSE_),
                 errmsg,
                 "inconsistent input: you asked for tensors, so you should have at least one non-zero tensor source type (temperature or polarization). Please adjust your input.");

    }
  }

  /** (d) define the primordial spectrum */

  class_call(parser_read_string(pfc,"P_k_ini type",&string1,&flag1,errmsg),
             errmsg,
             errmsg);

  if (flag1 == _TRUE_) {
    flag2=_FALSE_;
    if (strcmp(string1,"analytic_Pk") == 0) {
      ppm->primordial_spec_type = analytic_Pk;
      flag2=_TRUE_;
    }
    if (strcmp(string1,"two_scales") == 0) {
      ppm->primordial_spec_type = two_scales;
      flag2=_TRUE_;
    }
    if (strcmp(string1,"inflation_V") == 0) {
      ppm->primordial_spec_type = inflation_V;
      flag2=_TRUE_;
    }
    if (strcmp(string1,"inflation_H") == 0) {
      ppm->primordial_spec_type = inflation_H;
      flag2=_TRUE_;
    }
    if (strcmp(string1,"inflation_V_end") == 0) {
      ppm->primordial_spec_type = inflation_V_end;
      flag2=_TRUE_;
    }
    if (strcmp(string1,"external_Pk") == 0) {
      ppm->primordial_spec_type = external_Pk;
      flag2=_TRUE_;
    }
    class_test(flag2==_FALSE_,
               errmsg,
               "could not identify primordial spectrum type, check that it is one of 'analytic_pk', 'two_scales', 'inflation_V', 'inflation_H', 'external_Pk'...");
  }

  class_read_double("k_pivot",ppm->k_pivot);

  if (ppm->primordial_spec_type == two_scales) {

    class_read_double("k1",k1);
    class_read_double("k2",k2);
    class_test(k1<=0.,errmsg,"enter strictly positive scale k1");
    class_test(k2<=0.,errmsg,"enter strictly positive scale k2");

    if (ppt->has_scalars == _TRUE_) {

      class_read_double("P_{RR}^1",prr1);
      class_read_double("P_{RR}^2",prr2);
      class_test(prr1<=0.,errmsg,"enter strictly positive scale P_{RR}^1");
      class_test(prr2<=0.,errmsg,"enter strictly positive scale P_{RR}^2");

      ppm->n_s = log(prr2/prr1)/log(k2/k1)+1.;
      ppm->A_s = prr1*exp((ppm->n_s-1.)*log(ppm->k_pivot/k1));

      if ((ppt->has_bi == _TRUE_) ||
          (ppt->has_cdi == _TRUE_) ||
          (ppt->has_nid == _TRUE_) ||
          (ppt->has_niv == _TRUE_)) {

        class_read_double("P_{II}^1",pii1);
        class_read_double("P_{II}^2",pii2);
        class_read_double("P_{RI}^1",pri1);
        class_read_double("|P_{RI}^2|",pri2);

        class_test(pii1 <= 0.,
                   errmsg,
                   "since you request iso modes, you should have P_{ii}^1 strictly positive");
        class_test(pii2 < 0.,
                   errmsg,
                   "since you request iso modes, you should have P_{ii}^2 positive or eventually null");
        class_test(pri2 < 0.,
                   errmsg,
                   "by definition, you should have |P_{ri}^2| positive or eventually null");

        flag1 = _FALSE_;

        class_call(parser_read_string(pfc,"special iso",&string1,&flag1,errmsg),
                   errmsg,
                   errmsg);

        /* axion case, only one iso parameter: piir1  */
        if ((flag1 == _TRUE_) && (strstr(string1,"axion") != NULL)) {
          n_iso = 1.;
          n_cor = 0.;
          c_cor = 0.;
        }
        /* curvaton case, only one iso parameter: piir1  */
        else if ((flag1 == _TRUE_) && (strstr(string1,"anticurvaton") != NULL)) {
          n_iso = ppm->n_s;
          n_cor = 0.;
          c_cor = 1.;
        }
        /* inverted-correlation-curvaton case, only one iso parameter: piir1  */
        else if ((flag1 == _TRUE_) && (strstr(string1,"curvaton") != NULL)) {
          n_iso = ppm->n_s;
          n_cor = 0.;
          c_cor = -1.;
        }
        /* general case, but if pii2 or pri2=0 the code interprets it
           as a request for n_iso=n_ad or n_cor=0 respectively */
        else {
          if (pii2 == 0.) {
            n_iso = ppm->n_s;
          }
          else {
            class_test((pii1==0.) || (pii2 == 0.) || (pii1*pii2<0.),errmsg,"should NEVER happen");
            n_iso = log(pii2/pii1)/log(k2/k1)+1.;
          }
          class_test(pri1==0,errmsg,"the general isocurvature case requires a non-zero P_{RI}^1");
          if (pri2 == 0.) {
            n_cor = 0.;
          }
          else {
            class_test((pri1==0.) || (pri2 <= 0.) || (pii1*pii2<0),errmsg,"should NEVER happen");
            n_cor = log(pri2/fabs(pri1))/log(k2/k1)-0.5*(ppm->n_s+n_iso-2.);
          }
          class_test((pii1*prr1<=0.),errmsg,"should NEVER happen");
          class_test(fabs(pri1)/sqrt(pii1*prr1)>1,errmsg,"too large ad-iso cross-correlation in k1");
          class_test(fabs(pri1)/sqrt(pii1*prr1)*exp(n_cor*log(k2/k1))>1,errmsg,"too large ad-iso cross-correlation in k2");
          c_cor = -pri1/sqrt(pii1*prr1)*exp(n_cor*log(ppm->k_pivot/k1));
        }
        /* formula for f_iso valid in all cases */
        class_test((pii1==0.) || (prr1 == 0.) || (pii1*prr1<0.),errmsg,"should NEVER happen");
        f_iso = sqrt(pii1/prr1)*exp(0.5*(n_iso-ppm->n_s)*log(ppm->k_pivot/k1));

      }

      if (ppt->has_bi == _TRUE_) {
        ppm->f_bi = f_iso;
        ppm->n_bi = n_iso;
        ppm->c_ad_bi = c_cor;
        ppm->n_ad_bi = n_cor;
      }

      if (ppt->has_cdi == _TRUE_) {
        ppm->f_cdi = f_iso;
        ppm->n_cdi = n_iso;
        ppm->c_ad_cdi = c_cor;
        ppm->n_ad_cdi = n_cor;
      }

      if (ppt->has_nid == _TRUE_) {
        ppm->f_nid = f_iso;
        ppm->n_nid = n_iso;
        ppm->c_ad_nid = c_cor;
        ppm->n_ad_nid = n_cor;
      }

      if (ppt->has_niv == _TRUE_) {
        ppm->f_niv = f_iso;
        ppm->n_niv = n_iso;
        ppm->c_ad_niv = c_cor;
        ppm->n_ad_niv = n_cor;
      }
    }

    ppm->primordial_spec_type = analytic_Pk;

  }

  else if (ppm->primordial_spec_type == analytic_Pk) {

    if (ppt->has_scalars == _TRUE_) {

      class_call(parser_read_double(pfc,"A_s",&param1,&flag1,errmsg),
                 errmsg,
                 errmsg);
      class_call(parser_read_double(pfc,"ln10^{10}A_s",&param2,&flag2,errmsg),
                 errmsg,
                 errmsg);
      class_test((flag1 == _TRUE_) && (flag2 == _TRUE_),
                 errmsg,
                 "In input file, you cannot enter both A_s and ln10^{10}A_s, choose one");
        if (flag1 == _TRUE_){
        ppm->A_s = param1;
            /* EDE-edit: add in A_s to pba for use in initial conditions: */
        pba->A_s_ICs = param1; }
        else if (flag2 == _TRUE_){
        ppm->A_s = exp(param2)*1.e-10;
            /* EDE-edit: */
        pba->A_s_ICs = exp(param2)*1.e-10; }

     if (ppt->has_ad == _TRUE_) {

        class_read_double("n_s",ppm->n_s);
        /* EDE-edit: similarly for n_s */
        class_read_double("n_s",pba->n_s_ICs);
        class_read_double("alpha_s",ppm->alpha_s);

      }

      if (ppt->has_bi == _TRUE_) {

        class_read_double("f_bi",ppm->f_bi);
        class_read_double("n_bi",ppm->n_bi);
        class_read_double("alpha_bi",ppm->alpha_bi);

      }

      if (ppt->has_cdi == _TRUE_) {

        class_read_double("f_cdi",ppm->f_cdi);
        class_read_double("n_cdi",ppm->n_cdi);
        class_read_double("alpha_cdi",ppm->alpha_cdi);

      }

      if (ppt->has_nid == _TRUE_) {

        class_read_double("f_nid",ppm->f_nid);
        class_read_double("n_nid",ppm->n_nid);
        class_read_double("alpha_nid",ppm->alpha_nid);

      }

      if (ppt->has_niv == _TRUE_) {

        class_read_double("f_niv",ppm->f_niv);
        class_read_double("n_niv",ppm->n_niv);
        class_read_double("alpha_niv",ppm->alpha_niv);

      }

      if ((ppt->has_ad == _TRUE_) && (ppt->has_bi == _TRUE_)) {
        class_read_double_one_of_two("c_ad_bi","c_bi_ad",ppm->c_ad_bi);
        class_read_double_one_of_two("n_ad_bi","n_bi_ad",ppm->n_ad_bi);
        class_read_double_one_of_two("alpha_ad_bi","alpha_bi_ad",ppm->alpha_ad_bi);
      }

      if ((ppt->has_ad == _TRUE_) && (ppt->has_cdi == _TRUE_)) {
        class_read_double_one_of_two("c_ad_cdi","c_cdi_ad",ppm->c_ad_cdi);
        class_read_double_one_of_two("n_ad_cdi","n_cdi_ad",ppm->n_ad_cdi);
        class_read_double_one_of_two("alpha_ad_cdi","alpha_cdi_ad",ppm->alpha_ad_cdi);
      }

      if ((ppt->has_ad == _TRUE_) && (ppt->has_nid == _TRUE_)) {
        class_read_double_one_of_two("c_ad_nid","c_nid_ad",ppm->c_ad_nid);
        class_read_double_one_of_two("n_ad_nid","n_nid_ad",ppm->n_ad_nid);
        class_read_double_one_of_two("alpha_ad_nid","alpha_nid_ad",ppm->alpha_ad_nid);
      }

      if ((ppt->has_ad == _TRUE_) && (ppt->has_niv == _TRUE_)) {
        class_read_double_one_of_two("c_ad_niv","c_niv_ad",ppm->c_ad_niv);
        class_read_double_one_of_two("n_ad_niv","n_niv_ad",ppm->n_ad_niv);
        class_read_double_one_of_two("alpha_ad_niv","alpha_niv_ad",ppm->alpha_ad_niv);
      }

      if ((ppt->has_bi == _TRUE_) && (ppt->has_cdi == _TRUE_)) {
        class_read_double_one_of_two("c_bi_cdi","c_cdi_bi",ppm->c_bi_cdi);
        class_read_double_one_of_two("n_bi_cdi","n_cdi_bi",ppm->n_bi_cdi);
        class_read_double_one_of_two("alpha_bi_cdi","alpha_cdi_bi",ppm->alpha_bi_cdi);
      }

      if ((ppt->has_bi == _TRUE_) && (ppt->has_nid == _TRUE_)) {
        class_read_double_one_of_two("c_bi_nid","c_nid_bi",ppm->c_bi_nid);
        class_read_double_one_of_two("n_bi_nid","n_nid_bi",ppm->n_bi_nid);
        class_read_double_one_of_two("alpha_bi_nid","alpha_nid_bi",ppm->alpha_bi_nid);
      }

      if ((ppt->has_bi == _TRUE_) && (ppt->has_niv == _TRUE_)) {
        class_read_double_one_of_two("c_bi_niv","c_niv_bi",ppm->c_bi_niv);
        class_read_double_one_of_two("n_bi_niv","n_niv_bi",ppm->n_bi_niv);
        class_read_double_one_of_two("alpha_bi_niv","alpha_niv_bi",ppm->alpha_bi_niv);
      }

      if ((ppt->has_cdi == _TRUE_) && (ppt->has_nid == _TRUE_)) {
        class_read_double_one_of_two("c_cdi_nid","c_nid_cdi",ppm->c_cdi_nid);
        class_read_double_one_of_two("n_cdi_nid","n_nid_cdi",ppm->n_cdi_nid);
        class_read_double_one_of_two("alpha_cdi_nid","alpha_nid_cdi",ppm->alpha_cdi_nid);
      }

      if ((ppt->has_cdi == _TRUE_) && (ppt->has_niv == _TRUE_)) {
        class_read_double_one_of_two("c_cdi_niv","c_niv_cdi",ppm->c_cdi_niv);
        class_read_double_one_of_two("n_cdi_niv","n_niv_cdi",ppm->n_cdi_niv);
        class_read_double_one_of_two("alpha_cdi_niv","alpha_niv_cdi",ppm->alpha_cdi_niv);
      }

      if ((ppt->has_nid == _TRUE_) && (ppt->has_niv == _TRUE_)) {
        class_read_double_one_of_two("c_nid_niv","c_niv_nid",ppm->c_nid_niv);
        class_read_double_one_of_two("n_nid_niv","n_niv_nid",ppm->n_nid_niv);
        class_read_double_one_of_two("alpha_nid_niv","alpha_niv_nid",ppm->alpha_nid_niv);
      }

    }

    if (ppt->has_tensors == _TRUE_) {

      class_read_double("r",ppm->r);

      if (ppt->has_scalars == _FALSE_) {
        class_read_double("A_s",ppm->A_s);
      }

      if (ppm->r <= 0) {
        ppt->has_tensors = _FALSE_;
      }
      else {

        class_call(parser_read_string(pfc,"n_t",&string1,&flag1,errmsg),
                   errmsg,
                   errmsg);

        if ((flag1 == _TRUE_) && !((strstr(string1,"SCC") != NULL) || (strstr(string1,"scc") != NULL))) {
          class_read_double("n_t",ppm->n_t);
        }
        else {
          /* enforce single slow-roll self-consistency condition (order 2 in slow-roll) */
          ppm->n_t = -ppm->r/8.*(2.-ppm->r/8.-ppm->n_s);
        }

        class_call(parser_read_string(pfc,"alpha_t",&string1,&flag1,errmsg),
                   errmsg,
                   errmsg);

        if ((flag1 == _TRUE_) && !((strstr(string1,"SCC") != NULL) || (strstr(string1,"scc") != NULL))) {
          class_read_double("alpha_t",ppm->alpha_t);
        }
        else {
          /* enforce single slow-roll self-consistency condition (order 2 in slow-roll) */
          ppm->alpha_t = ppm->r/8.*(ppm->r/8.+ppm->n_s-1.);
        }
      }
    }
  }

  else if ((ppm->primordial_spec_type == inflation_V) || (ppm->primordial_spec_type == inflation_H)) {

    if (ppm->primordial_spec_type == inflation_V) {

      class_call(parser_read_string(pfc,"potential",&string1,&flag1,errmsg),
                 errmsg,
                 errmsg);

      /* only polynomial coded so far: no need to interpret string1 **/

      class_call(parser_read_string(pfc,"PSR_0",&string1,&flag1,errmsg),
                 errmsg,
                 errmsg);

      if (flag1 == _TRUE_) {

        PSR0=0.;
        PSR1=0.;
        PSR2=0.;
        PSR3=0.;
        PSR4=0.;

        class_read_double("PSR_0",PSR0);
        class_read_double("PSR_1",PSR1);
        class_read_double("PSR_2",PSR2);
        class_read_double("PSR_3",PSR3);
        class_read_double("PSR_4",PSR4);

        class_test(PSR0 <= 0.,
                   errmsg,
                   "inconsistent parametrization of polynomial inflation potential");
        class_test(PSR1 <= 0.,
                   errmsg,
                   "inconsistent parametrization of polynomial inflation potential");

        R0 = PSR0;
        R1 = PSR1*16.*_PI_;
        R2 = PSR2*8.*_PI_;
        R3 = PSR3*pow(8.*_PI_,2);
        R4 = PSR4*pow(8.*_PI_,3);

        ppm->V0 = R0*R1*3./128./_PI_;
        ppm->V1 = -sqrt(R1)*ppm->V0;
        ppm->V2 = R2*ppm->V0;
        ppm->V3 = R3*ppm->V0*ppm->V0/ppm->V1;
        ppm->V4 = R4*ppm->V0/R1;
      }

      else {

        class_call(parser_read_string(pfc,"R_0",&string1,&flag1,errmsg),
                   errmsg,
                   errmsg);

        if (flag1 == _TRUE_) {

          R0=0.;
          R1=0.;
          R2=0.;
          R3=0.;
          R4=0.;

          class_read_double("R_0",R0);
          class_read_double("R_1",R1);
          class_read_double("R_2",R2);
          class_read_double("R_3",R3);
          class_read_double("R_4",R4);

          class_test(R0 <= 0.,
                     errmsg,
                     "inconsistent parametrization of polynomial inflation potential");
          class_test(R1 <= 0.,
                     errmsg,
                     "inconsistent parametrization of polynomial inflation potential");

          ppm->V0 = R0*R1*3./128./_PI_;
          ppm->V1 = -sqrt(R1)*ppm->V0;
          ppm->V2 = R2*ppm->V0;
          ppm->V3 = R3*ppm->V0*ppm->V0/ppm->V1;
          ppm->V4 = R4*ppm->V0/R1;
        }

        else {

          class_read_double("V_0",ppm->V0);
          class_read_double("V_1",ppm->V1);
          class_read_double("V_2",ppm->V2);
          class_read_double("V_3",ppm->V3);
          class_read_double("V_4",ppm->V4);

        }
      }
    }

    else {

      class_call(parser_read_string(pfc,"HSR_0",&string1,&flag1,errmsg),
                 errmsg,
                 errmsg);

      if (flag1 == _TRUE_) {

        HSR0=0.;
        HSR1=0.;
        HSR2=0.;
        HSR3=0.;
        HSR4=0.;

        class_read_double("HSR_0",HSR0);
        class_read_double("HSR_1",HSR1);
        class_read_double("HSR_2",HSR2);
        class_read_double("HSR_3",HSR3);
        class_read_double("HSR_4",HSR4);

        ppm->H0 = sqrt(HSR0*HSR1*_PI_);
        ppm->H1 = -sqrt(4.*_PI_*HSR1)*ppm->H0;
        ppm->H2 = 4.*_PI_*HSR2*ppm->H0;
        ppm->H3 = 4.*_PI_*HSR3*ppm->H0*ppm->H0/ppm->H1;
        ppm->H4 = 4.*_PI_*HSR4*ppm->H0*ppm->H0*ppm->H0/ppm->H1/ppm->H1;

      }
      else {

        class_read_double("H_0",ppm->H0);
        class_read_double("H_1",ppm->H1);
        class_read_double("H_2",ppm->H2);
        class_read_double("H_3",ppm->H3);
        class_read_double("H_4",ppm->H4);
      }

      class_test(ppm->H0 <= 0.,
                 errmsg,
                 "inconsistent parametrization of polynomial inflation potential");

    }
  }

  else if (ppm->primordial_spec_type == inflation_V_end) {

    class_call(parser_read_string(pfc,"full_potential",&string1,&flag1,errmsg),
               errmsg,
               errmsg);

    if (flag1 == _TRUE_) {
      if (strcmp(string1,"polynomial") == 0) {
        ppm->potential = polynomial;
      }
      else if (strcmp(string1,"higgs_inflation") == 0) {
        ppm->potential = higgs_inflation;
      }
      else {
        class_stop(errmsg,"did not recognize input parameter 'potential': should be one of 'polynomial' or 'higgs_inflation'");
      }
    }

    class_read_double("phi_end",ppm->phi_end);
    class_read_double("Vparam0",ppm->V0);
    class_read_double("Vparam1",ppm->V1);
    class_read_double("Vparam2",ppm->V2);
    class_read_double("Vparam3",ppm->V3);
    class_read_double("Vparam4",ppm->V4);

    class_call(parser_read_string(pfc,"ln_aH_ratio",&string1,&flag1,errmsg),
               errmsg,
               errmsg);

    class_call(parser_read_string(pfc,"N_star",&string2,&flag2,errmsg),
               errmsg,
               errmsg);

    class_test((flag1 == _TRUE_) && (flag2 == _TRUE_),
               errmsg,
               "In input file, you can only enter one of ln_aH_ratio or N_star, the two are not compatible");

    if (flag1 == _TRUE_) {
      if ((strstr(string1,"auto") != NULL) || (strstr(string1,"AUTO") != NULL)) {
        ppm->phi_pivot_method = ln_aH_ratio_auto;
      }
      else {
        ppm->phi_pivot_method = ln_aH_ratio;
        class_read_double("ln_aH_ratio",ppm->phi_pivot_target);
      }
    }

    if (flag2 == _TRUE_) {
      ppm->phi_pivot_method = N_star;
      class_read_double("N_star",ppm->phi_pivot_target);
    }

    class_call(parser_read_string(pfc,"inflation_behavior",&string1,&flag1,errmsg),
               errmsg,
               errmsg);

    if (flag1 == _TRUE_) {
      if (strstr(string1,"numerical") != NULL) {
        ppm->behavior = numerical;
      }
      else if (strstr(string1,"analytical") != NULL) {
        ppm->behavior = analytical;
      }
      else {
        class_stop(errmsg,"Your entry for 'inflation behavior' could not be understood");
      }
    }
  }

  else if (ppm->primordial_spec_type == external_Pk) {
    class_call(parser_read_string(pfc, "command", &(string1), &(flag1), errmsg),
               errmsg, errmsg);
    class_test(strlen(string1) == 0,
               errmsg,
               "You omitted to write a command for the external Pk");

    ppm->command = (char *) malloc (strlen(string1) + 1);
    strcpy(ppm->command, string1);
    class_read_double("custom1",ppm->custom1);
    class_read_double("custom2",ppm->custom2);
    class_read_double("custom3",ppm->custom3);
    class_read_double("custom4",ppm->custom4);
    class_read_double("custom5",ppm->custom5);
    class_read_double("custom6",ppm->custom6);
    class_read_double("custom7",ppm->custom7);
    class_read_double("custom8",ppm->custom8);
    class_read_double("custom9",ppm->custom9);
    class_read_double("custom10",ppm->custom10);
  }

  /* Tests moved from primordial module: */
  if ((ppm->primordial_spec_type == inflation_V) || (ppm->primordial_spec_type == inflation_H) || (ppm->primordial_spec_type == inflation_V_end)) {

    class_test(ppt->has_scalars == _FALSE_,
               errmsg,
               "inflationary module cannot work if you do not ask for scalar modes");

    class_test(ppt->has_vectors == _TRUE_,
               errmsg,
               "inflationary module cannot work if you ask for vector modes");

    class_test(ppt->has_tensors == _FALSE_,
               errmsg,
               "inflationary module cannot work if you do not ask for tensor modes");

    class_test(ppt->has_bi == _TRUE_ || ppt->has_cdi == _TRUE_ || ppt->has_nid == _TRUE_ || ppt->has_niv == _TRUE_,
               errmsg,
               "inflationary module cannot work if you ask for isocurvature modes");
  }

  /** (e) parameters for final spectra */

  if (ppt->has_cls == _TRUE_) {

    if (ppt->has_scalars == _TRUE_) {
      if ((ppt->has_cl_cmb_temperature == _TRUE_) ||
          (ppt->has_cl_cmb_polarization == _TRUE_) ||
          (ppt->has_cl_cmb_lensing_potential == _TRUE_))
        class_read_double("l_max_scalars",ppt->l_scalar_max);

      if ((ppt->has_cl_lensing_potential == _TRUE_) || (ppt->has_cl_number_count == _TRUE_))
        class_read_double("l_max_lss",ppt->l_lss_max);
    }

    if (ppt->has_vectors == _TRUE_) {
      class_read_double("l_max_vectors",ppt->l_vector_max);
    }

    if (ppt->has_tensors == _TRUE_) {
      class_read_double("l_max_tensors",ppt->l_tensor_max);
    }
  }

  class_call(parser_read_string(pfc,
                                "lensing",
                                &(string1),
                                &(flag1),
                                errmsg),
             errmsg,
             errmsg);

  if ((flag1 == _TRUE_) && ((strstr(string1,"y") != NULL) || (strstr(string1,"Y") != NULL))) {

    if ((ppt->has_scalars == _TRUE_) &&
        ((ppt->has_cl_cmb_temperature == _TRUE_) || (ppt->has_cl_cmb_polarization == _TRUE_)) &&
        (ppt->has_cl_cmb_lensing_potential == _TRUE_)) {
      ple->has_lensed_cls = _TRUE_;
    }
    else {
      class_stop(errmsg,"you asked for lensed CMB Cls, but this requires a minimal number of options: 'modes' should include 's', 'output' should include 'tCl' and/or 'pCL', and also, importantly, 'lCl', the CMB lensing potential spectrum. You forgot one of those in your input.");
    }
  }

  if ((ppt->has_scalars == _TRUE_) &&
      (ppt->has_cl_cmb_lensing_potential == _TRUE_)) {

    class_read_double("lcmb_rescale",ptr->lcmb_rescale);
    class_read_double("lcmb_tilt",ptr->lcmb_tilt);
    class_read_double("lcmb_pivot",ptr->lcmb_pivot);

  }

  if ((ppt->has_pk_matter == _TRUE_) || (ppt->has_density_transfers == _TRUE_) || (ppt->has_velocity_transfers == _TRUE_)) {

    class_call(parser_read_double(pfc,"P_k_max_h/Mpc",&param1,&flag1,errmsg),
               errmsg,
               errmsg);
    class_call(parser_read_double(pfc,"P_k_max_1/Mpc",&param2,&flag2,errmsg),
               errmsg,
               errmsg);
    class_test((flag1 == _TRUE_) && (flag2 == _TRUE_),
               errmsg,
               "In input file, you cannot enter both P_k_max_h/Mpc and P_k_max_1/Mpc, choose one");
    if (flag1 == _TRUE_) {
      ppt->k_max_for_pk=param1*pba->h;
    }
    if (flag2 == _TRUE_) {
      ppt->k_max_for_pk=param2;
    }

    class_call(parser_read_list_of_doubles(pfc,
                                           "z_pk",
                                           &(int1),
                                           &(pointer1),
                                           &flag1,
                                           errmsg),
               errmsg,
               errmsg);

    if (flag1 == _TRUE_) {
      class_test(int1 > _Z_PK_NUM_MAX_,
                 errmsg,
                 "you want to write some output for %d different values of z, hence you should increase _Z_PK_NUM_MAX_ in include/output.h to at least this number",
                 int1);
      pop->z_pk_num = int1;
      for (i=0; i<int1; i++) {
        pop->z_pk[i] = pointer1[i];
      }
      free(pointer1);
    }
  }

  /** Do we want density and velocity transfer functions in Nbody gauge? */
  if ((ppt->has_density_transfers == _TRUE_) || (ppt->has_velocity_transfers == _TRUE_)){
    class_call(parser_read_string(pfc,"Nbody gauge transfer functions",&string1,&flag1,errmsg),
	       errmsg,
	       errmsg);

    if ((flag1 == _TRUE_) && ((strstr(string1,"y") != NULL) || (strstr(string1,"y") != NULL))) {
      ppt->has_Nbody_gauge_transfers = _TRUE_;
    }
  }

  /* deal with selection functions */
  if ((ppt->has_cl_number_count == _TRUE_) || (ppt->has_cl_lensing_potential == _TRUE_)) {

    class_call(parser_read_string(pfc,
                                  "selection",
                                  &(string1),
                                  &(flag1),
                                  errmsg),
               errmsg,
               errmsg);

    if (flag1 == _TRUE_) {
      if (strstr(string1,"gaussian") != NULL) {
        ppt->selection=gaussian;
      }
      else if (strstr(string1,"tophat") != NULL) {
        ppt->selection=tophat;
      }
      else if (strstr(string1,"dirac") != NULL) {
        ppt->selection=dirac;
      }
      else {
        class_stop(errmsg,"In selection function input: type '%s' is unclear",string1);
      }
    }

    class_call(parser_read_list_of_doubles(pfc,
                                           "selection_mean",
                                           &(int1),
                                           &(pointer1),
                                           &flag1,
                                           errmsg),
               errmsg,
               errmsg);

    if ((flag1 == _TRUE_) && (int1>0)) {

      class_test(int1 > _SELECTION_NUM_MAX_,
                 errmsg,
                 "you want to compute density Cl's for %d different bins, hence you should increase _SELECTION_NUM_MAX_ in include/perturbations.h to at least this number",
                 int1);

      ppt->selection_num = int1;
      for (i=0; i<int1; i++) {
        class_test((pointer1[i] < 0.) || (pointer1[i] > 1000.),
                   errmsg,
                   "input of selection functions: you asked for a mean redshift equal to %e, sounds odd",
                   pointer1[i]);
        ppt->selection_mean[i] = pointer1[i];
      }
      free(pointer1);
      /* first set all widths to default; correct eventually later */
      for (i=1; i<int1; i++) {
        class_test(ppt->selection_mean[i]<=ppt->selection_mean[i-1],
                   errmsg,
                   "input of selection functions: the list of mean redshifts must be passed in growing order; you entered %e before %e",ppt->selection_mean[i-1],ppt->selection_mean[i]);
        ppt->selection_width[i] = ppt->selection_width[0];
        ptr->selection_bias[i] = ptr->selection_bias[0];
        ptr->selection_magnification_bias[i] = ptr->selection_magnification_bias[0];
      }

      class_call(parser_read_list_of_doubles(pfc,
                                             "selection_width",
                                             &(int1),
                                             &(pointer1),
                                             &flag1,
                                             errmsg),
                 errmsg,
                 errmsg);

      if ((flag1 == _TRUE_) && (int1>0)) {

        if (int1==1) {
          for (i=0; i<ppt->selection_num; i++) {
            ppt->selection_width[i] = pointer1[0];
          }
        }
        else if (int1==ppt->selection_num) {
          for (i=0; i<int1; i++) {
            ppt->selection_width[i] = pointer1[i];
          }
        }
        else {
          class_stop(errmsg,
                     "In input for selection function, you asked for %d bin centers and %d bin widths; number of bins unclear; you should pass either one bin width (common to all bins) or %d bin widths",
                     ppt->selection_num,int1,ppt->selection_num);
        }
        free(pointer1);
      }

      class_call(parser_read_list_of_doubles(pfc,
                                             "selection_bias",
                                             &(int1),
                                             &(pointer1),
                                             &flag1,
                                             errmsg),
                 errmsg,
                 errmsg);

      if ((flag1 == _TRUE_) && (int1>0)) {

        if (int1==1) {
          for (i=0; i<ppt->selection_num; i++) {
            ptr->selection_bias[i] = pointer1[0];
          }
        }
        else if (int1==ppt->selection_num) {
          for (i=0; i<int1; i++) {
            ptr->selection_bias[i] = pointer1[i];
          }
        }
        else {
          class_stop(errmsg,
                     "In input for selection function, you asked for %d bin centers and %d bin biases; number of bins unclear; you should pass either one bin bias (common to all bins) or %d bin biases",
                     ppt->selection_num,int1,ppt->selection_num);
        }
        free(pointer1);
      }

      class_call(parser_read_list_of_doubles(pfc,
                                             "selection_magnification_bias",
                                             &(int1),
                                             &(pointer1),
                                             &flag1,
                                             errmsg),
                 errmsg,
                 errmsg);

      if ((flag1 == _TRUE_) && (int1>0)) {

        if (int1==1) {
          for (i=0; i<ppt->selection_num; i++) {
            ptr->selection_magnification_bias[i] = pointer1[0];
          }
        }
        else if (int1==ppt->selection_num) {
          for (i=0; i<int1; i++) {
            ptr->selection_magnification_bias[i] = pointer1[i];
          }
        }
        else {
          class_stop(errmsg,
                     "In input for selection function, you asked for %d bin centers and %d bin biases; number of bins unclear; you should pass either one bin bias (common to all bins) or %d bin biases",
                     ppt->selection_num,int1,ppt->selection_num);
        }
        free(pointer1);
      }

    }

    if (ppt->selection_num>1) {
      class_read_int("non_diagonal",psp->non_diag);
      if ((psp->non_diag<0) || (psp->non_diag>=ppt->selection_num))
        class_stop(errmsg,
                   "Input for non_diagonal is %d, while it is expected to be between 0 and %d\n",
                   psp->non_diag,ppt->selection_num-1);
    }

    class_call(parser_read_string(pfc,
                                  "dNdz_selection",
                                  &(string1),
                                  &(flag1),
                                  errmsg),
               errmsg,
               errmsg);

    if ((flag1 == _TRUE_)) {
      if ((strstr(string1,"analytic") != NULL)){
        ptr->has_nz_analytic = _TRUE_;
      }
      else{
        ptr->has_nz_file = _TRUE_;
        class_read_string("dNdz_selection",ptr->nz_file_name);
      }
    }

    class_call(parser_read_string(pfc,
                                  "dNdz_evolution",
                                  &(string1),
                                  &(flag1),
                                  errmsg),
               errmsg,
               errmsg);

    if ((flag1 == _TRUE_)) {
      if ((strstr(string1,"analytic") != NULL)){
        ptr->has_nz_evo_analytic = _TRUE_;
      }
      else{
        ptr->has_nz_evo_file = _TRUE_;
        class_read_string("dNdz_evolution",ptr->nz_evo_file_name);
      }
    }

    flag1 = _FALSE_;
    class_call(parser_read_double(pfc,"bias",&param1,&flag1,errmsg),
               errmsg,
               errmsg);
    class_test(flag1 == _TRUE_,
               errmsg,
               "the input parameter 'bias' is obsolete, because you can now pass an independent light-to-mass bias for each bin/selection function. The new input name is 'selection_bias'. It can be set to a single number (common bias for all bins) or as many numbers as the number of bins");

    flag1 = _FALSE_;
    class_call(parser_read_double(pfc,"s_bias",&param1,&flag1,errmsg),
               errmsg,
               errmsg);
    class_test(flag1 == _TRUE_,
               errmsg,
               "the input parameter 's_bias' is obsolete, because you can now pass an independent magnitude bias for each bin/selection function. The new input name is 'selection_magnitude_bias'. It can be set to a single number (common magnitude bias for all bins) or as many numbers as the number of bins");

  }
  /* end of selection function section */

  /* deal with z_max issues */
  if ((ppt->has_pk_matter == _TRUE_) || (ppt->has_density_transfers == _TRUE_) || (ppt->has_velocity_transfers == _TRUE_) || (ppt->has_cl_number_count == _TRUE_) || (ppt->has_cl_lensing_potential == _TRUE_)) {

    class_call(parser_read_double(pfc,"z_max_pk",&param1,&flag1,errmsg),
               errmsg,
               errmsg);

    if (flag1==_TRUE_) {
      ppt->z_max_pk = param1;
    }
    else {
      ppt->z_max_pk = 0.;

      if ((ppt->has_pk_matter == _TRUE_) || (ppt->has_density_transfers == _TRUE_) || (ppt->has_velocity_transfers == _TRUE_)) {
        for (i=0; i<pop->z_pk_num; i++) {
          ppt->z_max_pk = MAX(ppt->z_max_pk,pop->z_pk[i]);
        }
      }

      if ((ppt->has_cl_number_count == _TRUE_) || (ppt->has_cl_lensing_potential == _TRUE_)) {

        for (bin=0; bin<ppt->selection_num; bin++) {

          /* the few lines below should be consistent with their counterpart in transfer.c, in transfer_selection_times() */
          if (ppt->selection==gaussian) {
            z_max = ppt->selection_mean[bin]+ppt->selection_width[bin]*ppr->selection_cut_at_sigma;
          }
          if (ppt->selection==tophat) {
            z_max = ppt->selection_mean[bin]+(1.+ppr->selection_cut_at_sigma*ppr->selection_tophat_edge)*ppt->selection_width[bin];
          }
          if (ppt->selection==dirac) {
            z_max = ppt->selection_mean[bin];
          }
          ppt->z_max_pk = MAX(ppt->z_max_pk,z_max);
        }
      }
    }
    psp->z_max_pk = ppt->z_max_pk;
  }
  /* end of z_max section */

  class_call(parser_read_string(pfc,"root",&string1,&flag1,errmsg),
             errmsg,
             errmsg);
  if (flag1 == _TRUE_){
    class_test(strlen(string1)>_FILENAMESIZE_-32,errmsg,"Root directory name is too long. Please install in other directory, or increase _FILENAMESIZE_ in common.h");
    strcpy(pop->root,string1);
  }

  class_call(parser_read_string(pfc,
                                "headers",
                                &(string1),
                                &(flag1),
                                errmsg),
             errmsg,
             errmsg);

  if ((flag1 == _TRUE_) && ((strstr(string1,"y") == NULL) && (strstr(string1,"Y") == NULL))) {
    pop->write_header = _FALSE_;
  }

  class_call(parser_read_string(pfc,"format",&string1,&flag1,errmsg),
             errmsg,
             errmsg);

  if (flag1 == _TRUE_) {

    if ((strstr(string1,"class") != NULL) || (strstr(string1,"CLASS") != NULL))
      pop->output_format = class_format;
    else {
      if ((strstr(string1,"camb") != NULL) || (strstr(string1,"CAMB") != NULL))
        pop->output_format = camb_format;
      else
        class_stop(errmsg,
                   "You wrote: format='%s'. Could not identify any of the possible formats ('class', 'CLASS', 'camb', 'CAMB')",string1);
    }
  }

  /** (f) parameter related to the non-linear spectra computation */

  class_call(parser_read_string(pfc,
                                "non linear",
                                &(string1),
                                &(flag1),
                                errmsg),
             errmsg,
             errmsg);

  if (flag1 == _TRUE_) {

    class_test(ppt->has_perturbations == _FALSE_, errmsg, "You requested non linear computation but no linear computation. You must set output to tCl or similar.");

    if ((strstr(string1,"halofit") != NULL) || (strstr(string1,"Halofit") != NULL) || (strstr(string1,"HALOFIT") != NULL)) {
      pnl->method=nl_halofit;
      ppt->k_max_for_pk = MAX(ppt->k_max_for_pk,MAX(ppr->halofit_min_k_max,ppr->nonlinear_min_k_max));
      ppt->has_nl_corrections_based_on_delta_m = _TRUE_;
    }
    if ((strstr(string1,"hmcode") != NULL) || (strstr(string1,"HMCODE") != NULL) || (strstr(string1,"HMcode") != NULL) || (strstr(string1,"Hmcode") != NULL)) {
      pnl->method=nl_HMcode;
      ppt->k_max_for_pk = MAX(ppt->k_max_for_pk,MAX(ppr->hmcode_min_k_max,ppr->nonlinear_min_k_max));
      ppt->has_nl_corrections_based_on_delta_m = _TRUE_;
      class_read_int("extrapolation_method",pnl->extrapolation_method);

      class_call(parser_read_string(pfc,
                                    "feedback model",
                                    &(string1),
                                    &(flag1),
                                    errmsg),
                 errmsg,
                 errmsg);

      if (flag1 == _TRUE_) {

		if (strstr(string1,"emu_dmonly") != NULL) {
          pnl->feedback = nl_emu_dmonly;
		}
		if (strstr(string1,"owls_dmonly") != NULL) {
          pnl->feedback = nl_owls_dmonly;
		}
		if (strstr(string1,"owls_ref") != NULL) {
          pnl->feedback = nl_owls_ref;
		}
		if (strstr(string1,"owls_agn") != NULL) {
          pnl->feedback = nl_owls_agn;
		}
		if (strstr(string1,"owls_dblim") != NULL) {
          pnl->feedback = nl_owls_dblim;
		}
      }

      class_call(parser_read_double(pfc,"eta_0",&param2,&flag2,errmsg),
                 errmsg,
                 errmsg);
      class_call(parser_read_double(pfc,"c_min",&param3,&flag3,errmsg),
                 errmsg,
                 errmsg);

      class_test(((flag1 == _TRUE_) && ((flag2 == _TRUE_) || (flag3 == _TRUE_))),
                 errmsg,
                 "In input file, you cannot enter both a baryonic feedback model and a choice of baryonic feedback parameters, choose one of both methods");

      if ((flag2 == _TRUE_) && (flag3 == _TRUE_)) {
		pnl->feedback = nl_user_defined;
		class_read_double("eta_0", pnl->eta_0);
		class_read_double("c_min", pnl->c_min);
      }
      else if ((flag2 == _TRUE_) && (flag3 == _FALSE_)) {
		pnl->feedback = nl_user_defined;
		class_read_double("eta_0", pnl->eta_0);
		pnl->c_min = (0.98 - pnl->eta_0)/0.12;
      }
      else if ((flag2 == _FALSE_) && (flag3 == _TRUE_)) {
		pnl->feedback = nl_user_defined;
		class_read_double("c_min", pnl->c_min);
		pnl->eta_0 = 0.98 - 0.12*pnl->c_min;
      }

      class_call(parser_read_double(pfc,"z_infinity",&param1,&flag1,errmsg),
                 errmsg,
                 errmsg);

      if (flag1 == _TRUE_) {
        class_read_double("z_infinity", pnl->z_infinity);
      }
    }
  }

  /** (g) amount of information sent to standard output (none if all set to zero) */

  class_read_int("background_verbose",
                 pba->background_verbose);

  class_read_int("thermodynamics_verbose",
                 pth->thermodynamics_verbose);

  class_read_int("perturbations_verbose",
                 ppt->perturbations_verbose);

  class_read_int("transfer_verbose",
                 ptr->transfer_verbose);

  class_read_int("primordial_verbose",
                 ppm->primordial_verbose);

  class_read_int("spectra_verbose",
                 psp->spectra_verbose);

  class_read_int("nonlinear_verbose",
                 pnl->nonlinear_verbose);

  class_read_int("lensing_verbose",
                 ple->lensing_verbose);

  class_read_int("output_verbose",
                 pop->output_verbose);


  if (ppt->has_tensors == _TRUE_) {
    /** - ---> Include ur and ncdm shear in tensor computation? */
    class_call(parser_read_string(pfc,"tensor method",&string1,&flag1,errmsg),
               errmsg,
               errmsg);
    if (flag1 == _TRUE_) {
      if (strstr(string1,"photons") != NULL)
        ppt->tensor_method = tm_photons_only;
      if (strstr(string1,"massless") != NULL)
        ppt->tensor_method = tm_massless_approximation;
      if (strstr(string1,"exact") != NULL)
        ppt->tensor_method = tm_exact;
    }
  }

  /** - ---> derivatives of baryon sound speed only computed if some non-minimal tight-coupling schemes is requested */
  if ((ppr->tight_coupling_approximation == (int)first_order_CLASS) || (ppr->tight_coupling_approximation == (int)second_order_CLASS)) {
    pth->compute_cb2_derivatives = _TRUE_;
  }

  class_test(ppr->ur_fluid_trigger_tau_over_tau_k==ppr->radiation_streaming_trigger_tau_over_tau_k,
             errmsg,
             "please choose different values for precision parameters ur_fluid_trigger_tau_over_tau_k and radiation_streaming_trigger_tau_over_tau_k, in order to avoid switching two approximation schemes at the same time");

  if (pba->N_ncdm>0) {

    class_test(ppr->ncdm_fluid_trigger_tau_over_tau_k==ppr->radiation_streaming_trigger_tau_over_tau_k,
               errmsg,
               "please choose different values for precision parameters ncdm_fluid_trigger_tau_over_tau_k and radiation_streaming_trigger_tau_over_tau_k, in order to avoid switching two approximation schemes at the same time");

    class_test(ppr->ncdm_fluid_trigger_tau_over_tau_k==ppr->ur_fluid_trigger_tau_over_tau_k,
               errmsg,
               "please choose different values for precision parameters ncdm_fluid_trigger_tau_over_tau_k and ur_fluid_trigger_tau_over_tau_k, in order to avoid switching two approximation schemes at the same time");

  }
  if (pba->Omega0_idr != 0.){
    class_test(ppr->idr_streaming_trigger_tau_over_tau_k==ppr->radiation_streaming_trigger_tau_over_tau_k,
               errmsg,
               "please choose different values for precision parameters dark_radiation_trigger_tau_over_tau_k and radiation_streaming_trigger_tau_over_tau_k, in order to avoid switching two approximation schemes at the same time");

    class_test(ppr->idr_streaming_trigger_tau_over_tau_k==ppr->ur_fluid_trigger_tau_over_tau_k,
               errmsg,
               "please choose different values for precision parameters dark_radiation_trigger_tau_over_tau_k and ur_fluid_trigger_tau_over_tau_k, in order to avoid switching two approximation schemes at the same time");

    class_test(ppr->idr_streaming_trigger_tau_over_tau_k==ppr->ncdm_fluid_trigger_tau_over_tau_k,
               errmsg,
               "please choose different values for precision parameters dark_radiation_trigger_tau_over_tau_k and ncdm_fluid_trigger_tau_over_tau_k, in order to avoid switching two approximation schemes at the same time");
  }


  /**
   * Here we can place all obsolete (deprecated) names for the precision parameters,
   * so they will still get read.
   * The new parameter names should be used preferrably
   * */
  class_read_double("k_scalar_min_tau0",ppr->k_min_tau0); // obsolete precision parameter: read for compatibility with old precision files
  class_read_double("k_scalar_max_tau0_over_l_max",ppr->k_max_tau0_over_l_max); // obsolete precision parameter: read for compatibility with old precision files
  class_read_double("k_scalar_step_sub",ppr->k_step_sub); // obsolete precision parameter: read for compatibility with old precision files
  class_read_double("k_scalar_step_super",ppr->k_step_super); // obsolete precision parameter: read for compatibility with old precision files
  class_read_double("k_scalar_step_transition",ppr->k_step_transition); // obsolete precision parameter: read for compatibility with old precision files
  class_read_double("k_scalar_k_per_decade_for_pk",ppr->k_per_decade_for_pk); // obsolete precision parameter: read for compatibility with old precision files
  class_read_double("k_scalar_k_per_decade_for_bao",ppr->k_per_decade_for_bao); // obsolete precision parameter: read for compatibility with old precision files
  class_read_double("k_scalar_bao_center",ppr->k_bao_center); // obsolete precision parameter: read for compatibility with old precision files
  class_read_double("k_scalar_bao_width",ppr->k_bao_width); // obsolete precision parameter: read for compatibility with old precision files

  class_read_double("k_step_trans_scalars",ppr->q_linstep); // obsolete precision parameter: read for compatibility with old precision files
  class_read_double("k_step_trans_tensors",ppr->q_linstep); // obsolete precision parameter: read for compatibility with old precision files
  class_read_double("k_step_trans",ppr->q_linstep); // obsolete precision parameter: read for compatibility with old precision files
  class_read_double("q_linstep_trans",ppr->q_linstep); // obsolete precision parameter: read for compatibility with old precision files
  class_read_double("q_logstep_trans",ppr->q_logstep_spline); // obsolete precision parameter: read for compatibility with old precision files

  class_call(parser_read_string(pfc,
                                "l_switch_limber_for_cl_density_over_z",
                                &string1,
                                &flag1,
                                errmsg),
             errmsg,
             errmsg);

  class_test(flag1 == _TRUE_,
             errmsg,
             "You passed in input a precision parameter called l_switch_limber_for_cl_density_over_z. This syntax is deprecated since v2.5.0. Please use instead the two precision parameters l_switch_limber_for_nc_local_over_z, l_switch_limber_for_nc_los_over_z, defined in include/common.h, and allowing for better performance.");

  /** (i) Write values in file */
  if (ple->has_lensed_cls == _TRUE_)
    ppt->l_scalar_max+=ppr->delta_l_max;

  /** - (i.1.) shall we write background quantities in a file? */

  class_call(parser_read_string(pfc,"write background",&string1,&flag1,errmsg),
             errmsg,
             errmsg);

  if ((flag1 == _TRUE_) && ((strstr(string1,"y") != NULL) || (strstr(string1,"Y") != NULL))) {

    pop->write_background = _TRUE_;

  }

  /** - (i.2.) shall we write thermodynamics quantities in a file? */

  class_call(parser_read_string(pfc,"write thermodynamics",&string1,&flag1,errmsg),
             errmsg,
             errmsg);

  if ((flag1 == _TRUE_) && ((strstr(string1,"y") != NULL) || (strstr(string1,"Y") != NULL))) {

    pop->write_thermodynamics = _TRUE_;

  }

  /** - (i.3.) shall we write perturbation quantities in files? */

  class_call(parser_read_list_of_doubles(pfc,
                                         "k_output_values",
                                         &(int1),
                                         &(pointer1),
                                         &flag1,
                                         errmsg),
             errmsg,
             errmsg);

  if (flag1 == _TRUE_) {
    class_test(int1 > _MAX_NUMBER_OF_K_FILES_,
               errmsg,
               "you want to write some output for %d different values of k, hence you should increase _MAX_NUMBER_OF_K_FILES_ in include/perturbations.h to at least this number",
               int1);
    ppt->k_output_values_num = int1;

    for (i=0; i<int1; i++) {
      ppt->k_output_values[i] = pointer1[i];
    }
    free(pointer1);

    /* Sort the k_array using qsort */
    qsort (ppt->k_output_values, ppt->k_output_values_num, sizeof(double), compare_doubles);

    ppt->store_perturbations = _TRUE_;
    pop->write_perturbations = _TRUE_;
  }

  /** - (i.4.) shall we write primordial spectra in a file? */

  class_call(parser_read_string(pfc,"write primordial",&string1,&flag1,errmsg),
             errmsg,
             errmsg);

  if ((flag1 == _TRUE_) && ((strstr(string1,"y") != NULL) || (strstr(string1,"Y") != NULL))) {

    pop->write_primordial = _TRUE_;

  }

  /** - (i.5) special steps if we want Halofit with wa_fld non-zero:
      so-called "Pk_equal method" of 0810.0190 and 1601.07230 */

  if (pnl->method == nl_halofit) {

    class_call(parser_read_string(pfc,"pk_eq",&string1,&flag1,errmsg),
               errmsg,
               errmsg);

    if ((flag1 == _TRUE_) && ((strstr(string1,"y") != NULL) || (strstr(string1,"Y") != NULL))) {

      if ((pba->Omega0_fld != 0.) && (pba->wa_fld != 0.)){

        pnl->has_pk_eq = _TRUE_;
      }
    }
  }

  return _SUCCESS_;

}

/**
 * All default parameter values (for input parameters)
 *
 * @param pba Input: pointer to background structure
 * @param pth Input: pointer to thermodynamics structure
 * @param ppt Input: pointer to perturbation structure
 * @param ptr Input: pointer to transfer structure
 * @param ppm Input: pointer to primordial structure
 * @param psp Input: pointer to spectra structure
 * @param pnl Input: pointer to nonlinear structure
 * @param ple Input: pointer to lensing structure
 * @param pop Input: pointer to output structure
 * @return the error status
 */

int input_default_params(
                         struct background *pba,
                         struct thermo *pth,
                         struct perturbs *ppt,
                         struct transfers *ptr,
                         struct primordial *ppm,
                         struct spectra *psp,
                         struct nonlinear * pnl,
                         struct lensing *ple,
                         struct output *pop
                         ) {

  double sigma_B; /* Stefan-Boltzmann constant in \f$ W/m^2/K^4 = Kg/K^4/s^3 \f$*/

  sigma_B = 2. * pow(_PI_,5) * pow(_k_B_,4) / 15. / pow(_h_P_,3) / pow(_c_,2);

  /** Define all default parameter values (for input parameters) for each structure:*/
  /** - background structure */

  /* 5.10.2014: default parameters matched to Planck 2013 + WP
     best-fitting model, with ones small difference: the published
     Planck 2013 + WP bestfit is with h=0.6704 and one massive
     neutrino species with m_ncdm=0.06eV; here we assume only massless
     neutrinos in the default model; for the CMB, taking m_ncdm = 0 or
     0.06 eV makes practically no difference, provided that we adapt
     the value of h in order ot get the same peak scale, i.e. the same
     100*theta_s. The Planck 2013 + WP best-fitting model with
     h=0.6704 gives 100*theta_s = 1.042143 (or equivalently
     100*theta_MC=1.04119). By taking only massless neutrinos, one
     gets the same 100*theta_s provided that h is increased to
     0.67556. Hence, we take h=0.67556, N_ur=3.046, N_ncdm=0, and all
     other parameters from the Planck2013 Cosmological Parameter
     paper. */

  pba->h = 0.67556;
  pba->H0 = pba->h * 1.e5 / _c_;
  pba->T_cmb = 2.7255;
  pba->Omega0_g = (4.*sigma_B/_c_*pow(pba->T_cmb,4.)) / (3.*_c_*_c_*1.e10*pba->h*pba->h/_Mpc_over_m_/_Mpc_over_m_/8./_PI_/_G_);
  pba->Omega0_ur = 3.046*7./8.*pow(4./11.,4./3.)*pba->Omega0_g;
  pba->Omega0_idr = 0.0;
  pba->Omega0_idm_dr = 0.0;
  pba->T_idr = 0.0;
  pba->Omega0_b = 0.022032/pow(pba->h,2);
  pba->Omega0_cdm = 0.12038/pow(pba->h,2);
  pba->Omega0_dcdmdr = 0.0;
  pba->Omega0_dcdm = 0.0;
  pba->Gamma_dcdm = 0.0;
  pba->N_ncdm = 0;
  pba->Omega0_ncdm_tot = 0.;
  pba->ksi_ncdm_default = 0.;
  pba->ksi_ncdm = NULL;
  pba->T_ncdm_default = 0.71611; /* this value gives m/omega = 93.14 eV b*/
  pba->T_ncdm = NULL;
  pba->deg_ncdm_default = 1.;
  pba->deg_ncdm = NULL;
  pba->ncdm_psd_parameters = NULL;
  pba->ncdm_psd_files = NULL;

  pba->Omega0_scf = 0.; /* Scalar field defaults */
  pba->attractor_ic_scf = _TRUE_;
  pba->scf_parameters = NULL;
  pba->scf_parameters_size = 0;
  pba->scf_tuning_index = 0;
  //MZ: initial conditions are as multiplicative factors of the radiation attractor values
  pba->phi_ini_scf = 1;
  pba->phi_prime_ini_scf = 1;
    
  // EDE-edit: Added scf parameters by hand to make Cobaya happy
  pba->n_scf = 3;
  pba->f_scf = 3.973e26;
  pba->m_scf = 5.329e-27;
  pba->CC_scf = 1;
  pba->thetai_scf = 2.64;
    /* EDE-edit: default values for fEDE, z_c */
  
  pba->fEDE= 0.1;
  pba->z_c= 3600;
  pba->log10z_c=3.5;
   
   


  pba->Omega0_k = 0.;
  pba->K = 0.;
  pba->sgnK = 0;
  pba->Omega0_lambda = 1.-pba->Omega0_k-pba->Omega0_g-pba->Omega0_ur-pba->Omega0_b-pba->Omega0_cdm-pba->Omega0_ncdm_tot-pba->Omega0_dcdmdr-pba->Omega0_idm_dr-pba->Omega0_idr;
  pba->Omega0_fld = 0.;
  pba->a_today = 1.;
  pba->use_ppf = _TRUE_;
  pba->c_gamma_over_c_fld = 0.4;
  pba->fluid_equation_of_state = CLP;
  pba->w0_fld = -1.;
  pba->wa_fld = 0.;
  pba->Omega_EDE = 0.;
  pba->cs2_fld = 1.;

  pba->shooting_failed = _FALSE_;

  /** - thermodynamics structure */

  pth->YHe=_BBN_;
  pth->recombination=recfast;
  pth->reio_parametrization=reio_camb;
  pth->reio_z_or_tau=reio_z;
  pth->z_reio=11.357;
  pth->tau_reio=0.0925;
  pth->reionization_exponent=1.5;
  pth->reionization_width=0.5;
  pth->helium_fullreio_redshift=3.5;
  pth->helium_fullreio_width=0.5;

  pth->binned_reio_num=0;
  pth->binned_reio_z=NULL;
  pth->binned_reio_xe=NULL;
  pth->binned_reio_step_sharpness = 0.3;

  pth->annihilation = 0.;
  pth->decay = 0.;

  pth->annihilation_variation = 0.;
  pth->annihilation_z = 1000.;
  pth->annihilation_zmax = 2500.;
  pth->annihilation_zmin = 30.;
  pth->annihilation_f_halo = 0.;
  pth->annihilation_z_halo = 30.;
  pth->has_on_the_spot = _TRUE_;

  pth->compute_cb2_derivatives=_FALSE_;

  pth->compute_damping_scale = _FALSE_;

  pth->a_idm_dr = 0.;
  pth->b_idr = 0.;
  pth->nindex_idm_dr = 4.;
  pth->m_idm = 1.e11;

  /** - perturbation structure */

  ppt->has_cl_cmb_temperature = _FALSE_;
  ppt->has_cl_cmb_polarization = _FALSE_;
  ppt->has_cl_cmb_lensing_potential = _FALSE_;
  ppt->has_cl_number_count = _FALSE_;
  ppt->has_cl_lensing_potential = _FALSE_;
  ppt->has_pk_matter = _FALSE_;
  ppt->has_density_transfers = _FALSE_;
  ppt->has_velocity_transfers = _FALSE_;
  ppt->has_metricpotential_transfers = _FALSE_;

  ppt->has_nl_corrections_based_on_delta_m = _FALSE_;

  ppt->has_nc_density = _FALSE_;
  ppt->has_nc_rsd = _FALSE_;
  ppt->has_nc_lens = _FALSE_;
  ppt->has_nc_gr = _FALSE_;

  //ppt->pk_only_cdm_bar=_FALSE_;

  ppt->switch_sw = 1;
  ppt->switch_eisw = 1;
  ppt->switch_lisw = 1;
  ppt->switch_dop = 1;
  ppt->switch_pol = 1;
  ppt->eisw_lisw_split_z = 120;

  ppt->has_ad=_TRUE_;
  ppt->has_bi=_FALSE_;
  ppt->has_cdi=_FALSE_;
  ppt->has_nid=_FALSE_;
  ppt->has_niv=_FALSE_;

  ppt->has_perturbed_recombination=_FALSE_;
  ppt->tensor_method = tm_massless_approximation;
  ppt->evolve_tensor_ur = _FALSE_;
  ppt->evolve_tensor_ncdm = _FALSE_;

  ppt->has_scalars=_TRUE_;
  ppt->has_vectors=_FALSE_;
  ppt->has_tensors=_FALSE_;

  ppt->l_scalar_max=2500;
  ppt->l_vector_max=500;
  ppt->l_tensor_max=500;
  ppt->l_lss_max=300;
  ppt->k_max_for_pk=1.;

  ppt->gauge=synchronous;

  ppt->idr_nature=idr_free_streaming;

  ppt->has_Nbody_gauge_transfers = _FALSE_;

  ppt->k_output_values_num=0;
  ppt->store_perturbations = _FALSE_;

  ppt->three_ceff2_ur=1.;
  ppt->three_cvis2_ur=1.;

  ppt->z_max_pk=0.;

  ppt->selection_num=1;
  ppt->selection=gaussian;
  ppt->selection_mean[0]=1.;
  ppt->selection_width[0]=0.1;

  /** - primordial structure */

  ppm->primordial_spec_type = analytic_Pk;
  ppm->k_pivot = 0.05;
  ppm->A_s = 2.215e-9;
  ppm->n_s = 0.9619;
  ppm->alpha_s = 0.;
  ppm->f_bi = 1.;
  ppm->n_bi = 1.;
  ppm->alpha_bi = 0.;
  ppm->f_cdi = 1.;
  ppm->n_cdi = 1.;
  ppm->alpha_cdi = 0.;
  ppm->f_nid = 1.;
  ppm->n_nid = 1.;
  ppm->alpha_nid = 0.;
  ppm->f_niv = 1.;
  ppm->n_niv = 1.;
  ppm->alpha_niv = 0.;
  ppm->c_ad_bi = 0.;
  ppm->n_ad_bi = 0.;
  ppm->alpha_ad_bi = 0.;
  ppm->c_ad_cdi = 0.;
  ppm->n_ad_cdi = 0.;
  ppm->alpha_ad_cdi = 0.;
  ppm->c_ad_nid = 0.;
  ppm->n_ad_nid = 0.;
  ppm->alpha_ad_nid = 0.;
  ppm->c_ad_niv = 0.;
  ppm->n_ad_niv = 0.;
  ppm->alpha_ad_niv = 0.;
  ppm->c_bi_cdi = 0.;
  ppm->n_bi_cdi = 0.;
  ppm->alpha_bi_cdi = 0.;
  ppm->c_bi_nid = 0.;
  ppm->n_bi_nid = 0.;
  ppm->alpha_bi_nid = 0.;
  ppm->c_bi_niv = 0.;
  ppm->n_bi_niv = 0.;
  ppm->alpha_bi_niv = 0.;
  ppm->c_cdi_nid = 0.;
  ppm->n_cdi_nid = 0.;
  ppm->alpha_cdi_nid = 0.;
  ppm->c_cdi_niv = 0.;
  ppm->n_cdi_niv = 0.;
  ppm->alpha_cdi_niv = 0.;
  ppm->c_nid_niv = 0.;
  ppm->n_nid_niv = 0.;
  ppm->alpha_nid_niv = 0.;
  ppm->r = 1.;
  ppm->n_t = -ppm->r/8.*(2.-ppm->r/8.-ppm->n_s);
  ppm->alpha_t = ppm->r/8.*(ppm->r/8.+ppm->n_s-1.);
  ppm->potential=polynomial;
  ppm->phi_end=0.;
  ppm->phi_pivot_method = N_star;
  ppm->phi_pivot_target = 60;
  ppm->V0=1.25e-13;
  ppm->V1=-1.12e-14;
  ppm->V2=-6.95e-14;
  ppm->V3=0.;
  ppm->V4=0.;
  ppm->H0=3.69e-6;
  ppm->H1=-5.84e-7;
  ppm->H2=0.;
  ppm->H3=0.;
  ppm->H4=0.;
  ppm->behavior=numerical;
  ppm->command="write here your command for the external Pk";
  ppm->custom1=0.;
  ppm->custom2=0.;
  ppm->custom3=0.;
  ppm->custom4=0.;
  ppm->custom5=0.;
  ppm->custom6=0.;
  ppm->custom7=0.;
  ppm->custom8=0.;
  ppm->custom9=0.;
  ppm->custom10=0.;

  /** - nonlinear structure */

  pnl->method = nl_none;
  pnl->extrapolation_method = extrap_max_scaled;
  pnl->has_pk_eq = _FALSE_;

  pnl->feedback = nl_emu_dmonly;
  pnl->z_infinity = 10.;

  /** - transfer structure */

  ptr->selection_bias[0]=1.;
  ptr->selection_magnification_bias[0]=0.;
  ptr->lcmb_rescale=1.;
  ptr->lcmb_pivot=0.1;
  ptr->lcmb_tilt=0.;
  ptr->initialise_HIS_cache=_FALSE_;
  ptr->has_nz_analytic = _FALSE_;
  ptr->has_nz_file = _FALSE_;
  ptr->has_nz_evo_analytic = _FALSE_;
  ptr->has_nz_evo_file = _FALSE_;

  /** - spectra structure */

  psp->z_max_pk = pop->z_pk[0];
  psp->non_diag=0;

  /** - lensing structure */

  ple->has_lensed_cls = _FALSE_;

  /** - output structure */

  pop->z_pk_num = 1;
  pop->z_pk[0] = 0.;
  sprintf(pop->root,"output/");
  pop->write_header = _TRUE_;
  pop->output_format = class_format;
  pop->write_background = _FALSE_;
  pop->write_thermodynamics = _FALSE_;
  pop->write_perturbations = _FALSE_;
  pop->write_primordial = _FALSE_;

  /** - all verbose parameters */

  pba->background_verbose = 0;
  pth->thermodynamics_verbose = 0;
  ppt->perturbations_verbose = 0;
  ptr->transfer_verbose = 0;
  ppm->primordial_verbose = 0;
  psp->spectra_verbose = 0;
  pnl->nonlinear_verbose = 0;
  ple->lensing_verbose = 0;
  pop->output_verbose = 0;

  return _SUCCESS_;

}

/**
 * Initialize the precision parameter structure.
 *
 * All precision parameters used in the other modules are listed here
 * and assigned here a default value.
 *
 * @param ppr Input/Output: a precision_params structure pointer
 * @return the error status
 *
 */

int input_default_precision ( struct precision * ppr ) {

  /**
   * - automatic estimate of machine precision
   */
  ppr->smallest_allowed_variation=DBL_EPSILON;

  //get_machine_precision(&(ppr->smallest_allowed_variation));

  class_test(ppr->smallest_allowed_variation < 0,
             ppr->error_message,
             "smallest_allowed_variation = %e < 0",ppr->smallest_allowed_variation);


#define __ASSIGN_DEFAULT_PRECISION__
#include "precisions.h"
#undef __ASSIGN_DEFAULT_PRECISION__

  return _SUCCESS_;

}

int class_version(
                  char * version
                  ) {

  sprintf(version,"%s",_VERSION_);
  return _SUCCESS_;
}

/**
 * Automatically computes the machine precision.
 *
 * @param smallest_allowed_variation a pointer to the smallest allowed variation
 *
 * Returns the smallest
 * allowed variation (minimum epsilon * _TOLVAR_)
 */

int get_machine_precision(double * smallest_allowed_variation) {
  double one, meps, sum;

  one = 1.0;
  meps = 1.0;
  do {
    meps /= 2.0;
    sum = one + meps;
  } while (sum != one);
  meps *= 2.0;

  *smallest_allowed_variation = meps * _TOLVAR_;

  return _SUCCESS_;

}

int input_fzerofun_1d(double input,
                      void* pfzw,
                      double *output,
                      ErrorMsg error_message){

  class_call(input_try_unknown_parameters(&input,
                                          1,
                                          pfzw,
                                          output,
                                          error_message),
             error_message,
             error_message);

  return _SUCCESS_;
}

int class_fzero_ridder(int (*func)(double x, void *param, double *y, ErrorMsg error_message),
                       double x1,
                       double x2,
                       double xtol,
                       void *param,
                       double *Fx1,
                       double *Fx2,
                       double *xzero,
                       int *fevals,
                       ErrorMsg error_message){
  /**Using Ridders' method, return the root of a function func known to
     lie between x1 and x2. The root, returned as zriddr, will be found to
     an approximate accuracy xtol.
  */
  int j,MAXIT=1000;
  double ans,fh,fl,fm,fnew,s,xh,xl,xm,xnew;
  if ((Fx1!=NULL)&&(Fx2!=NULL)){
    fl = *Fx1;
    fh = *Fx2;
  }
  else{
    class_call((*func)(x1, param, &fl, error_message),
               error_message, error_message);
    class_call((*func)(x2, param, &fh, error_message),
               error_message, error_message);

    *fevals = (*fevals)+2;
  }
  if ((fl > 0.0 && fh < 0.0) || (fl < 0.0 && fh > 0.0)) {
    xl=x1;
    xh=x2;
    ans=-1.11e11;
    for (j=1;j<=MAXIT;j++) {
      xm=0.5*(xl+xh);
      class_call((*func)(xm, param, &fm, error_message),
                 error_message, error_message);
      *fevals = (*fevals)+1;
      s=sqrt(fm*fm-fl*fh);
      if (s == 0.0){
        *xzero = ans;
        //printf("Success 1\n");
        return _SUCCESS_;
      }
      xnew=xm+(xm-xl)*((fl >= fh ? 1.0 : -1.0)*fm/s);
      if (fabs(xnew-ans) <= xtol) {
        *xzero = ans;
        return _SUCCESS_;
      }
      ans=xnew;
      class_call((*func)(ans, param, &fnew, error_message),
                 error_message, error_message);
      *fevals = (*fevals)+1;
      if (fnew == 0.0){
        *xzero = ans;
        //printf("Success 2, ans=%g\n",ans);
        return _SUCCESS_;
      }
      if (NRSIGN(fm,fnew) != fm) {
        xl=xm;
        fl=fm;
        xh=ans;
        fh=fnew;
      } else if (NRSIGN(fl,fnew) != fl) {
        xh=ans;
        fh=fnew;
      } else if (NRSIGN(fh,fnew) != fh) {
        xl=ans;
        fl=fnew;
      } else return _FAILURE_;
      if (fabs(xh-xl) <= xtol) {
        *xzero = ans;
        //        printf("Success 3\n");
        return _SUCCESS_;
      }
    }
    class_stop(error_message,"zriddr exceed maximum iterations");
  }
  else {
    if (fl == 0.0) return x1;
    if (fh == 0.0) return x2;
    class_stop(error_message,"root must be bracketed in zriddr.");
  }
  class_stop(error_message,"Failure in int.");
}

int input_try_unknown_parameters(double * unknown_parameter,
                                 int unknown_parameters_size,
                                 void * voidpfzw,
                                 double * output,
                                 ErrorMsg errmsg){
  /** Summary:
   * - Call the structures*/

  struct precision pr;        /* for precision parameters */
  struct background ba;       /* for cosmological background */
  struct thermo th;           /* for thermodynamics */
  struct perturbs pt;         /* for source functions */
  struct transfers tr;        /* for transfer functions */
  struct primordial pm;       /* for primordial spectra */
  struct spectra sp;          /* for output spectra */
  struct nonlinear nl;        /* for non-linear spectra */
  struct lensing le;          /* for lensed spectra */
  struct output op;           /* for output files */

  int i;
  int jj; /* EDE-edit: added jj*/
  double rho_dcdm_today, rho_dr_today;
  double z_c_target; /* EDE-edit: added z_c_target*/
  struct fzerofun_workspace * pfzw;
  int input_verbose;
  int flag;
  int param;
  short compute_sigma8 = _FALSE_;

  pfzw = (struct fzerofun_workspace *) voidpfzw;
  /** - Read input parameters */
  for (i=0; i < unknown_parameters_size; i++) {
    sprintf(pfzw->fc.value[pfzw->unknown_parameters_index[i]],
            "%e",unknown_parameter[i]);
  }

  class_call(input_read_precisions(&(pfzw->fc),
                                   &pr,
                                   &ba,
                                   &th,
                                   &pt,
                                   &tr,
                                   &pm,
                                   &sp,
                                   &nl,
                                   &le,
                                   &op,
                                   errmsg),
             errmsg,
             errmsg);

  class_call(input_read_parameters(&(pfzw->fc),
                                   &pr,
                                   &ba,
                                   &th,
                                   &pt,
                                   &tr,
                                   &pm,
                                   &sp,
                                   &nl,
                                   &le,
                                   &op,
                                   errmsg),
             errmsg,
             errmsg);

  class_call(parser_read_int(&(pfzw->fc),
                             "input_verbose",
                             &param,
                             &flag,
                             errmsg),
             errmsg,
             errmsg);

  if (flag == _TRUE_)
    input_verbose = param;
  else
    input_verbose = 0;

  /** - Optimise flags for sigma8 calculation.*/
  for (i=0; i < unknown_parameters_size; i++) {
    if (pfzw->target_name[i] == sigma8) {
      compute_sigma8 = _TRUE_;
    }
  }
  if (compute_sigma8 == _TRUE_) {
    pt.k_max_for_pk=10.0; // increased in June 2020 for higher accuracy
    pt.has_pk_matter=_TRUE_;
    pt.has_perturbations = _TRUE_;
    pt.has_cl_cmb_temperature = _FALSE_;
    pt.has_cls = _FALSE_;
    pt.has_cl_cmb_polarization = _FALSE_;
    pt.has_cl_cmb_lensing_potential = _FALSE_;
    pt.has_cl_number_count = _FALSE_;
    pt.has_cl_lensing_potential=_FALSE_;
    pt.has_density_transfers=_FALSE_;
    pt.has_velocity_transfers=_FALSE_;
    nl.has_pk_eq=_FALSE_; // not needed since sigma8 is derived from linear P(k)
    nl.method=nl_none;    // not needed since sigma8 is derived from linear P(k)
  }

  /** - Shoot forward into class up to required stage */
  if (pfzw->required_computation_stage >= cs_background){
    if (input_verbose>2)
      printf("Stage 1: background\n");
    ba.background_verbose = 0;
    class_call(background_init(&pr,&ba),
               ba.error_message,
               errmsg
               );
  }

  if (pfzw->required_computation_stage >= cs_thermodynamics){
    if (input_verbose>2)
      printf("Stage 2: thermodynamics\n");
    pr.recfast_Nz0 = 10000;
    th.thermodynamics_verbose = 0;
    class_call_except(thermodynamics_init(&pr,&ba,&th),
                      th.error_message,
                      errmsg,
                      background_free(&ba)
                      );
  }

  if (pfzw->required_computation_stage >= cs_perturbations){
    if (input_verbose>2)
      printf("Stage 3: perturbations\n");
    pt.perturbations_verbose = 0;
    class_call_except(perturb_init(&pr,&ba,&th,&pt),
                      pt.error_message,
                      errmsg,
                      thermodynamics_free(&th);background_free(&ba)
                      );
  }

  if (pfzw->required_computation_stage >= cs_primordial){
    if (input_verbose>2)
      printf("Stage 4: primordial\n");
    pm.primordial_verbose = 0;
    class_call_except(primordial_init(&pr,&pt,&pm),
                      pm.error_message,
                      errmsg,
                      perturb_free(&pt);thermodynamics_free(&th);background_free(&ba)
                      );
  }

  if (pfzw->required_computation_stage >= cs_nonlinear){
    if (input_verbose>2)
      printf("Stage 5: nonlinear\n");
    nl.nonlinear_verbose = 0;
    class_call_except(nonlinear_init(&pr,&ba,&th,&pt,&pm,&nl),
                      nl.error_message,
                      errmsg,
                      primordial_free(&pm);perturb_free(&pt);thermodynamics_free(&th);background_free(&ba)
                      );
  }

  if (pfzw->required_computation_stage >= cs_transfer){
    if (input_verbose>2)
      printf("Stage 6: transfer\n");
    tr.transfer_verbose = 0;
    class_call_except(transfer_init(&pr,&ba,&th,&pt,&nl,&tr),
                      tr.error_message,
                      errmsg,
                      nonlinear_free(&nl);primordial_free(&pm);perturb_free(&pt);thermodynamics_free(&th);background_free(&ba)
                      );
  }

  if (pfzw->required_computation_stage >= cs_spectra){
    if (input_verbose>2)
      printf("Stage 7: spectra\n");
    sp.spectra_verbose = 0;
    class_call_except(spectra_init(&pr,&ba,&pt,&pm,&nl,&tr,&sp),
                      sp.error_message,
                      errmsg,
                      transfer_free(&tr);nonlinear_free(&nl);primordial_free(&pm);perturb_free(&pt);thermodynamics_free(&th);background_free(&ba)
                      );
  }

  /** - Get the corresponding shoot variable and put into output */
  for (i=0; i < pfzw->target_size; i++) {
    switch (pfzw->target_name[i]) {
    case theta_s:
      output[i] = 100.*th.rs_rec/th.ra_rec-pfzw->target_value[i];
      break;
    case Omega_dcdmdr:
      rho_dcdm_today = ba.background_table[(ba.bt_size-1)*ba.bg_size+ba.index_bg_rho_dcdm];
      if (ba.has_dr == _TRUE_)
        rho_dr_today = ba.background_table[(ba.bt_size-1)*ba.bg_size+ba.index_bg_rho_dr];
      else
        rho_dr_today = 0.;
      output[i] = (rho_dcdm_today+rho_dr_today)/(ba.H0*ba.H0)-pfzw->target_value[i];
      break;
    case omega_dcdmdr:
      rho_dcdm_today = ba.background_table[(ba.bt_size-1)*ba.bg_size+ba.index_bg_rho_dcdm];
      if (ba.has_dr == _TRUE_)
        rho_dr_today = ba.background_table[(ba.bt_size-1)*ba.bg_size+ba.index_bg_rho_dr];
      else
        rho_dr_today = 0.;
      output[i] = (rho_dcdm_today+rho_dr_today)/(ba.H0*ba.H0)-pfzw->target_value[i]/ba.h/ba.h;
      break;
    case Omega_scf:
      /** - In case scalar field is used to fill, pba->Omega0_scf is not equal to pfzw->target_value[i].*/
      output[i] = ba.background_table[(ba.bt_size-1)*ba.bg_size+ba.index_bg_rho_scf]/(ba.H0*ba.H0)
        -ba.Omega0_scf;
      break;
    case Omega_ini_dcdm:
    case omega_ini_dcdm:
      rho_dcdm_today = ba.background_table[(ba.bt_size-1)*ba.bg_size+ba.index_bg_rho_dcdm];
      if (ba.has_dr == _TRUE_)
        rho_dr_today = ba.background_table[(ba.bt_size-1)*ba.bg_size+ba.index_bg_rho_dr];
      else
        rho_dr_today = 0.;
      output[i] = -(rho_dcdm_today+rho_dr_today)/(ba.H0*ba.H0)+ba.Omega0_dcdmdr;
      break;
    case sigma8:
      output[i] = nl.sigma8[nl.index_pk_m]-pfzw->target_value[i];
      break;
            /*EDE-edit: added fEDE and z_c. Note: fEDE guess is based upon target value for z_c. This means fEDE can only be shot for in conjunction with z_c. */
    case tn_fEDE:
      output[i] = ba.fEDE-pfzw->target_value[i];
      /*printf("ba.thetai_scf = %e\n",ba.scf_parameters[ba.scf_parameters_size-2]);
      printf("ba.n_scf = %e\n",ba.scf_parameters[0]);
      printf("ba.fEDE = %e\n",ba.fEDE);
      printf("fEDE target_value = %e\n", pfzw->target_value[i]); */
      break;
    case tn_z_c:
      // EDE-edit: do not snap!
      output[i] = ba.log10z_c - pfzw->target_value[i];
      break;
    }
  }


  /** - Free structures */
  if (pfzw->required_computation_stage >= cs_spectra){
    class_call(spectra_free(&sp), sp.error_message, errmsg);
  }
  if (pfzw->required_computation_stage >= cs_transfer){
    class_call(transfer_free(&tr), tr.error_message, errmsg);
  }
  if (pfzw->required_computation_stage >= cs_nonlinear){
    class_call(nonlinear_free(&nl), nl.error_message, errmsg);
  }
  if (pfzw->required_computation_stage >= cs_primordial){
    class_call(primordial_free(&pm), pm.error_message, errmsg);
  }
  if (pfzw->required_computation_stage >= cs_perturbations){
    class_call(perturb_free(&pt), pt.error_message, errmsg);
  }
  if (pfzw->required_computation_stage >= cs_thermodynamics){
    class_call(thermodynamics_free(&th), th.error_message, errmsg);
  }
  if (pfzw->required_computation_stage >= cs_background){
    class_call(background_free(&ba), ba.error_message, errmsg);
  }

  /** - Set filecontent to unread */
  for (i=0; i<pfzw->fc.size; i++) {
    pfzw->fc.read[i] = _FALSE_;
  }

  return _SUCCESS_;
}

int input_get_guess(double *xguess,
                    double *dxdy,
                    struct fzerofun_workspace * pfzw,
                    ErrorMsg errmsg){

  struct precision pr;        /* for precision parameters */
  struct background ba;       /* for cosmological background */
  struct thermo th;           /* for thermodynamics */
  struct perturbs pt;         /* for source functions */
  struct transfers tr;        /* for transfer functions */
  struct primordial pm;       /* for primordial spectra */
  struct spectra sp;          /* for output spectra */
  struct nonlinear nl;        /* for non-linear spectra */
  struct lensing le;          /* for lensed spectra */
  struct output op;           /* for output files */
  int i;

  double Omega_M, a_decay, gamma, Omega0_dcdmdr=1.0;
  int index_guess;

   /* EDE-edit: fcns of theta and other params appearing in A1, A2, A3, A4 */
  double fcnA1, fcnA2, fcnA3, fcnA4; // fcns of theta for fEDE/z_c guess
  double thetaitemp; // store thetai_scf for A1,A2,A3,A4. Define on the fly for future implementation as shooting parameter
  double n_scftemp; // store n_scf for A1,A2,A3,A4. Define on the fly for future implementation as shooting parameter


  /* Cheat to read only known parameters: */
  pfzw->fc.size -= pfzw->target_size;

  class_call(input_read_precisions(&(pfzw->fc),
                                   &pr,
                                   &ba,
                                   &th,
                                   &pt,
                                   &tr,
                                   &pm,
                                   &sp,
                                   &nl,
                                   &le,
                                   &op,
                                   errmsg),
             errmsg,
             errmsg);

  class_call(input_read_parameters(&(pfzw->fc),
                                   &pr,
                                   &ba,
                                   &th,
                                   &pt,
                                   &tr,
                                   &pm,
                                   &sp,
                                   &nl,
                                   &le,
                                   &op,
                                   errmsg),
             errmsg,
             errmsg);

  pfzw->fc.size += pfzw->target_size;
  /** Summary: */
  /** - Here we should write reasonable guesses for the unknown parameters.
      Also estimate dxdy, i.e. how the unknown parameter responds to the known.
      This can simply be estimated as the derivative of the guess formula.*/

  for (index_guess=0; index_guess < pfzw->target_size; index_guess++) {
    switch (pfzw->target_name[index_guess]) {
    case theta_s:
      xguess[index_guess] = 3.54*pow(pfzw->target_value[index_guess],2)-5.455*pfzw->target_value[index_guess]+2.548;
      dxdy[index_guess] = (7.08*pfzw->target_value[index_guess]-5.455);
      /** - Update pb to reflect guess */
      ba.h = xguess[index_guess];
      ba.H0 = ba.h *  1.e5 / _c_;
      break;
    case Omega_dcdmdr:
      Omega_M = ba.Omega0_cdm+ba.Omega0_idm_dr+ba.Omega0_dcdmdr+ba.Omega0_b;
      /* This formula is exact in a Matter + Lambda Universe, but only
         for Omega_dcdm, not the combined.
         sqrt_one_minus_M = sqrt(1.0 - Omega_M);
         xguess[index_guess] = pfzw->target_value[index_guess]*
         exp(2./3.*ba.Gamma_dcdm/ba.H0*
         atanh(sqrt_one_minus_M)/sqrt_one_minus_M);
         dxdy[index_guess] = 1.0;//exp(2./3.*ba.Gamma_dcdm/ba.H0*atanh(sqrt_one_minus_M)/sqrt_one_minus_M);
      */
      gamma = ba.Gamma_dcdm/ba.H0;
      if (gamma < 1)
        a_decay = 1.0;
      else
        a_decay = pow(1+(gamma*gamma-1.)/Omega_M,-1./3.);
      xguess[index_guess] = pfzw->target_value[index_guess]/a_decay;
      dxdy[index_guess] = 1./a_decay;
      //printf("x = Omega_ini_guess = %g, dxdy = %g\n",*xguess,*dxdy);
      break;
    case omega_dcdmdr:
      Omega_M = ba.Omega0_cdm+ba.Omega0_idm_dr+ba.Omega0_dcdmdr+ba.Omega0_b;
      /* This formula is exact in a Matter + Lambda Universe, but only
         for Omega_dcdm, not the combined.
         sqrt_one_minus_M = sqrt(1.0 - Omega_M);
         xguess[index_guess] = pfzw->target_value[index_guess]*
         exp(2./3.*ba.Gamma_dcdm/ba.H0*
         atanh(sqrt_one_minus_M)/sqrt_one_minus_M);
         dxdy[index_guess] = 1.0;//exp(2./3.*ba.Gamma_dcdm/ba.H0*atanh(sqrt_one_minus_M)/sqrt_one_minus_M);
      */
      gamma = ba.Gamma_dcdm/ba.H0;
      if (gamma < 1)
        a_decay = 1.0;
      else
        a_decay = pow(1+(gamma*gamma-1.)/Omega_M,-1./3.);
      xguess[index_guess] = pfzw->target_value[index_guess]/ba.h/ba.h/a_decay;
      dxdy[index_guess] = 1./a_decay/ba.h/ba.h;
      //printf("x = Omega_ini_guess = %g, dxdy = %g\n",*xguess,*dxdy);
      break;
    case Omega_scf:

      /** - This guess is arbitrary, something nice using WKB should be implemented.
       *
       * - Version 2: use a fit: `xguess[index_guess] = 1.77835*pow(ba.Omega0_scf,-2./7.);
       * dxdy[index_guess] = -0.5081*pow(ba.Omega0_scf,-9./7.)`;
       *
       * - Version 3: use attractor solution */

      if (ba.scf_tuning_index == 0){
        xguess[index_guess] = sqrt(3.0/ba.Omega0_scf);
        dxdy[index_guess] = -0.5*sqrt(3.0)*pow(ba.Omega0_scf,-1.5);
      }
      else{
        /* Default: take the passed value as xguess and set dxdy to 1. */
        xguess[index_guess] = ba.scf_parameters[ba.scf_tuning_index];
        dxdy[index_guess] = 1.;
      }
      break;
    case omega_ini_dcdm:
      Omega0_dcdmdr = 1./(ba.h*ba.h);
    case Omega_ini_dcdm:
      /** - This works since correspondence is
          Omega_ini_dcdm -> Omega_dcdmdr and
          omega_ini_dcdm -> omega_dcdmdr */
      Omega0_dcdmdr *=pfzw->target_value[index_guess];
      Omega_M = ba.Omega0_cdm+ba.Omega0_idm_dr+Omega0_dcdmdr+ba.Omega0_b;
      gamma = ba.Gamma_dcdm/ba.H0;
      if (gamma < 1)
        a_decay = 1.0;
      else
        a_decay = pow(1+(gamma*gamma-1.)/Omega_M,-1./3.);
      xguess[index_guess] = pfzw->target_value[index_guess]*a_decay;
      dxdy[index_guess] = a_decay;
      if (gamma > 100)
        dxdy[index_guess] *= gamma/100;

      //printf("x = Omega_ini_guess = %g, dxdy = %g\n",*xguess,*dxdy);
      break;

    case sigma8:
      /* Assume linear relationship between A_s and sigma8 and fix coefficient
         according to vanilla LambdaCDM. Should be good enough... */
      xguess[index_guess] = 2.43e-9/0.87659*pfzw->target_value[index_guess];
      dxdy[index_guess] = 2.43e-9/0.87659;
      break;
            
    /* EDE-edit: added fEDE and z_c. Below "guess" is log_fscf[fEDE] and log10m[z_c]. 
	Guess functions based on Smith et al. 1908.06995, Appendix A. */
    case tn_fEDE:
      thetaitemp=ba.scf_parameters[ba.scf_parameters_size-2];
      n_scftemp=ba.scf_parameters[0];
      fcnA2=4*.2*thetaitemp*pow(1-cos(thetaitemp),-1.*n_scftemp)*(1/(3*n_scftemp))*(5*pow(1-cos(0.8*thetaitemp),n_scftemp)*tan(thetaitemp*.5) + 2*0.2*n_scftemp*thetaitemp*pow(1-cos(thetaitemp),n_scftemp));
      fcnA4=3*.2*thetaitemp*pow(1-cos(thetaitemp),-1.*n_scftemp)*(1/(2*n_scftemp))*(3*pow(1-cos(0.8*thetaitemp),n_scftemp)*tan(thetaitemp*.5) + 0.2*n_scftemp*thetaitemp*pow(1-cos(thetaitemp),n_scftemp));
            
      if (pow(10.,pfzw->target_value[index_guess+1]) > 3500){
            xguess[index_guess] = log10(2.435e27*pow(pfzw->target_value[index_guess],.5)*pow(fcnA2,-0.5));
           dxdy[index_guess] = 0.217147*(1/pfzw->target_value[index_guess]);
         
          }
          
      if (pow(10.,pfzw->target_value[index_guess+1]) <= 3500){
           xguess[index_guess] = log10(2.435e27*pow(fcnA4,-0.5)*pow(pfzw->target_value[index_guess],0.5));
          dxdy[index_guess] = 0.217147*(1/pfzw->target_value[index_guess]);
            }
        
      break;
        
    case tn_z_c:
      thetaitemp=ba.scf_parameters[ba.scf_parameters_size-2];
      n_scftemp=ba.scf_parameters[0];
      fcnA1= 20.*.2*thetaitemp*(1.e-4)*pow(1-cos(thetaitemp),-1.*n_scftemp)*(1/n_scftemp)*tan(thetaitemp*.5);
      fcnA3=27.*.2*thetaitemp*.27*pow(1-cos(thetaitemp),-1.*n_scftemp)*(1/(2*n_scftemp))*tan(thetaitemp*.5);
      if (pow(10.,pfzw->target_value[index_guess]) > 3500){
        xguess[index_guess] = log10(2.*pow(1/0.6,2.)*1.e-33*pow(fcnA1,0.5))+2.*pfzw->target_value[index_guess];
        dxdy[index_guess] = 2.;
      }
      if (pow(10.,pfzw->target_value[index_guess]) < 3500){
        xguess[index_guess] = log10(pow(1/0.6,1.5)*1.e-33*pow(fcnA3,0.5))+1.5*pfzw->target_value[index_guess];
        dxdy[index_guess] = 1.5;
            }
      break;

    }
    //printf("xguess = %g\n",xguess[index_guess]);
  }

  for (i=0; i<pfzw->fc.size; i++) {
    pfzw->fc.read[i] = _FALSE_;
  }

  /** - Deallocate everything allocated by input_read_parameters */
  background_free_input(&ba);

  return _SUCCESS_;
}

int input_find_root(double *xzero,
                    int *fevals,
                    struct fzerofun_workspace *pfzw,
                    double tol,
                    ErrorMsg errmsg){
  double x1, x2, f1, f2, dxdy, dx;
  int iter, iter2;
  int return_function;
  /** Summary: */

  /** - Fisrt we do our guess */
  class_call(input_get_guess(&x1, &dxdy, pfzw, errmsg),
             errmsg, errmsg);
  //      printf("x1= %g\n",x1);

  class_call(input_fzerofun_1d(x1,
                               pfzw,
                               &f1,
                               errmsg),
             errmsg, errmsg);

  (*fevals)++;
  //printf("x1= %g, f1= %g\n",x1,f1);

  dx = 1.5*f1*dxdy;

  /** - Then we do a linear hunt for the boundaries */
  for (iter=1; iter<=15; iter++){
    //x2 = x1 + search_dir*dx;
    x2 = x1 - dx;

    for (iter2=1; iter2 <= 3; iter2++) {
      return_function = input_fzerofun_1d(x2,pfzw,&f2,errmsg);
      (*fevals)++;
      //printf("x2= %g, f2= %g\n",x2,f2);
      //fprintf(stderr,"iter2=%d\n",iter2);

      if (return_function ==_SUCCESS_) {
        break;
      }
      else if (iter2 < 3) {
        dx*=0.5;
        x2 = x1-dx;
      }
      else {
        //fprintf(stderr,"get here\n");
        class_stop(errmsg,errmsg);
      }
    }

    if (f1*f2<0.0){
      /** - root has been bracketed */
      if (0==1){
        printf("Root has been bracketed after %d iterations: [%g, %g].\n",iter,x1,x2);
      }
      break;
    }

    x1 = x2;
    f1 = f2;
  }

  /** - Find root using Ridders method. (Exchange for bisection if you are old-school.)*/
  class_call(class_fzero_ridder(input_fzerofun_1d,
                                x1,
                                x2,
                                tol*MAX(fabs(x1),fabs(x2)),
                                pfzw,
                                &f1,
                                &f2,
                                xzero,
                                fevals,
                                errmsg),
             errmsg,errmsg);

  return _SUCCESS_;
}

int file_exists(const char *fname){
  FILE *file = fopen(fname, "r");
  if (file != NULL){
    fclose(file);
    return _TRUE_;
  }
  return _FALSE_;
}

int input_auxillary_target_conditions(struct file_content * pfc,
                                      enum target_names target_name,
                                      double target_value,
                                      int * aux_flag,
                                      ErrorMsg errmsg){
  *aux_flag = _TRUE_;
  /*
    double param1;
    int int1, flag1;
    int input_verbose = 0;
    class_read_int("input_verbose",input_verbose);
  */
  switch (target_name){
  case Omega_dcdmdr:
  case omega_dcdmdr:
  case Omega_scf:
  case Omega_ini_dcdm:
  case omega_ini_dcdm:
    /* Check that Omega's or omega's are nonzero: */
    if (target_value == 0.)
      *aux_flag = _FALSE_;
    break;
  default:
    /* Default is no additional checks */
    *aux_flag = _TRUE_;
    break;
  }
  return _SUCCESS_;
}

int compare_integers (const void * elem1, const void * elem2) {
  int f = *((int*)elem1);
  int s = *((int*)elem2);
  if (f > s) return  1;
  if (f < s) return -1;
  return 0;
}

int compare_doubles(const void *a,const void *b) {
  double *x = (double *) a;
  double *y = (double *) b;
  if (*x < *y)
    return -1;
  else if
    (*x > *y) return 1;
  return 0;
}


/**
 * Perform preliminary steps fur using the method called Pk_equal,
 * described in 0810.0190 and 1601.07230, extending the range of
 * validity of HALOFIT from constant w to (w0,wa) models. In that
 * case, one must compute here some effective values of w0_eff(z_i)
 * and Omega_m_eff(z_i), that will be interpolated later at arbitrary
 * redshift in the non-linear module.
 *
 * Returns table of values [z_i, tau_i, w0_eff_i, Omega_m_eff_i]
 * stored in nonlinear structure.
 *
 * @param ppr           Input: pointer to precision structure
 * @param pba           Input: pointer to background structure
 * @param pth           Input: pointer to thermodynamics structure
 * @param pnl    Input/Output: pointer to nonlinear structure
 * @param input_verbose Input: verbosity of this input module
 * @param errmsg  Input/Ouput: error message
 */

int input_prepare_pk_eq(
                        struct precision * ppr,
                        struct background *pba,
                        struct thermo *pth,
                        struct nonlinear *pnl,
                        int input_verbose,
                        ErrorMsg errmsg
                        ) {

  /** Summary: */

  /** - define local variables */

  double tau_of_z;
  double delta_tau;
  double error;
  double delta_tau_eq;
  double * pvecback;
  int last_index=0;
  int index_pk_eq_z;
  int index_eq;
  int true_background_verbose;
  int true_thermodynamics_verbose;
  double true_w0_fld;
  double true_wa_fld;
  double * z;

  /** - store the true cosmological parameters (w0, wa) somwhere before using temporarily some fake ones in this function */

  true_background_verbose = pba->background_verbose;
  true_thermodynamics_verbose = pth->thermodynamics_verbose;
  true_w0_fld = pba->w0_fld;
  true_wa_fld = pba->wa_fld;

  /** - the fake calls of the background and thermodynamics module will be done in non-verbose mode */

  pba->background_verbose = 0;
  pth->thermodynamics_verbose = 0;

  /** - allocate indices and arrays for storing the results */

  pnl->pk_eq_tau_size = 10;
  class_alloc(pnl->pk_eq_tau,pnl->pk_eq_tau_size*sizeof(double),errmsg);
  class_alloc(z,pnl->pk_eq_tau_size*sizeof(double),errmsg);

  index_eq = 0;
  class_define_index(pnl->index_pk_eq_w,_TRUE_,index_eq,1);
  class_define_index(pnl->index_pk_eq_Omega_m,_TRUE_,index_eq,1);
  pnl->pk_eq_size = index_eq;
  class_alloc(pnl->pk_eq_w_and_Omega,pnl->pk_eq_tau_size*pnl->pk_eq_size*sizeof(double),errmsg);
  class_alloc(pnl->pk_eq_ddw_and_ddOmega,pnl->pk_eq_tau_size*pnl->pk_eq_size*sizeof(double),errmsg);

  /** - call the background module in order to fill a table of tau_i[z_i] */

  class_call(background_init(ppr,pba), pba->error_message, errmsg);
  for (index_pk_eq_z=0; index_pk_eq_z<pnl->pk_eq_tau_size; index_pk_eq_z++) {
    z[index_pk_eq_z] = exp(log(1.+ppr->pk_eq_z_max)/(pnl->pk_eq_tau_size-1)*index_pk_eq_z)-1.;
    class_call(background_tau_of_z(pba,z[index_pk_eq_z],&tau_of_z),
               pba->error_message, errmsg);
    pnl->pk_eq_tau[index_pk_eq_z] = tau_of_z;
  }
  class_call(background_free_noinput(pba), pba->error_message, errmsg);

  /** - loop over z_i values. For each of them, we will call the
      background and thermodynamics module for fake models. The goal is
      to find, for each z_i, and effective w0_eff[z_i] and
      Omega_m_eff{z_i], such that: the true model with (w0,wa) and the
      equivalent model with (w0_eff[z_i],0) have the same conformal
      distance between z_i and z_recombination, namely chi = tau[z_i] -
      tau_rec. It is thus necessary to call both the background and
      thermodynamics module for each fake model and to re-compute
      tau_rec for each of them. Once the eqauivalent model is found we
      compute and store Omega_m_effa(z_i) of the equivalent model */

  for (index_pk_eq_z=0; index_pk_eq_z<pnl->pk_eq_tau_size; index_pk_eq_z++) {

    if (input_verbose > 2)
      printf("    * computing Pk_equal parameters at z=%e\n",z[index_pk_eq_z]);

    /* get chi = (tau[z_i] - tau_rec) in true model */

    pba->w0_fld = true_w0_fld;
    pba->wa_fld = true_wa_fld;

    class_call(background_init(ppr,pba), pba->error_message, errmsg);
    class_call(thermodynamics_init(ppr,pba,pth), pth->error_message, errmsg);

    delta_tau = pnl->pk_eq_tau[index_pk_eq_z] - pth->tau_rec;

    /* launch iterations in order to coverge to effective model with wa=0 but the same chi = (tau[z_i] - tau_rec) */

    pba->wa_fld=0.;

    do {
      class_call(background_free_noinput(pba), pba->error_message, errmsg);
      class_call(thermodynamics_free(pth), pth->error_message, errmsg);

      class_call(background_init(ppr,pba), pba->error_message, errmsg);
      class_call(background_tau_of_z(pba,z[index_pk_eq_z],&tau_of_z), pba->error_message, errmsg);
      class_call(thermodynamics_init(ppr,pba,pth), pth->error_message, errmsg);

      delta_tau_eq = tau_of_z - pth->tau_rec;

      error = 1.-delta_tau_eq/delta_tau;
      pba->w0_fld = pba->w0_fld*pow(1.+error,10.);

    }
    while(fabs(error) > ppr->pk_eq_tol);

    /* Equivalent model found. Store w0(z) in that model. Find Omega_m(z) in that model and store it. */

    pnl->pk_eq_w_and_Omega[pnl->pk_eq_size*index_pk_eq_z+pnl->index_pk_eq_w] = pba->w0_fld;

    class_alloc(pvecback,pba->bg_size*sizeof(double),pba->error_message);
    class_call(background_at_tau(pba,
                                 tau_of_z,
                                 pba->long_info,
                                 pba->inter_normal,
                                 &last_index,
                                 pvecback),
               pba->error_message, errmsg);
    pnl->pk_eq_w_and_Omega[pnl->pk_eq_size*index_pk_eq_z+pnl->index_pk_eq_Omega_m] = pvecback[pba->index_bg_Omega_m];
    free(pvecback);

    class_call(background_free_noinput(pba), pba->error_message, errmsg);
    class_call(thermodynamics_free(pth), pth->error_message, errmsg);

  }

  /** - restore cosmological parameters (w0, wa) to their true values before main call to CLASS modules */

  pba->background_verbose = true_background_verbose;
  pth->thermodynamics_verbose = true_thermodynamics_verbose;
  pba->w0_fld = true_w0_fld;
  pba->wa_fld = true_wa_fld;

  /* in verbose mode, report the results */

  if (input_verbose > 1) {

    fprintf(stdout,"    Effective parameters for Pk_equal:\n");

    for (index_pk_eq_z=0; index_pk_eq_z<pnl->pk_eq_tau_size; index_pk_eq_z++) {

      fprintf(stdout,"    * at z=%e, tau=%e w=%e Omega_m=%e\n",
              z[index_pk_eq_z],
              pnl->pk_eq_tau[index_pk_eq_z],
              pnl->pk_eq_w_and_Omega[pnl->pk_eq_size*index_pk_eq_z+pnl->index_pk_eq_w],
              pnl->pk_eq_w_and_Omega[pnl->pk_eq_size*index_pk_eq_z+pnl->index_pk_eq_Omega_m]
              );
    }
  }

  free(z);

  /** - spline the table for later interpolation */

  class_call(array_spline_table_lines(
                                      pnl->pk_eq_tau,
                                      pnl->pk_eq_tau_size,
                                      pnl->pk_eq_w_and_Omega,
                                      pnl->pk_eq_size,
                                      pnl->pk_eq_ddw_and_ddOmega,
                                      _SPLINE_NATURAL_,
                                      errmsg),
             errmsg,errmsg);

  return _SUCCESS_;

}<|MERGE_RESOLUTION|>--- conflicted
+++ resolved
@@ -289,7 +289,7 @@
   enum computation_stage target_cs[] = {cs_background, cs_background, cs_thermodynamics, cs_background,
                                         cs_background, cs_background, cs_background, cs_background, cs_nonlinear};
 /* END EDE-edit */
-    
+
   int input_verbose = 0, int1, aux_flag, shooting_failed=_FALSE_;
 
   class_read_int("input_verbose",input_verbose);
@@ -1405,18 +1405,18 @@
                                            &flag1,
                                            errmsg),
                errmsg,errmsg);
-      
+
       // EDE-edit: making Cobaya happy. EM: change f,m --> logf, logm
-      
+
     class_call(parser_read_double(pfc,"n_scf",&param2,&flag2,errmsg),errmsg,errmsg);
     class_call(parser_read_double(pfc,"CC_scf",&param5,&flag5,errmsg),errmsg,errmsg);
     class_call(parser_read_double(pfc,"thetai_scf",&param6,&flag6,errmsg),errmsg,errmsg);
-      
+
       /* EDE-edit: params except f and m */
     pba->scf_parameters[0] = param2;
     pba->scf_parameters[3] = param5;
     pba->scf_parameters[4] = param6;
-      
+
      /* f or logf*/
     class_call(parser_read_double(pfc,"log10f_scf",&param31,&flag31,errmsg),errmsg,errmsg);
     class_call(parser_read_double(pfc,"f_scf",&param32,&flag32,errmsg),errmsg,errmsg);
@@ -1442,15 +1442,15 @@
     if (flag42 == _TRUE_) {
      pba->scf_parameters[2] = param42;
     }
-      
-
-      
-
-    
-
-      
-      
-      
+
+
+
+
+
+
+
+
+
     class_read_int("scf_tuning_index",pba->scf_tuning_index);
     class_test(pba->scf_tuning_index >= pba->scf_parameters_size,
                errmsg,
@@ -1477,20 +1477,13 @@
       else{
         pba->attractor_ic_scf = _FALSE_;
         class_test(pba->scf_parameters_size<2,
-<<<<<<< HEAD
-               errmsg,
-               "Since you are not using attractor initial conditions, you must specify phi and its derivative phi' as the last two entries in scf_parameters. See explanatory.ini for more details.");
-          /* pba->phi_ini_scf = pba->scf_parameters[pba->scf_parameters_size-2]; */
-          /* EDE-edit:
-           Define Theta_i=scf_parameters[pba->scf_parameters_size-2], and f=scf_parameters[pba->scf_parameters_size-5] , such that phi_i =Theta_i f . Note that this needs an additional numerical factor to change phi from eV of Mpl (reduced Planck mass).*/
-          pba->phi_ini_scf = pba->scf_parameters[pba->scf_parameters_size-5]*pba->scf_parameters[pba->scf_parameters_size-2]*1/(2.435*1e27);
-          pba->phi_prime_ini_scf = pba->scf_parameters[pba->scf_parameters_size-1];
-=======
                    errmsg,
                    "Since you are not using attractor initial conditions, you must specify phi and its derivative phi' as the last two entries in scf_parameters. See explanatory.ini for more details.");
-        pba->phi_ini_scf = pba->scf_parameters[pba->scf_parameters_size-2];
+        /* pba->phi_ini_scf = pba->scf_parameters[pba->scf_parameters_size-2]; */
+        /* EDE-edit:
+           Define Theta_i=scf_parameters[pba->scf_parameters_size-2], and f=scf_parameters[pba->scf_parameters_size-5] , such that phi_i =Theta_i f . Note that this needs an additional numerical factor to change phi from eV of Mpl (reduced Planck mass).*/
+        pba->phi_ini_scf = pba->scf_parameters[pba->scf_parameters_size-5]*pba->scf_parameters[pba->scf_parameters_size-2]*1/(2.435*1e27);
         pba->phi_prime_ini_scf = pba->scf_parameters[pba->scf_parameters_size-1];
->>>>>>> 43d1cb36
       }
     }
   }
@@ -3280,7 +3273,7 @@
   //MZ: initial conditions are as multiplicative factors of the radiation attractor values
   pba->phi_ini_scf = 1;
   pba->phi_prime_ini_scf = 1;
-    
+
   // EDE-edit: Added scf parameters by hand to make Cobaya happy
   pba->n_scf = 3;
   pba->f_scf = 3.973e26;
@@ -3288,12 +3281,12 @@
   pba->CC_scf = 1;
   pba->thetai_scf = 2.64;
     /* EDE-edit: default values for fEDE, z_c */
-  
+
   pba->fEDE= 0.1;
   pba->z_c= 3600;
   pba->log10z_c=3.5;
-   
-   
+
+
 
 
   pba->Omega0_k = 0.;
@@ -4147,28 +4140,28 @@
       xguess[index_guess] = 2.43e-9/0.87659*pfzw->target_value[index_guess];
       dxdy[index_guess] = 2.43e-9/0.87659;
       break;
-            
-    /* EDE-edit: added fEDE and z_c. Below "guess" is log_fscf[fEDE] and log10m[z_c]. 
+
+    /* EDE-edit: added fEDE and z_c. Below "guess" is log_fscf[fEDE] and log10m[z_c].
 	Guess functions based on Smith et al. 1908.06995, Appendix A. */
     case tn_fEDE:
       thetaitemp=ba.scf_parameters[ba.scf_parameters_size-2];
       n_scftemp=ba.scf_parameters[0];
       fcnA2=4*.2*thetaitemp*pow(1-cos(thetaitemp),-1.*n_scftemp)*(1/(3*n_scftemp))*(5*pow(1-cos(0.8*thetaitemp),n_scftemp)*tan(thetaitemp*.5) + 2*0.2*n_scftemp*thetaitemp*pow(1-cos(thetaitemp),n_scftemp));
       fcnA4=3*.2*thetaitemp*pow(1-cos(thetaitemp),-1.*n_scftemp)*(1/(2*n_scftemp))*(3*pow(1-cos(0.8*thetaitemp),n_scftemp)*tan(thetaitemp*.5) + 0.2*n_scftemp*thetaitemp*pow(1-cos(thetaitemp),n_scftemp));
-            
+
       if (pow(10.,pfzw->target_value[index_guess+1]) > 3500){
             xguess[index_guess] = log10(2.435e27*pow(pfzw->target_value[index_guess],.5)*pow(fcnA2,-0.5));
            dxdy[index_guess] = 0.217147*(1/pfzw->target_value[index_guess]);
-         
+
           }
-          
+
       if (pow(10.,pfzw->target_value[index_guess+1]) <= 3500){
            xguess[index_guess] = log10(2.435e27*pow(fcnA4,-0.5)*pow(pfzw->target_value[index_guess],0.5));
           dxdy[index_guess] = 0.217147*(1/pfzw->target_value[index_guess]);
             }
-        
+
       break;
-        
+
     case tn_z_c:
       thetaitemp=ba.scf_parameters[ba.scf_parameters_size-2];
       n_scftemp=ba.scf_parameters[0];
