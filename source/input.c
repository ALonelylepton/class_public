/** @file input.c Documented input module.
 *
 * Julien Lesgourgues, 27.08.2010
 *
 * Restructured structs by:
 * Nils Schoeneberg and Matteo Lucca, 07.03.2019
 *
 */

#include "input.h"
#include "quadrature.h"
#include "background.h"
#include "thermodynamics.h"
#include "perturbations.h"
#include "transfer.h"
#include "primordial.h"
#include "spectra.h"
#include "nonlinear.h"
#include "lensing.h"
#include "distortions.h"
#include "output.h"


/**
 * Initialize input parameters from external file.
 *
 * @param argc    Input: Number of command line arguments
 * @param argv    Input: Command line argument strings
 * @param pfc     Input: pointer to local structure
 * @param ppr     Input: pointer to precision structure
 * @param pba     Input: pointer to background structure
 * @param pth     Input: pointer to thermodynamics structure
 * @param ppt     Input: pointer to perturbation structure
 * @param ptr     Input: pointer to transfer structure
 * @param ppm     Input: pointer to primordial structure
 * @param psp     Input: pointer to spectra structure
 * @param pnl     Input: pointer to nonlinear structure
 * @param ple     Input: pointer to lensing structure
 * @param pop     Input: pointer to output structure
 * @param errmsg  Input: Error message
 */
int input_init(int argc,
               char **argv,
               struct precision * ppr,
               struct background *pba,
               struct thermo *pth,
               struct perturbs *ppt,
               struct transfers *ptr,
               struct primordial *ppm,
               struct spectra *psp,
               struct nonlinear * pnl,
               struct lensing *ple,
               struct distortions *psd,
               struct output *pop,
               ErrorMsg errmsg){

  /** Summary: */

  /** Define local variables */
  struct file_content fc;        // Structure with all parameters

  /** Find and read input file */
  class_call(input_find_file(argc,
                             argv,
                             &fc,
                             errmsg),
             errmsg,
             errmsg);

  /** Initialize all parameters given the input 'file_content' structure.
      If its size is null, all parameters take their default values. */
  class_call(input_read_from_file(&fc,ppr,pba,pth,ppt,ptr,ppm,psp,pnl,ple,psd,pop,
                                  errmsg),
             errmsg,
             errmsg);

  /** Free local struture */
  class_call(parser_free(&fc),
             errmsg,
             errmsg);

  return _SUCCESS_;

}


/**
 * Find and read external file (xxx.ini or xxx.pre) containing the input
 * parameters. All data is stored in the local structure 'file_content'.
 *
 * @param argc    Input: Number of command line arguments
 * @param argv    Input: Command line argument strings
 * @param pfc     Output: pointer to local file_content structure
 * @param errmsg  Input: Error message
 */
int input_find_file(int argc,
                    char **argv,
                    struct file_content * fc,
                    ErrorMsg errmsg){

  /** Summary: */

  /** Define local variables */
  struct file_content fc_input;       // Temporary structure with all input parameters
  struct file_content fc_precision;   // Temporary structure with all precision parameters
  struct file_content * pfc_input;    // Pointer to either fc_root or fc_inputroot
  struct file_content fc_setroot;     // Temporary structure for setroot

  int i;
  char extension[5];
  int flag1;
  char input_file[_ARGUMENT_LENGTH_MAX_];
  char precision_file[_ARGUMENT_LENGTH_MAX_];

  pfc_input = &fc_input;

  /** Initialize the two file_content structures (for input parameters and
      precision parameters) to some null content. If no arguments are passed,
      they will remain null and inform input_init that all parameters take
      default values. */
  fc->size = 0;
  fc_input.size = 0;
  fc_precision.size = 0;
  input_file[0]='\0';
  precision_file[0]='\0';

  /** If some arguments are passed, identify eventually some 'xxx.ini' and
      'xxx.pre' files, and store their name. */
  if (argc > 1) {
    for (i=1; i<argc; i++) {
      strncpy(extension,(argv[i]+strlen(argv[i])-4),4);
      extension[4]='\0';
      if (strcmp(extension,".ini") == 0) {
        class_test(input_file[0] != '\0',
                   errmsg,
                   "You have passed more than one input file with extension '.ini', choose one.");
        strcpy(input_file,argv[i]);
      }
      else if (strcmp(extension,".pre") == 0) {
        class_test(precision_file[0] != '\0',
                   errmsg,
                   "You have passed more than one precision with extension '.pre', choose one.");
        strcpy(precision_file,argv[i]);
      }
      else {
        fprintf(stdout,"Warning: the file '%s' has an extension different from .ini and .pre, so it has been ignored\n",argv[i]);
      }
    }
  }

  /** If there is an 'xxx.ini' file, read it and store its content. */
  if (input_file[0] != '\0'){
    class_call(parser_read_file(input_file,&fc_input,errmsg),
               errmsg,
               errmsg);

    /* *
     * Set correctly the pfc_input within the set_root function,
     * including the adjusted 'root' field.
     * It is either set to a pointer to fc_input,
     * or when a new filecontent is created with root appended,
     * it is set as the pointer to fc_inputroot.
     * */
    class_call(input_set_root(input_file,&pfc_input,&fc_setroot,errmsg),
               errmsg,
               errmsg);
  }

  /** If there is an 'xxx.pre' file, read it and store its content. */
  if (precision_file[0] != '\0'){
    class_call(parser_read_file(precision_file,&fc_precision,errmsg),
               errmsg,
               errmsg);
  }

  /** If one or two files were read, merge their contents in a single 'file_content'
      structure. */
  if ((input_file[0]!='\0') || (precision_file[0]!='\0')){
    class_call(parser_cat(pfc_input,
                          &fc_precision,
                          fc,
                          errmsg),
               errmsg,
               errmsg);
  }

  /** Free local strutures */
  class_call(parser_free(pfc_input),
             errmsg,
             errmsg);
  class_call(parser_free(&fc_precision),
             errmsg,
             errmsg);

  return _SUCCESS_;

}


/**
 * Defines wether or not a file exists.
 *
 * @param fname  Input: File name
 */
int file_exists(const char *fname){
  FILE *file = fopen(fname, "r");
  if (file != NULL){
    fclose(file);
    return _TRUE_;
  }

  return _FALSE_;

}

/**
 * Sets the 'root' variable in the input file content
 *
 * @param input_file      Input: filename of the input file
 * @param ppfc_input      Input/Output: pointer to (pointer to input file structure)
 * @param errmsg          Input/Output: the error message
 * */
int input_set_root(char* input_file, struct file_content** ppfc_input, struct file_content * pfc_setroot, ErrorMsg errmsg){

  /** Define local variables */
  int flag1, flag2, filenum, iextens;
  int index_root_in_fc_input;
  int overwrite_root;
  int found_filenum;

  /* The filename of the output root INCLUDING 'output/' */
  FileArg outfname;

  /* Temporary variables for parser reading etc. */
  char tmp_file[_ARGUMENT_LENGTH_MAX_+26]; // 26 is enough to extend the file name [...] with the
                                           // characters "output/[...]%02d_parameters.ini" (as done below)
  struct file_content fc_root;             // Temporary structure with only the root name

  FileArg string1;                         //Is ignored
  char string2[_ARGUMENT_LENGTH_MAX_];

  int n_extensions = 7;                    //Keep this as the length of the below list
  char* output_extensions[7] = {"cl.dat","pk.dat","tk.dat","parameters.ini","background.dat","thermodynamics.dat","perturbations_k0.dat"};

  /* Shorthand notation */
  struct file_content * pfc = *ppfc_input;


  /** Check whether a root name has been set, and wether overwrite_root is true */
  class_call(parser_read_string(pfc,"root",&string1,&flag1,errmsg),
             errmsg, errmsg);

  /* Set overwrite_root */
  overwrite_root = _FALSE_;
  class_read_flag("overwrite_root",overwrite_root);

  /** If root has not been set, use the default of 'output/<thisfilename>' */
  if (flag1 == _FALSE_){
    strncpy(outfname, "output/", 7);
    strncpy(outfname+7, input_file, strlen(input_file)-4);
    outfname[7+strlen(input_file)-4] = '\0';
  }
  /* Check here for the index of the 'root' field in case it was set in fc_input */
  else{
    for(index_root_in_fc_input=0;index_root_in_fc_input<pfc->size;++index_root_in_fc_input){
      if(strcmp(pfc->name[index_root_in_fc_input],"root") == 0){
        strcpy(outfname,pfc->value[index_root_in_fc_input]);
        break;
      }
    }
  }

  /** If we don't want to overwrite the root name, check now for the existence of output for the given root name + N */
  if(overwrite_root == _FALSE_){

    /* Assume files exist, until proven otherwise */
    found_filenum = _TRUE_;
    /** For each 'filenum', test if it exists. Only stop if it has not been found. */
    for (filenum = 0; filenum < _N_FILEROOT_ && found_filenum; filenum++){
      /* No file has been found yet */
      found_filenum = _FALSE_;
      for(iextens = 0; iextens < n_extensions; ++iextens){
        sprintf(tmp_file,"%s%02d_%s", outfname, filenum, output_extensions[iextens]);
        if (file_exists(tmp_file) == _TRUE_){
          /* Found a file, the outer loop is forced to keep searching */
          found_filenum = _TRUE_;
        }
      }
      /* Didn't find a file. This is the correct number. Break the loop. */
      if(found_filenum == _FALSE_){
        break;
      }
    }
    /* If no root was found, add root through the parser routine */
    if(flag1 == _FALSE_){
      class_call(parser_init(&fc_root,
                             1,
                             pfc->filename,
                             errmsg),
                 errmsg,errmsg);
      sprintf(fc_root.name[0],"root");
      sprintf(fc_root.value[0],"%s%02d_",outfname,filenum);
      fc_root.read[0] = _FALSE_;
      class_call(parser_cat(pfc,
                            &fc_root,
                            pfc_setroot,
                            errmsg),
                 errmsg,
                 errmsg);
      class_call(parser_free(pfc),
                 errmsg,
                 errmsg);
      class_call(parser_free(&fc_root),
                 errmsg,
                 errmsg);
      (*ppfc_input) = pfc_setroot;
    }
    /* If root was found, set the index in the fc_input struct */
    else{
      sprintf(pfc->value[index_root_in_fc_input],"%s%02d_",outfname,filenum);
      (*ppfc_input) = pfc;
    }
  }

  /** If we do want to overwrite, just take the given root name */
  else{
    /* If no root was found, add root through the parser routine */
    if(flag1 == _FALSE_){
      class_call(parser_init(&fc_root,
                             1,
                             pfc->filename,
                             errmsg),
                 errmsg,errmsg);
      sprintf(fc_root.name[0],"root");
      sprintf(fc_root.value[0],"%s_",outfname);
      fc_root.read[0] = _FALSE_;
      class_call(parser_cat(pfc,
                            &fc_root,
                            pfc_setroot,
                            errmsg),
                 errmsg,
                 errmsg);
      class_call(parser_free(pfc),
                 errmsg,
                 errmsg);
      class_call(parser_free(&fc_root),
                 errmsg,
                 errmsg);
      (*ppfc_input) = pfc_setroot;
    }
    /* If root was found, set the index in the fc_input struct */
    else{
      sprintf(pfc->value[index_root_in_fc_input],"%s_",outfname);
      (*ppfc_input) = pfc;
    }
  }

  return _SUCCESS_;
}



/**
 * Initialize each parameter, first to its default values, and then
 * from what can be interpreted from the values passed in the input
 * 'file_content' structure. If its size is null, all parameters keep
 * their default values.
 *
 * @param pfc     Input: pointer to local structure
 * @param ppr     Input: pointer to precision structure
 * @param pba     Input: pointer to background structure
 * @param pth     Input: pointer to thermodynamics structure
 * @param ppt     Input: pointer to perturbation structure
 * @param ptr     Input: pointer to transfer structure
 * @param ppm     Input: pointer to primordial structure
 * @param psp     Input: pointer to spectra structure
 * @param pnl     Input: pointer to nonlinear structure
 * @param ple     Input: pointer to lensing structure
 * @param pop     Input: pointer to output structure
 * @param errmsg  Input: Error message
 */
int input_read_from_file(struct file_content * pfc,
                         struct precision * ppr,
                         struct background *pba,
                         struct thermo *pth,
                         struct perturbs *ppt,
                         struct transfers *ptr,
                         struct primordial *ppm,
                         struct spectra *psp,
                         struct nonlinear * pnl,
                         struct lensing *ple,
                         struct distortions *psd,
                         struct output *pop,
                         ErrorMsg errmsg) {


  /** Summary: */

  /** - Define local variables */
  int int1,flag1;
  int input_verbose = 0;
  int has_shooting;

  /** Set default values
      Before getting into the assignment of parameters and the shooting, we want
      to already fix our precision parameters. No precision parameter should
      depend on any input parameter  */
  class_call(input_read_precisions(pfc,ppr,pba,pth,ppt,ptr,ppm,psp,pnl,ple,psd,pop,
                                   errmsg),
             errmsg,
             errmsg);

  class_read_int("input_verbose",input_verbose);
  if (input_verbose >0) printf("Reading input parameters\n");

  /** Find out if shooting necessary and, eventually, shoot and initialize
      read parameters */
  class_call(input_shooting(pfc,ppr,pba,pth,ppt,ptr,ppm,psp,pnl,ple,psd,pop,
                            input_verbose,
                            &has_shooting,
                            errmsg),
             errmsg,
             errmsg);
  /** If no shooting is necessary, initialize read parameters without it */
  if(has_shooting == _FALSE_){
    class_call(input_read_parameters(pfc,ppr,pba,pth,ppt,ptr,ppm,psp,pnl,ple,psd,pop,
                                     errmsg),
               errmsg,
               errmsg);
  }

  return _SUCCESS_;

}


/**
 * In CLASS, we can do something we call 'shooting', where a variable, which is
 * not directly given is calculated by another variable through successive runs
 * of class.
 * This is needed for variables which do not immediately follow from other input
 * parameters. An example is theta_s, the angular scale of the sound horizon
 * giving us the horizontal peak positions. This quantity can only replace the
 * hubble parameter h, if we run all the way into class through to
 * thermodynamics to figure out how h and theta_s relate numerically.
 * A default parameter for h is chosen, and then we shoot through CLASS, finding
 * what the corresponding theta_s is. We adjust our initial h, and shoot again,
 * repeating this process until a suitable value for h is found which gives the
 * correct 00*theta_s value.
 * These two arrays must contain the strings of names to be searched for and the
 * corresponding new parameter The third array contains the module inside of
 * which the old parameter is calculated.
 *
 * See input_try_unknown_parameters for the actual shooting.
 *
 * @param pfc               Input: pointer to local structure
 * @param ppr               Input: pointer to precision structure
 * @param pba               Input: pointer to background structure
 * @param pth               Input: pointer to thermodynamics structure
 * @param ppt               Input: pointer to perturbation structure
 * @param ptr               Input: pointer to transfer structure
 * @param ppm               Input: pointer to primordial structure
 * @param psp               Input: pointer to spectra structure
 * @param pnl               Input: pointer to nonlinear structure
 * @param ple               Input: pointer to lensing structure
 * @param pop               Input: pointer to output structure
 * @param input_verbose     Input: Verbosity of input
 * @param has_shooting      Output: Presence or absence of shooting
 * @param errmsg            Input: Error message
 */
int input_shooting(struct file_content * pfc,
                   struct precision * ppr,
                   struct background *pba,
                   struct thermo *pth,
                   struct perturbs *ppt,
                   struct transfers *ptr,
                   struct primordial *ppm,
                   struct spectra *psp,
                   struct nonlinear * pnl,
                   struct lensing *ple,
                   struct distortions *psd,
                   struct output *pop,
                   int input_verbose,
                   int * has_shooting,
                   ErrorMsg errmsg){

  /** Summary: */

  /** Define local variables */
  int flag1;
  double param1;
  double * unknown_parameter;
  int unknown_parameters_size;
  int counter, index_target, i;
  int fevals=0;
  double xzero;
  double *dxdF, *x_inout;
  int target_indices[_NUM_TARGETS_];
  int int1, aux_flag;
  int shooting_failed=_FALSE_;

  char * const target_namestrings[] = {"100*theta_s","Omega_dcdmdr","omega_dcdmdr",
                                       "Omega_scf","Omega_ini_dcdm","omega_ini_dcdm","sigma8"};
  char * const unknown_namestrings[] = {"h","Omega_ini_dcdm","Omega_ini_dcdm",
                                        "scf_shooting_parameter","Omega_dcdmdr","omega_dcdmdr","A_s"};
  enum computation_stage target_cs[] = {cs_thermodynamics, cs_background, cs_background,
                                        cs_background, cs_background, cs_background, cs_nonlinear};

  struct fzerofun_workspace fzw;

  *has_shooting=_FALSE_;

  /** Do we need to fix unknown parameters? */
  unknown_parameters_size = 0;
  fzw.required_computation_stage = 0;
  for (index_target = 0; index_target < _NUM_TARGETS_; index_target++){
    class_call(parser_read_double(pfc,target_namestrings[index_target],&param1,&flag1,errmsg),
               errmsg,
               errmsg);
    if (flag1 == _TRUE_){
      /* input_needs_shoting_for_target takes care of the case where, for
         instance, Omega_dcdmdr is set to 0.0, and we don't need shooting */
      class_call(input_needs_shooting_for_target(pfc,
                                                index_target,
                                                param1,
                                                &aux_flag,
                                                errmsg),
                 errmsg,
                 errmsg);

      if (aux_flag == _TRUE_){
        target_indices[unknown_parameters_size] = index_target;
        fzw.required_computation_stage = MAX(fzw.required_computation_stage,target_cs[index_target]);
        unknown_parameters_size++;
      }

    }
  }

  /** In the case of unknown parameters, start shooting... */
  if (unknown_parameters_size > 0) {

    /* We need to remember that we shot so we can clean up properly */
    *has_shooting=_TRUE_;

    /* Create file content structure with additional entries */
    class_call(parser_init(&(fzw.fc),
                           pfc->size+unknown_parameters_size,
                           pfc->filename,
                           errmsg),
               errmsg,errmsg);

    /* Copy input file content to the new file content structure: */
    memcpy(fzw.fc.name, pfc->name, pfc->size*sizeof(FileArg));
    memcpy(fzw.fc.value, pfc->value, pfc->size*sizeof(FileArg));
    memcpy(fzw.fc.read, pfc->read, pfc->size*sizeof(short));

    class_alloc(unknown_parameter,
                unknown_parameters_size*sizeof(double),
                errmsg);
    class_alloc(fzw.unknown_parameters_index,
                unknown_parameters_size*sizeof(int),
                errmsg);

    fzw.target_size = unknown_parameters_size;
    class_alloc(fzw.target_name,
                fzw.target_size*sizeof(enum target_names),
                errmsg);
    class_alloc(fzw.target_value,
                fzw.target_size*sizeof(double),
                errmsg);

    /** Go through all cases with unknown parameters */
    for (counter = 0; counter < unknown_parameters_size; counter++){
      index_target = target_indices[counter];
      class_call(parser_read_double(pfc,
                                    target_namestrings[index_target],
                                    &param1,
                                    &flag1,
                                    errmsg),
               errmsg,
               errmsg);

      /* store name of target parameter */
      fzw.target_name[counter] = index_target;
      /* store target value of target parameter */
      fzw.target_value[counter] = param1;
      fzw.unknown_parameters_index[counter]=pfc->size+counter;
      /* substitute the name of the target parameter with the name of the
         corresponding unknown parameter */
      strcpy(fzw.fc.name[fzw.unknown_parameters_index[counter]],unknown_namestrings[index_target]);
    }

    /** If there is only one parameter, we use a more efficient Newton method for 1D cases */
    if (unknown_parameters_size == 1){

      /* We can do 1 dimensional root finding */
      if (input_verbose > 0) {
        fprintf(stdout,"Computing unknown input parameter '%s' using input parameter '%s'\n",
                fzw.fc.name[fzw.unknown_parameters_index[0]],target_namestrings[fzw.target_name[0]]);
      }

      /* If shooting fails, postpone error to background module to play nice with MontePython. */
      class_call_try(input_find_root(&xzero,
                                     &fevals,
                                     &fzw,
                                     errmsg),
                     errmsg,
                     pba->shooting_error,
                     shooting_failed=_TRUE_);

      /* Store xzero */
      sprintf(fzw.fc.value[fzw.unknown_parameters_index[0]],"%e",xzero);
      if (input_verbose > 0) {
        fprintf(stdout," -> found '%s = %s'\n",
                fzw.fc.name[fzw.unknown_parameters_index[0]],
                fzw.fc.value[fzw.unknown_parameters_index[0]]);
      }

    }
    /** Otherwise we do multidimensional shooting */
    else{

      /* We need to do multidimensional root finding */
      if (input_verbose > 0) {
        fprintf(stdout,"Computing unknown input parameters\n");
      }

      /* Allocate local variables */
      class_alloc(x_inout,
                  sizeof(double)*unknown_parameters_size,
                  errmsg);
      class_alloc(dxdF,
                  sizeof(double)*unknown_parameters_size,
                  errmsg);

      /* Get the guess for the initial variables */
      class_call(input_get_guess(x_inout, dxdF, &fzw, errmsg),
                 errmsg,
                 errmsg);

      /* Use multi-dimensional Newton method */
      class_call_try(fzero_Newton(input_try_unknown_parameters,
                                  x_inout,
                                  dxdF,
                                  unknown_parameters_size,
                                  1e-4,
                                  1e-6,
                                  &fzw,
                                  &fevals,
                                  errmsg),
                     errmsg,
                     pba->shooting_error,
                     shooting_failed=_TRUE_);

      /* Store xzero */
      for (counter = 0; counter < unknown_parameters_size; counter++){
        sprintf(fzw.fc.value[fzw.unknown_parameters_index[counter]],
                "%e",x_inout[counter]);
        if (input_verbose > 0) {
          fprintf(stdout," -> found '%s = %s'\n",
                  fzw.fc.name[fzw.unknown_parameters_index[counter]],
                  fzw.fc.value[fzw.unknown_parameters_index[counter]]);
        }
      }

      /* Free local variables */
      free(x_inout);
      free(dxdF);
    }

    if (input_verbose > 1) {
      fprintf(stdout,"Shooting completed using %d function evaluations\n",fevals);
    }

    /** Read all parameters from the fc obtained through shooting */
    class_call(input_read_parameters(&(fzw.fc),ppr,pba,pth,ppt,ptr,ppm,psp,pnl,ple,psd,pop,
                                     errmsg),
               errmsg,
               errmsg);

    /** Set status of shooting */
    pba->shooting_failed = shooting_failed;

    /* all parameters read in fzw must be considered as read in pfc. At the same
       time the parameters read before in pfc (like theta_s,...) must still be
       considered as read (hence we could not do a memcopy) */
    for (i=0; i < pfc->size; i ++) {
      if (fzw.fc.read[i] == _TRUE_)
        pfc->read[i] = _TRUE_;
    }

    /* Free tuned pfc */
    parser_free(&(fzw.fc));

    /** Free arrays allocated */
    free(unknown_parameter);
    free(fzw.unknown_parameters_index);
    free(fzw.target_name);
    free(fzw.target_value);
  }

  return _SUCCESS_;

}


/**
 * Checking out auxillary conditions (i.e. that any of the
 * non-standard Omega are defined and nonzero)
 * Then additional checks need to be made within the shooting method
 *
 * @param pfc             Input: pointer to local structure
 * @param target_names    Input: list of possible target names
 * @param target_value    Input: list of possible target values
 * @param aux_flag        Output: Presence or absence of flags
 * @param errmsg          Input: Error message
 */
int input_needs_shooting_for_target(struct file_content * pfc,
                                    enum target_names target_name,
                                    double target_value,
                                    int * aux_flag,
                                    ErrorMsg errmsg){

  *aux_flag = _TRUE_;
  switch (target_name){
    case Omega_dcdmdr:
    case omega_dcdmdr:
    case Omega_scf:
    case Omega_ini_dcdm:
    case omega_ini_dcdm:
      /* Check that Omega's or omega's are nonzero: */
      if (target_value == 0.)
        *aux_flag = _FALSE_;
      break;
    default:
      /* Default is no additional checks */
      *aux_flag = _TRUE_;
      break;
  }

  return _SUCCESS_;

}


int input_find_root(double *xzero,
                    int *fevals,
                    struct fzerofun_workspace *pfzw,
                    ErrorMsg errmsg){

  /** Summary: */

  /** Define local variables */
  double x1, x2, f1, f2, dxdy, dx;
  int iter, iter2;
  int return_function;

  /** Fisrt we do our guess */
  class_call(input_get_guess(&x1, &dxdy, pfzw, errmsg),
             errmsg,
             errmsg);

  class_call(input_fzerofun_1d(x1, pfzw, &f1, errmsg),
             errmsg,
             errmsg);

  (*fevals)++;
  dx = 1.5*f1*dxdy;

  /** Then we do a linear hunt for the boundaries */
  /* Try fifteen times to go above and below the root (i.e. where shooting succeeds) */
  for (iter=1; iter<=15; iter++){
    x2 = x1 - dx;
    /* Try three times to get a 'reasonable' value, i.e. no CLASS error */
    for (iter2=1; iter2 <= 3; iter2++) {
      return_function = input_fzerofun_1d(x2, pfzw, &f2, errmsg);
      (*fevals)++;
      if (return_function ==_SUCCESS_) {
        break;
      }
      else if (iter2 < 3) {
        dx*=0.5;
        x2 = x1-dx;
      }
      else {
        class_stop(errmsg,errmsg);
      }
    }
    if (f1*f2<0.0){
      /* Root has been bracketed */
      break;
    }
    x1 = x2;
    f1 = f2;
  }

  /** Find root using Ridders method. (Exchange for bisection if you are old-school.)*/
  class_call(class_fzero_ridder(input_fzerofun_1d,
                                x1,
                                x2,
                                1e-5*MAX(fabs(x1),fabs(x2)),
                                pfzw,
                                &f1,
                                &f2,
                                xzero,
                                fevals,
                                errmsg),
             errmsg,errmsg);

  return _SUCCESS_;

}


int input_fzerofun_1d(double input,
                      void* pfzw,
                      double *output,
                      ErrorMsg error_message){

  class_call(input_try_unknown_parameters(&input,
                                          1,
                                          pfzw,
                                          output,
                                          error_message),
             error_message,
             error_message);

  return _SUCCESS_;

}


/**
 * Using Ridders' method, return the root of a function func known to
 * lie between x1 and x2. The root, returned as zriddr, will be found to
 * an approximate accuracy xtol.
 */
int class_fzero_ridder(int (*func)(double x,
                                   void *param,
                                   double *y,
                                   ErrorMsg error_message),
                       double x1,
                       double x2,
                       double xtol,
                       void *param,
                       double *Fx1,
                       double *Fx2,
                       double *xzero,
                       int *fevals,
                       ErrorMsg error_message){

  /** Summary: */

  /** Define local variables */
  int j,MAXIT=1000;
  double ans,fh,fl,fm,fnew,s,xh,xl,xm,xnew;

  if ((Fx1!=NULL)&&(Fx2!=NULL)){
    fl = *Fx1;
    fh = *Fx2;
  }
  else{
    class_call((*func)(x1, param, &fl, error_message),
               error_message, error_message);
    class_call((*func)(x2, param, &fh, error_message),
               error_message, error_message);

    *fevals = (*fevals)+2;
  }
  if ((fl > 0.0 && fh < 0.0) || (fl < 0.0 && fh > 0.0)) {
    xl=x1;
    xh=x2;
    ans=-1.11e11;
    for (j=1;j<=MAXIT;j++) {
      xm=0.5*(xl+xh);
      class_call((*func)(xm, param, &fm, error_message),
                 error_message, error_message);
      *fevals = (*fevals)+1;
      s=sqrt(fm*fm-fl*fh);
      if (s == 0.0){
        *xzero = ans;
        return _SUCCESS_;
      }
      xnew=xm+(xm-xl)*((fl >= fh ? 1.0 : -1.0)*fm/s);
      if (fabs(xnew-ans) <= xtol) {
        *xzero = ans;
        return _SUCCESS_;
      }

      ans=xnew;
      class_call((*func)(ans, param, &fnew, error_message),
                 error_message, error_message);
      *fevals = (*fevals)+1;
      if (fnew == 0.0){
        *xzero = ans;
        return _SUCCESS_;
      }

      if (NRSIGN(fm,fnew) != fm) {
        xl=xm;
        fl=fm;
        xh=ans;
        fh=fnew;
      }
      else if (NRSIGN(fl,fnew) != fl) {
        xh=ans;
        fh=fnew;
      }
      else if (NRSIGN(fh,fnew) != fh) {
        xl=ans;
        fl=fnew;
      }
      else{
        return _FAILURE_;
      }
      if (fabs(xh-xl) <= xtol) {
        *xzero = ans;
        return _SUCCESS_;
      }
    }
    class_stop(error_message,"zriddr exceed maximum iterations");
  }
  else {
    if (fl == 0.0) return x1;
    if (fh == 0.0) return x2;
    class_stop(error_message,"root must be bracketed in zriddr.");
  }
  class_stop(error_message,"Failure in int.");
}


/**
 * Here we should write reasonable guesses for the unknown parameters.
 * Also estimate dxdy, i.e. how the unknown parameter responds to the known.
 * This can simply be estimated as the derivative of the guess formula.
 */
int input_get_guess(double *xguess,
                    double *dxdy,
                    struct fzerofun_workspace * pfzw,
                    ErrorMsg errmsg){

  /** Summary: */

  /** Define local variables */
  struct precision pr;        /* for precision parameters */
  struct background ba;       /* for cosmological background */
  struct thermo th;           /* for thermodynamics */
  struct perturbs pt;         /* for source functions */
  struct transfers tr;        /* for transfer functions */
  struct primordial pm;       /* for primordial spectra */
  struct spectra sp;          /* for output spectra */
  struct nonlinear nl;        /* for non-linear spectra */
  struct lensing le;          /* for lensed spectra */
  struct distortions sd;      /* for spectral distortions */
  struct output op;           /* for output files */
  int i;
  double Omega_M, a_decay, gamma, Omega0_dcdmdr=1.0;
  int index_guess;

  /* Cheat to read only known parameters: */
  pfzw->fc.size -= pfzw->target_size;

  class_call(input_read_precisions(&(pfzw->fc),&pr,&ba,&th,&pt,&tr,&pm,&sp,&nl,&le,&sd,&op,
                                   errmsg),
             errmsg,
             errmsg);
  class_call(input_read_parameters(&(pfzw->fc),&pr,&ba,&th,&pt,&tr,&pm,&sp,&nl,&le,&sd,&op,
                                   errmsg),
             errmsg,
             errmsg);

  pfzw->fc.size += pfzw->target_size;

  /** Estimate dxdy */
  for (index_guess=0; index_guess < pfzw->target_size; index_guess++) {
    switch (pfzw->target_name[index_guess]) {
    case theta_s:
      xguess[index_guess] = 3.54*pow(pfzw->target_value[index_guess],2)-5.455*pfzw->target_value[index_guess]+2.548;
      dxdy[index_guess] = (7.08*pfzw->target_value[index_guess]-5.455);
      /** Update pb to reflect guess */
      ba.h = xguess[index_guess];
      ba.H0 = ba.h *  1.e5 / _c_;
      break;
    case Omega_dcdmdr:
      Omega_M = ba.Omega0_cdm+ba.Omega0_dcdmdr+ba.Omega0_b;
      /* *
       * This formula is exact in a Matter + Lambda Universe, but only for Omega_dcdm,
       * not the combined.
       * sqrt_one_minus_M = sqrt(1.0 - Omega_M);
       * xguess[index_guess] = pfzw->target_value[index_guess]*
       *                       exp(2./3.*ba.Gamma_dcdm/ba.H0*
       *                       atanh(sqrt_one_minus_M)/sqrt_one_minus_M);
       * dxdy[index_guess] = 1.0;//exp(2./3.*ba.Gamma_dcdm/ba.H0*atanh(sqrt_one_minus_M)/sqrt_one_minus_M);
       * */
      gamma = ba.Gamma_dcdm/ba.H0;
      if (gamma < 1)
        a_decay = 1.0;
      else
        a_decay = pow(1+(gamma*gamma-1.)/Omega_M,-1./3.);
      xguess[index_guess] = pfzw->target_value[index_guess]/a_decay;
      dxdy[index_guess] = 1./a_decay;
      break;
    case omega_dcdmdr:
      Omega_M = ba.Omega0_cdm+ba.Omega0_idm_b+ba.Omega0_dcdmdr+ba.Omega0_b;
      gamma = ba.Gamma_dcdm/ba.H0;
      if (gamma < 1)
        a_decay = 1.0;
      else
        a_decay = pow(1+(gamma*gamma-1.)/Omega_M,-1./3.);
      xguess[index_guess] = pfzw->target_value[index_guess]/ba.h/ba.h/a_decay;
      dxdy[index_guess] = 1./a_decay/ba.h/ba.h;
      break;
    case Omega_scf:
      /* *
       * This guess is arbitrary, something nice using WKB should be implemented.
       * Version 2 uses a fit
       * xguess[index_guess] = 1.77835*pow(ba.Omega0_scf,-2./7.);
       * dxdy[index_guess] = -0.5081*pow(ba.Omega0_scf,-9./7.)`;
       * Version 3: use attractor solution
       * */
      if (ba.scf_tuning_index == 0){
        xguess[index_guess] = sqrt(3.0/ba.Omega0_scf);
        dxdy[index_guess] = -0.5*sqrt(3.0)*pow(ba.Omega0_scf,-1.5);
      }
      else{
        /* Default: take the passed value as xguess and set dxdy to 1. */
        xguess[index_guess] = ba.scf_parameters[ba.scf_tuning_index];
        dxdy[index_guess] = 1.;
      }
      break;
    case omega_ini_dcdm:
      Omega0_dcdmdr = 1./(ba.h*ba.h);
    case Omega_ini_dcdm:
      /* This works since correspondence is Omega_ini_dcdm -> Omega_dcdmdr and
         omega_ini_dcdm -> omega_dcdmdr */
      Omega0_dcdmdr *=pfzw->target_value[index_guess];
      Omega_M = ba.Omega0_cdm+ba.Omega0_idm_b+Omega0_dcdmdr+ba.Omega0_b;
      gamma = ba.Gamma_dcdm/ba.H0;
      if (gamma < 1)
        a_decay = 1.0;
      else
        a_decay = pow(1+(gamma*gamma-1.)/Omega_M,-1./3.);
      xguess[index_guess] = pfzw->target_value[index_guess]*a_decay;
      dxdy[index_guess] = a_decay;
      if (gamma > 100)
        dxdy[index_guess] *= gamma/100;
      break;

    case sigma8:
      /* Assume linear relationship between A_s and sigma8 and fix coefficient
         according to vanilla LambdaCDM. Should be good enough... */
      xguess[index_guess] = 2.43e-9/0.87659*pfzw->target_value[index_guess];
      dxdy[index_guess] = 2.43e-9/0.87659;
      break;
    }
  }

  for (i=0; i<pfzw->fc.size; i++) {
    pfzw->fc.read[i] = _FALSE_;
  }

  /** - Deallocate everything allocated by input_read_parameters */
  background_free_input(&ba);

  return _SUCCESS_;

}


int input_try_unknown_parameters(double * unknown_parameter,
                                 int unknown_parameters_size,
                                 void * voidpfzw,
                                 double * output,
                                 ErrorMsg errmsg){
  /** Summary */

  /** Define local variables */
  struct precision pr;        /* for precision parameters */
  struct background ba;       /* for cosmological background */
  struct thermo th;           /* for thermodynamics */
  struct perturbs pt;         /* for source functions */
  struct transfers tr;        /* for transfer functions */
  struct primordial pm;       /* for primordial spectra */
  struct spectra sp;          /* for output spectra */
  struct nonlinear nl;        /* for non-linear spectra */
  struct lensing le;          /* for lensed spectra */
  struct distortions sd;      /* for spectral distortions */
  struct output op;           /* for output files */

  int i;
  double rho_dcdm_today, rho_dr_today;
  struct fzerofun_workspace * pfzw;
  int input_verbose;
  int flag;
  int param;
  short compute_sigma8 = _FALSE_;

  pfzw = (struct fzerofun_workspace *) voidpfzw;
  /** Read input parameters */
  for (i=0; i < unknown_parameters_size; i++) {
    sprintf(pfzw->fc.value[pfzw->unknown_parameters_index[i]],"%e",unknown_parameter[i]);
  }

  class_call(input_read_precisions(&(pfzw->fc),&pr,&ba,&th,&pt,&tr,&pm,&sp,&nl,&le,&sd,&op,
                                   errmsg),
             errmsg,
             errmsg);

  class_call(input_read_parameters(&(pfzw->fc),&pr,&ba,&th,&pt,&tr,&pm,&sp,&nl,&le,&sd,&op,
                                   errmsg),
             errmsg,
             errmsg);

  class_call(parser_read_int(&(pfzw->fc),"input_verbose",&param,&flag,errmsg),
             errmsg,
             errmsg);

  if (flag == _TRUE_)
    input_verbose = param;
  else
    input_verbose = 0;

  /** Optimise flags for sigma8 calculation.*/
  for (i=0; i < unknown_parameters_size; i++) {
    if (pfzw->target_name[i] == sigma8) {
      compute_sigma8 = _TRUE_;
    }
  }
  if (compute_sigma8 == _TRUE_) {
    pt.k_max_for_pk=1.0;
    pt.has_pk_matter=_TRUE_;
    pt.has_perturbations = _TRUE_;
    pt.has_cl_cmb_temperature = _FALSE_;
    pt.has_cls = _FALSE_;
    pt.has_cl_cmb_polarization = _FALSE_;
    pt.has_cl_cmb_lensing_potential = _FALSE_;
    pt.has_cl_number_count = _FALSE_;
    pt.has_cl_lensing_potential=_FALSE_;
    pt.has_density_transfers=_FALSE_;
    pt.has_velocity_transfers=_FALSE_;
  }

  /** Shoot forward into class up to required stage */
  if (pfzw->required_computation_stage >= cs_background){
    if (input_verbose>2)
      printf("Stage 1: background\n");
    ba.background_verbose = 0;
    class_call(background_init(&pr,&ba), ba.error_message, errmsg);
  }

  if (pfzw->required_computation_stage >= cs_thermodynamics){
   if (input_verbose>2)
     printf("Stage 2: thermodynamics\n");
    pr.thermo_Nz_lin = 10000;
    pr.thermo_Nz_log = 500;
    th.thermodynamics_verbose = 0;
    th.he.heating_verbose = 0;
    th.hyrec_verbose = 0;
    class_call(thermodynamics_init(&pr,&ba,&th), th.error_message, errmsg);
  }

  if (pfzw->required_computation_stage >= cs_perturbations){
       if (input_verbose>2)
         printf("Stage 3: perturbations\n");
    pt.perturbations_verbose = 0;
    class_call(perturb_init(&pr,&ba,&th,&pt), pt.error_message, errmsg);
  }

  if (pfzw->required_computation_stage >= cs_primordial){
    if (input_verbose>2)
      printf("Stage 4: primordial\n");
    pm.primordial_verbose = 0;
    class_call(primordial_init(&pr,&pt,&pm), pm.error_message, errmsg);
  }

  if (pfzw->required_computation_stage >= cs_nonlinear){
    if (input_verbose>2)
      printf("Stage 5: nonlinear\n");
    nl.nonlinear_verbose = 0;
    class_call(nonlinear_init(&pr,&ba,&th,&pt,&pm,&nl), nl.error_message, errmsg);
  }

  if (pfzw->required_computation_stage >= cs_transfer){
    if (input_verbose>2)
      printf("Stage 6: transfer\n");
    tr.transfer_verbose = 0;
    class_call(transfer_init(&pr,&ba,&th,&pt,&nl,&tr), tr.error_message, errmsg);
  }

  if (pfzw->required_computation_stage >= cs_spectra){
    if (input_verbose>2)
      printf("Stage 7: spectra\n");
    sp.spectra_verbose = 0;
    class_call(spectra_init(&pr,&ba,&pt,&pm,&nl,&tr,&sp),sp.error_message, errmsg);
  }

  /** Get the corresponding shoot variable and put into output */
  for (i=0; i < pfzw->target_size; i++) {
    switch (pfzw->target_name[i]) {
    case theta_s:
      output[i] = 100.*th.rs_rec/th.ra_rec-pfzw->target_value[i];
      break;
    case Omega_dcdmdr:
      rho_dcdm_today = ba.background_table[(ba.bt_size-1)*ba.bg_size+ba.index_bg_rho_dcdm];
      if (ba.has_dr == _TRUE_)
        rho_dr_today = ba.background_table[(ba.bt_size-1)*ba.bg_size+ba.index_bg_rho_dr];
      else
        rho_dr_today = 0.;
      output[i] = (rho_dcdm_today+rho_dr_today)/(ba.H0*ba.H0)-pfzw->target_value[i];
      break;
    case omega_dcdmdr:
      rho_dcdm_today = ba.background_table[(ba.bt_size-1)*ba.bg_size+ba.index_bg_rho_dcdm];
      if (ba.has_dr == _TRUE_)
        rho_dr_today = ba.background_table[(ba.bt_size-1)*ba.bg_size+ba.index_bg_rho_dr];
      else
        rho_dr_today = 0.;
      output[i] = (rho_dcdm_today+rho_dr_today)/(ba.H0*ba.H0)-pfzw->target_value[i]/ba.h/ba.h;
      break;
    case Omega_scf:
      /** In case scalar field is used to fill, pba->Omega0_scf is not equal to pfzw->target_value[i].*/
      output[i] = ba.background_table[(ba.bt_size-1)*ba.bg_size+ba.index_bg_rho_scf]/(ba.H0*ba.H0)-ba.Omega0_scf;
      break;
    case Omega_ini_dcdm:
    case omega_ini_dcdm:
      rho_dcdm_today = ba.background_table[(ba.bt_size-1)*ba.bg_size+ba.index_bg_rho_dcdm];
      if (ba.has_dr == _TRUE_)
        rho_dr_today = ba.background_table[(ba.bt_size-1)*ba.bg_size+ba.index_bg_rho_dr];
      else
        rho_dr_today = 0.;
      output[i] = -(rho_dcdm_today+rho_dr_today)/(ba.H0*ba.H0)+ba.Omega0_dcdmdr;
      break;
    case sigma8:
      output[i] = sp.sigma8-pfzw->target_value[i];
      break;
    }
  }

  /** Free structures */
  if (pfzw->required_computation_stage >= cs_spectra){
    class_call(spectra_free(&sp), sp.error_message, errmsg);
  }
  if (pfzw->required_computation_stage >= cs_transfer){
    class_call(transfer_free(&tr), tr.error_message, errmsg);
  }
  if (pfzw->required_computation_stage >= cs_nonlinear){
    class_call(nonlinear_free(&nl), nl.error_message, errmsg);
  }
  if (pfzw->required_computation_stage >= cs_primordial){
    class_call(primordial_free(&pm), pm.error_message, errmsg);
  }
  if (pfzw->required_computation_stage >= cs_perturbations){
    class_call(perturb_free(&pt), pt.error_message, errmsg);
  }
  if (pfzw->required_computation_stage >= cs_thermodynamics){
    class_call(thermodynamics_free(&th), th.error_message, errmsg);
  }
  if (pfzw->required_computation_stage >= cs_background){
    class_call(background_free(&ba), ba.error_message, errmsg);
  }

  /** Set filecontent to unread */
  for (i=0; i<pfzw->fc.size; i++) {
    pfzw->fc.read[i] = _FALSE_;
  }

  return _SUCCESS_;

}


/**
 * Initialize the precision parameter structure.
 *
 * All precision parameters used in the other modules are listed here
 * and assigned here a default value.
 *
 * @param pfc     Input: pointer to local structure
 * @param ppr     Input: pointer to precision structure
 * @param pba     Input: pointer to background structure
 * @param pth     Input: pointer to thermodynamics structure
 * @param ppt     Input: pointer to perturbations structure
 * @param ptr     Input: pointer to transfer structure
 * @param ppm     Input: pointer to primordial structure
 * @param psp     Input: pointer to spectra structure
 * @param pnl     Input: pointer to non-linear structure
 * @param ple     Input: pointer to lensing structure
 * @param pop     Input: pointer to output structure
 * @param errmsg  Input: Error message
 */
int input_read_precisions(struct file_content * pfc,
                          struct precision * ppr,
                          struct background *pba,
                          struct thermo *pth,
                          struct perturbs *ppt,
                          struct transfers *ptr,
                          struct primordial *ppm,
                          struct spectra *psp,
                          struct nonlinear * pnl,
                          struct lensing *ple,
                          struct distortions *psd,
                          struct output *pop,
                          ErrorMsg errmsg){

  /** Summary: */

  /** - Define local variables */
  int int1;
  int flag1;
  double param1;
  char string1[_ARGUMENT_LENGTH_MAX_];

  /** - Automatic estimate of machine precision */
  ppr->smallest_allowed_variation = DBL_EPSILON;

  class_test(ppr->smallest_allowed_variation < 0,
             ppr->error_message,
             "smallest_allowed_variation = %e < 0",
             ppr->smallest_allowed_variation);

  #define __ASSIGN_DEFAULT_PRECISION__
  #include "precisions.h"
  #undef __ASSIGN_DEFAULT_PRECISION__

  /** Set all precision parameters */
  #define __PARSE_PRECISION_PARAMETER__
  #include "precisions.h"
  #undef __PARSE_PRECISION_PARAMETER__

  return _SUCCESS_;

}


/**
 * If entries are passed in file_content structure, carefully read and
 * interpret each of them, and tune the relevant input parameters
 * accordingly
 *
 * @param pfc     Input: pointer to local structure
 * @param ppr     Input: pointer to precision structure
 * @param pba     Input: pointer to background structure
 * @param pth     Input: pointer to thermodynamics structure
 * @param ppt     Input: pointer to perturbation structure
 * @param ptr     Input: pointer to transfer structure
 * @param ppm     Input: pointer to primordial structure
 * @param psp     Input: pointer to spectra structure
 * @param pnl     Input: pointer to nonlinear structure
 * @param ple     Input: pointer to lensing structure
 * @param pop     Input: pointer to output structure
 * @param errmsg  Input: Error message
 */
int input_read_parameters(struct file_content * pfc,
                          struct precision * ppr,
                          struct background *pba,
                          struct thermo *pth,
                          struct perturbs *ppt,
                          struct transfers *ptr,
                          struct primordial *ppm,
                          struct spectra *psp,
                          struct nonlinear * pnl,
                          struct lensing *ple,
                          struct distortions *psd,
                          struct output *pop,
                          ErrorMsg errmsg){

  /** Summary: */

  /** Define local variables */
  int flag1, int1;
  double param1;
  char string1[_ARGUMENT_LENGTH_MAX_];
  int input_verbose=0;

  /** Set all input parameters to default values */
  class_call(input_default_params(pba,pth,ppt,ptr,ppm,psp,pnl,ple,psd,pop),
             errmsg,
             errmsg);

  /** Read verbose for input structure */
  class_read_int("input_verbose",input_verbose);

  /**
   * Read the general parameters of the
   *  background, thermodynamics, and perturbation structures
   * This function is exclusively for those parameters, NOT
   *  related to any physical species
   * */
  class_call(input_read_parameters_general(pfc,pba,pth,ppt,psd,
                                           errmsg),
             errmsg,
             errmsg);

  /** Read the parameters for each physical species  */
  class_call(input_read_parameters_species(pfc,ppr,pba,pth,ppt,
                                           input_verbose,
                                           errmsg),
             errmsg,
             errmsg);

<<<<<<< HEAD
  /** Read parameters for heating quantities */
  class_call(input_read_parameters_heating(pfc,ppr,pth,
                                           errmsg),
             errmsg,
             errmsg);
=======
  if (flag1 == _TRUE_) {
    flag2=_FALSE_;
    if (strcmp(string1,"reio_none") == 0) {
      pth->reio_parametrization=reio_none;
      flag2=_TRUE_;
    }
    if (strcmp(string1,"reio_camb") == 0) {
      pth->reio_parametrization=reio_camb;
      flag2=_TRUE_;
    }
    if (strcmp(string1,"reio_bins_tanh") == 0) {
      pth->reio_parametrization=reio_bins_tanh;
      flag2=_TRUE_;
    }
    if (strcmp(string1,"reio_half_tanh") == 0) {
      pth->reio_parametrization=reio_half_tanh;
      flag2=_TRUE_;
    }
    if (strcmp(string1,"reio_many_tanh") == 0) {
      pth->reio_parametrization=reio_many_tanh;
      flag2=_TRUE_;
    }
    if (strcmp(string1,"reio_inter") == 0) {
      pth->reio_parametrization=reio_inter;
      flag2=_TRUE_;
    }

    class_test(flag2==_FALSE_,
               errmsg,
               "could not identify reionization_parametrization value, check that it is one of 'reio_none', 'reio_camb', 'reio_bins_tanh', 'reio_half_tanh', 'reio_many_tanh', 'reio_inter'...");
  }

  /** - reionization parameters if reio_parametrization=reio_camb */
  if ((pth->reio_parametrization == reio_camb) || (pth->reio_parametrization == reio_half_tanh)){
    class_call(parser_read_double(pfc,"z_reio",&param1,&flag1,errmsg),
               errmsg,
               errmsg);
    class_call(parser_read_double(pfc,"tau_reio",&param2,&flag2,errmsg),
               errmsg,
               errmsg);
    class_test(((flag1 == _TRUE_) && (flag2 == _TRUE_)),
               errmsg,
               "In input file, you can only enter one of z_reio or tau_reio, choose one");
    if (flag1 == _TRUE_) {
      pth->z_reio=param1;
      pth->reio_z_or_tau=reio_z;
    }
    if (flag2 == _TRUE_) {
      pth->tau_reio=param2;
      pth->reio_z_or_tau=reio_tau;

    }

    class_read_double("reionization_exponent",pth->reionization_exponent);
    class_read_double("reionization_width",pth->reionization_width);
    class_read_double("helium_fullreio_redshift",pth->helium_fullreio_redshift);
    class_read_double("helium_fullreio_width",pth->helium_fullreio_width);

  }

  /** - reionization parameters if reio_parametrization=reio_bins_tanh */
  if (pth->reio_parametrization == reio_bins_tanh) {
    class_read_int("binned_reio_num",pth->binned_reio_num);
    class_read_list_of_doubles("binned_reio_z",pth->binned_reio_z,pth->binned_reio_num);
    class_read_list_of_doubles("binned_reio_xe",pth->binned_reio_xe,pth->binned_reio_num);
    class_read_double("binned_reio_step_sharpness",pth->binned_reio_step_sharpness);
  }
>>>>>>> 0ef4f7b6

  /** Read parameters for nonlinear quantities */
  class_call(input_read_parameters_nonlinear(pfc,ppr,pba,pth,ppt,pnl,
                                             input_verbose,
                                             errmsg),
             errmsg,
             errmsg);

  /** Read parameters for primordial quantities */
  class_call(input_read_parameters_primordial(pfc,ppt,ppm,
                                              errmsg),
             errmsg,
             errmsg);

  /** Read parameters for spectra quantities */
  class_call(input_read_parameters_spectra(pfc,ppr,pba,ppm,ppt,ptr,psp,pop,
                                           errmsg),
             errmsg,
             errmsg);

  /** Read parameters for lensing quantities */
  class_call(input_read_parameters_lensing(pfc,ppr,ppt,ptr,ple,
                                           errmsg),
             errmsg,
             errmsg);

  /** Read parameters for distortions quantities */
  class_call(input_read_parameters_distortions(pfc,ppr,psd,
                                               errmsg),
             errmsg,
             errmsg);

  /** Read obsolete parameters */
  class_call(input_read_parameters_additional(pfc,ppr,pba,pth,
                                              errmsg),
             errmsg,
             errmsg);

  /** Read parameters for output quantities */
  class_call(input_read_parameters_output(pfc,pba,pth,ppt,ptr,ppm,psp,pnl,ple,psd,pop,
                                          errmsg),
             errmsg,
             errmsg);

  return _SUCCESS_;

}


/**
 * Read general parameters related to class, including
 *   - background, thermo, and perturbation quantities NOT associated to
 *     any particular species
 *   - calculationary quantities like the gauge/recombination code
 *   - output options
 *
 * @param pfc     Input: pointer to local structure
 * @param pba     Input: pointer to background structure
 * @param pth     Input: pointer to thermodynamics structure
 * @param ppt     Input: pointer to perturbation structure
 * @param errmsg  Input: Error message
 */
int input_read_parameters_general(struct file_content * pfc,
                                  struct background * pba,
                                  struct thermo * pth,
                                  struct perturbs * ppt,
                                  struct distortions * psd,
                                  ErrorMsg errmsg){

  /** Summary: */

  /** - Define local variables */
  int flag1,flag2,flag3;
  double param1,param2,param3;
  char string1[_ARGUMENT_LENGTH_MAX_];
  char * options_output[33] =  {"tCl","pCl","lCl","nCl","dCl","sCl","mPk","mTk","dTk","vTk","sd",
                                "TCl","PCl","LCl","NCl","DCl","SCl","MPk","MTk","DTk","VTk","Sd",
                                "TCL","PCL","LCL","NCL","DCL","SCL","MPK","MTK","DTK","VTK","SD"};
  char * options_temp_contributions[10] = {"tsw","eisw","lisw","dop","pol","TSW","EISW","LISW","Dop","Pol"};
  char * options_number_count[8] = {"density","dens","rsd","RSD","lensing","lens","gr","GR"};
  char * options_modes[6] = {"s","v","t","S","V","T"};
  char * options_ics[10] = {"ad","bi","cdi","nid","niv","AD","BI","CDI","NID","NIV"};

  /* Set local default values */
  ppt->has_perturbations = _FALSE_;
  ppt->has_cls = _FALSE_;
  psd->has_distortions = _FALSE_;

  /** 1) List of output spectra requested */
  /* Read */
  class_call(parser_read_string(pfc,"output",&string1,&flag1,errmsg),
             errmsg,
             errmsg);
  /* Complete set of parameters */
  if (flag1 == _TRUE_) {
    if ((strstr(string1,"tCl") != NULL) || (strstr(string1,"TCl") != NULL) || (strstr(string1,"TCL") != NULL)) {
      ppt->has_cl_cmb_temperature = _TRUE_;
      ppt->has_perturbations = _TRUE_;
      ppt->has_cls = _TRUE_;
    }
    if ((strstr(string1,"pCl") != NULL) || (strstr(string1,"PCl") != NULL) || (strstr(string1,"PCL") != NULL)) {
      ppt->has_cl_cmb_polarization = _TRUE_;
      ppt->has_perturbations = _TRUE_;
      ppt->has_cls = _TRUE_;
    }
    if ((strstr(string1,"lCl") != NULL) || (strstr(string1,"LCl") != NULL) || (strstr(string1,"LCL") != NULL)) {
      ppt->has_cl_cmb_lensing_potential = _TRUE_;
      ppt->has_perturbations = _TRUE_;
      ppt->has_cls = _TRUE_;
    }
    if ((strstr(string1,"nCl") != NULL) || (strstr(string1,"NCl") != NULL) || (strstr(string1,"NCL") != NULL) ||
        (strstr(string1,"dCl") != NULL) || (strstr(string1,"DCl") != NULL) || (strstr(string1,"DCL") != NULL)) {
      ppt->has_cl_number_count = _TRUE_;
      ppt->has_perturbations = _TRUE_;
      ppt->has_cls = _TRUE_;
    }
    if ((strstr(string1,"sCl") != NULL) || (strstr(string1,"SCl") != NULL) || (strstr(string1,"SCL") != NULL)) {
      ppt->has_cl_lensing_potential=_TRUE_;
      ppt->has_perturbations = _TRUE_;
      ppt->has_cls = _TRUE_;
    }
    if ((strstr(string1,"mPk") != NULL) || (strstr(string1,"MPk") != NULL) || (strstr(string1,"MPK") != NULL)) {
      ppt->has_pk_matter=_TRUE_;
      ppt->has_perturbations = _TRUE_;
    }
    if ((strstr(string1,"mTk") != NULL) || (strstr(string1,"MTk") != NULL) || (strstr(string1,"MTK") != NULL) ||
        (strstr(string1,"dTk") != NULL) || (strstr(string1,"DTk") != NULL) || (strstr(string1,"DTK") != NULL)) {
      ppt->has_density_transfers=_TRUE_;
      ppt->has_perturbations = _TRUE_;
    }
    if ((strstr(string1,"vTk") != NULL) || (strstr(string1,"VTk") != NULL) || (strstr(string1,"VTK") != NULL)) {
      ppt->has_velocity_transfers=_TRUE_;
      ppt->has_perturbations = _TRUE_;
    }
    if ((strstr(string1,"Sd") != NULL) || (strstr(string1,"sd") != NULL) || (strstr(string1,"SD") != NULL)) {
      ppt->has_perturbations = _TRUE_;
      ppt->has_density_transfers=_TRUE_;
      ppt->has_velocity_transfers=_TRUE_;
      psd->has_distortions=_TRUE_;
      pth->compute_damping_scale=_TRUE_;
    }

    /* Test */
    class_call(parser_check_options(string1, options_output, 33, &flag1),
               errmsg,
               errmsg);
    class_test(flag1==_FALSE_,
               errmsg, "The options for output are {'tCl','pCl','lCl','nCl','dCl','sCl','mPk','mTk','dTk','vTk','Sd'}, you entered '%s'",string1);
  }

  /** 1.a) Terms contributing to the temperature spectrum */
  if (ppt->has_cl_cmb_temperature == _TRUE_) {
    /* Read */
    class_call(parser_read_string(pfc,"temperature_contributions",&string1,&flag1,errmsg),
               errmsg,
               errmsg);
    /* Compatibility code BEGIN */
    if(flag1 == _FALSE_){
      class_call(parser_read_string(pfc,"temperature contributions",&string1,&flag1,errmsg),
                 errmsg,
                 errmsg);
    }
    /* Compatibility code END */
    /* Complete set of parameters */
    if (flag1 == _TRUE_){
      ppt->switch_sw = 0;
      ppt->switch_eisw = 0;
      ppt->switch_lisw = 0;
      ppt->switch_dop = 0;
      ppt->switch_pol = 0;
      if ((strstr(string1,"tsw") != NULL) || (strstr(string1,"TSW") != NULL)){
        ppt->switch_sw = 1;
      }
      if ((strstr(string1,"eisw") != NULL) || (strstr(string1,"EISW") != NULL)){
        ppt->switch_eisw = 1;
      }
      if ((strstr(string1,"lisw") != NULL) || (strstr(string1,"LISW") != NULL)){
        ppt->switch_lisw = 1;
      }
      if ((strstr(string1,"dop") != NULL) || (strstr(string1,"Dop") != NULL)){
        ppt->switch_dop = 1;
      }
      if ((strstr(string1,"pol") != NULL) || (strstr(string1,"Pol") != NULL)){
        ppt->switch_pol = 1;
      }
      /* Test */
      class_call(parser_check_options(string1, options_temp_contributions, 10, &flag1),
                 errmsg,
                 errmsg);
      class_test(flag1==_FALSE_,
                 errmsg, "The options for 'temperature_contributions' are {'tsw','eisw','lisw','dop','pol'}, you entered '%s'",string1);
      class_test((ppt->switch_sw == 0) && (ppt->switch_eisw == 0) && (ppt->switch_lisw == 0) && (ppt->switch_dop == 0) && (ppt->switch_pol == 0),
                 errmsg,
                 "You specified 'temperature_contributions' as '%s'. It has to contain some of {'tsw','eisw','lisw','dop','pol'}.",string1);

      /** 1.a.1) Split value of redshift z at which the isw is considered as late or early */
      /* Read */
      class_read_double("early/late isw redshift",ppt->eisw_lisw_split_z); //Deprecated parameter
      class_read_double("early_late_isw_redshift",ppt->eisw_lisw_split_z);
    }
  }

  /** 1.b) Obsevable number count fluctuation spectrum */
  if (ppt->has_cl_number_count == _TRUE_){
    /* Read */
    class_call(parser_read_string(pfc,"number_count_contributions",&string1,&flag1,errmsg),
               errmsg,
               errmsg);
    /* Compatibility code BEGIN */
    if(flag1 == _FALSE_){
      class_call(parser_read_string(pfc,"number count contributions",&string1,&flag1,errmsg),
                 errmsg,
                 errmsg);
    }
    /* Compatibility code END */
    /* Complete set of parameters */
    if (flag1 == _TRUE_) {
      if (strstr(string1,"density") != NULL || strstr(string1,"dens") != NULL){
        ppt->has_nc_density = _TRUE_;
      }
      if (strstr(string1,"rsd") != NULL || strstr(string1,"RSD") != NULL){
        ppt->has_nc_rsd = _TRUE_;
      }
      if (strstr(string1,"lensing") != NULL || strstr(string1,"lens") != NULL){
        ppt->has_nc_lens = _TRUE_;
      }
      if (strstr(string1,"gr") != NULL || strstr(string1,"GR") != NULL){
        ppt->has_nc_gr = _TRUE_;
      }
      /* Test */
      class_call(parser_check_options(string1, options_number_count, 8, &flag1),
                 errmsg,
                 errmsg);
      class_test(flag1==_FALSE_,
                 errmsg, "The options for 'number_count_contributions' are {'density','rsd','lensing','gr'}, you entered '%s'",string1);
      class_test((ppt->has_nc_density == _FALSE_) && (ppt->has_nc_rsd == _FALSE_) && (ppt->has_nc_lens == _FALSE_) && (ppt->has_nc_gr == _FALSE_),
                 errmsg,
                 "You specified 'number_count_contributions' as '%s'. It has to contain some of {'density','rsd','lensing','gr'}.",string1);
    }
    else {
      /* Set default value */
      ppt->has_nc_density = _TRUE_;
    }
  }

  /** 1.c) Transfer function of additional metric fluctuations */
  if (ppt->has_density_transfers == _TRUE_) {
    /* Read */
    class_read_flag_or_deprecated("extra_metric_transfer_functions","extra metric transfer functions",ppt->has_metricpotential_transfers);
  }


  /** 2) Perturbed recombination */
  if (ppt->has_perturbations == _TRUE_) {
    /* Read */
    class_read_flag_or_deprecated("perturbed_recombination","perturbed recombination",ppt->has_perturbed_recombination);

    /** 2.a) Modes */
    /* Read */
    class_call(parser_read_string(pfc,"modes",&string1,&flag1,errmsg),
               errmsg,
               errmsg);
    /* Complete set of parameters */
    if (flag1 == _TRUE_) {
      /* if no modes are specified, the default is has_scalars=_TRUE_;
         but if they are specified we should reset has_scalars to _FALSE_ before reading */
      ppt->has_scalars=_FALSE_;
      if ((strstr(string1,"s") != NULL) || (strstr(string1,"S") != NULL)){
        ppt->has_scalars=_TRUE_;
      }
      if ((strstr(string1,"v") != NULL) || (strstr(string1,"V") != NULL)){
        ppt->has_vectors=_TRUE_;
      }
      if ((strstr(string1,"t") != NULL) || (strstr(string1,"T") != NULL)){
        ppt->has_tensors=_TRUE_;
      }
      /* Test */
      class_call(parser_check_options(string1, options_modes, 6, &flag1),
                 errmsg,
                 errmsg);
      class_test(flag1==_FALSE_,
                 errmsg, "The options for 'modes' are {'s','v','t'}, you entered '%s'",string1);
      class_test(class_none_of_three(ppt->has_scalars,ppt->has_vectors,ppt->has_tensors),
                 errmsg,
                 "You specified 'modes' as '%s'. It has to contain some of {'s','v','t'}.",string1);
    }
    /* Test */
    if (ppt->has_vectors == _TRUE_){
      class_test((ppt->has_cl_cmb_temperature == _FALSE_) && (ppt->has_cl_cmb_polarization == _FALSE_),
                 errmsg,
                 "Inconsistent input: you asked for vectors, so you should have at least one non-zero tensor source type (temperature or polarization). Please adjust your input.");
    }
    if (ppt->has_tensors == _TRUE_){
      class_test((ppt->has_cl_cmb_temperature == _FALSE_) && (ppt->has_cl_cmb_polarization == _FALSE_),
                 errmsg,
                 "Inconsistent input: you asked for tensors, so you should have at least one non-zero tensor source type (temperature or polarization). Please adjust your input.");
    }

    /** 2.a.1) List of initial conditions for scalars */
    if (ppt->has_scalars == _TRUE_) {
      /* Read */
      class_call(parser_read_string(pfc,"ic",&string1,&flag1,errmsg),
                 errmsg,
                 errmsg);
      /* Complete set of parameters */
      if (flag1 == _TRUE_) {
        /* if no initial conditions are specified, the default is has_ad=_TRUE_;
           but if they are specified we should reset has_ad to _FALSE_ before reading */
        ppt->has_ad=_FALSE_;
        if ((strstr(string1,"ad") != NULL) || (strstr(string1,"AD") != NULL)){
          ppt->has_ad=_TRUE_;
        }
        if ((strstr(string1,"bi") != NULL) || (strstr(string1,"BI") != NULL)){
          ppt->has_bi=_TRUE_;
        }
        if ((strstr(string1,"cdi") != NULL) || (strstr(string1,"CDI") != NULL)){
          ppt->has_cdi=_TRUE_;
        }
        if ((strstr(string1,"nid") != NULL) || (strstr(string1,"NID") != NULL)){
          ppt->has_nid=_TRUE_;
        }
        if ((strstr(string1,"niv") != NULL) || (strstr(string1,"NIV") != NULL)){
          ppt->has_niv=_TRUE_;
        }
        /* Test */
        class_call(parser_check_options(string1, options_ics, 10, &flag1),
                   errmsg,
                   errmsg);
        class_test(flag1==_FALSE_,
                   errmsg, "The options for 'ic' are {'ad','bi','cdi','nid','niv'}, you entered '%s'",string1);
        class_test(ppt->has_ad==_FALSE_ && ppt->has_bi ==_FALSE_ && ppt->has_cdi ==_FALSE_ && ppt->has_nid ==_FALSE_ && ppt->has_niv ==_FALSE_,
                   errmsg,
                   "You specified 'ic' as '%s'. It has to contain some of {'ad','bi','cdi','nid','niv'}.",string1);
      }
    }
    else {
      /* Test */
      class_test(ppt->has_cl_cmb_lensing_potential == _TRUE_,
                 errmsg,
                 "Inconsistency: you want C_l's for cmb lensing potential, but no scalar modes\n");
      class_test(ppt->has_pk_matter == _TRUE_,
                 errmsg,
                 "Inconsistency: you want P(k) of matter, but no scalar modes\n");
    }

    /** 2.a.1) List of initial conditions for scalars */
    if (ppt->has_tensors == _TRUE_) {
      /* Read */
      class_call(parser_read_string(pfc,"tensor_method",&string1,&flag1,errmsg),
                 errmsg,
                 errmsg);
      /* Compatibility code BEGIN */
      if(flag1 == _FALSE_){
        class_call(parser_read_string(pfc,"tensor method",&string1,&flag1,errmsg),
                   errmsg,
                   errmsg);
      }
      /* Compatibility code END */
      /* Complete set of parameters */
      if (flag1 == _TRUE_) {
        if (strstr(string1,"photons") != NULL){
          ppt->tensor_method = tm_photons_only;
        }
        else if (strstr(string1,"massless") != NULL){
          ppt->tensor_method = tm_massless_approximation;
        }
        else if (strstr(string1,"exact") != NULL){
          ppt->tensor_method = tm_exact;
        }
        else{
          class_stop(errmsg,"incomprehensible input '%s' for the field 'tensor_method'",string1);
        }
      }
    }
  }


  /** 3) Gauge */
  /** 3.a) Set gauge */
  /* Read */
  class_call(parser_read_string(pfc,"gauge",&string1,&flag1,errmsg),
             errmsg,
             errmsg);
  /* Complete set of parameters */
  if (flag1 == _TRUE_) {
    if ((strstr(string1,"newtonian") != NULL) || (strstr(string1,"Newtonian") != NULL) || (strstr(string1,"new") != NULL)) {
      ppt->gauge = newtonian;
    }
    else if ((strstr(string1,"synchronous") != NULL) || (strstr(string1,"sync") != NULL) || (strstr(string1,"Synchronous") != NULL)) {
      ppt->gauge = synchronous;
    }
    else{
      class_stop(errmsg,
                 "You specified the gauge as '%s'. It has to be one of {'newtonian','synchronous'}.");
    }
  }

  /** 3.a) Do we want density and velocity transfer functions in Nbody gauge? */
  if ((ppt->has_density_transfers == _TRUE_) || (ppt->has_velocity_transfers == _TRUE_)){

    /* Read */
    class_read_flag_or_deprecated("nbody_gauge_transfer_functions","Nbody gauge transfer functions",ppt->has_Nbody_gauge_transfers);

  }


  /** 4) Scale factor today (arbitrary) */
  /* Read */
  class_read_double("a_today", pba->a_today);


  /** 5) h in [-] and H_0/c in [1/Mpc = h/2997.9 = h*10^5/c] */
  /* Read */
  class_call(parser_read_double(pfc,"H0",&param1,&flag1,errmsg),
             errmsg,
             errmsg);
  class_call(parser_read_double(pfc,"h",&param2,&flag2,errmsg),
             errmsg,
             errmsg);
  /* Test */
  class_test((flag1 == _TRUE_) && (flag2 == _TRUE_),
             errmsg,
             "You can only enter one of 'h' or 'H0'.");
  /* Complete set of parameters */
  if (flag1 == _TRUE_){
    pba->H0 = param1*1.e3/_c_;
    pba->h = param1/100.;
  }
  if (flag2 == _TRUE_){
    pba->H0 = param2*1.e5/_c_;
    pba->h = param2;
  }


  /** 6) Primordial helium fraction */
  /* Read */
  class_call(parser_read_string(pfc,"YHe",&string1,&flag1,errmsg),
             errmsg,
             errmsg);
  /* Complete set of parameters */
  if (flag1 == _TRUE_) {
    if ((strstr(string1,"BBN") != NULL) || (strstr(string1,"bbn") != NULL)){
      pth->YHe = _YHE_BBN_;
    }
    else {
      class_read_double("YHe",pth->YHe);
    }
  }


  /** 7) Recombination parameters */
  /* Read */
  class_call(parser_read_string(pfc,"recombination",&string1,&flag1,errmsg),
             errmsg,
             errmsg);
  /* Complete set of parameters */
  if (flag1 == _TRUE_){
    if ((strstr(string1,"RECFAST") != NULL) || (strstr(string1,"recfast") != NULL) || (strstr(string1,"Recfast") != NULL)){
      pth->recombination = recfast;
    }
    else if ((strstr(string1,"HYREC") != NULL) || (strstr(string1,"hyrec") != NULL) || (strstr(string1,"HyRec") != NULL)){
      pth->recombination = hyrec;
    }
    else{
      class_stop(errmsg,
                 "You specified 'recombination' as '%s'. It has to be one of {'recfast','hyrec'}.",string1);
    }
  }


  /** 8) Reionization parametrization */
  /* Read */
  class_call(parser_read_string(pfc,"reio_parametrization",&string1,&flag1,errmsg),
             errmsg,
             errmsg);
  /* Complete set of parameters */
  if (flag1 == _TRUE_){
    if (strcmp(string1,"reio_none") == 0){
      pth->reio_parametrization = reio_none;
    }
    else if (strcmp(string1,"reio_camb") == 0){
      pth->reio_parametrization = reio_camb;
    }
    else if (strcmp(string1,"reio_bins_tanh") == 0){
      pth->reio_parametrization = reio_bins_tanh;
    }
    else if (strcmp(string1,"reio_half_tanh") == 0){
      pth->reio_parametrization = reio_half_tanh;
    }
    else if (strcmp(string1,"reio_many_tanh") == 0){
      pth->reio_parametrization = reio_many_tanh;
    }
    else if (strcmp(string1,"reio_inter") == 0){
      pth->reio_parametrization = reio_inter;
    }
    else{
      class_stop(errmsg,
                 "You specified 'reio_parametrization' as '%s'. It has to be one of {'reio_none','reio_camb','reio_bins_tanh','reio_half_tanh','reio_many_tanh','reio_inter'}.",string1);
    }
  }

  /** 8.a) Reionization parameters if reio_parametrization=reio_camb */
  if ((pth->reio_parametrization == reio_camb) || (pth->reio_parametrization == reio_half_tanh)){
    /* Read */
    class_call(parser_read_double(pfc,"z_reio",&param1,&flag1,errmsg),
               errmsg,
               errmsg);
    class_call(parser_read_double(pfc,"tau_reio",&param2,&flag2,errmsg),
               errmsg,
               errmsg);
    class_read_double("reionization_exponent",pth->reionization_exponent);
    class_read_double("reionization_width",pth->reionization_width);
    class_read_double("helium_fullreio_redshift",pth->helium_fullreio_redshift);
    class_read_double("helium_fullreio_width",pth->helium_fullreio_width);
    /* Test */
    class_test(((flag1 == _TRUE_) && (flag2 == _TRUE_)),
               errmsg,
               "You can only enter one of 'z_reio' or 'tau_reio'.");
    /* Complete set of parameters */
    if (flag1 == _TRUE_){
      pth->z_reio=param1;
      pth->reio_z_or_tau=reio_z;
    }
    if (flag2 == _TRUE_){
      pth->tau_reio=param2;
      pth->reio_z_or_tau=reio_tau;
    }
  }

  if (pth->reio_parametrization == reio_bins_tanh){
    /** 8.b) Reionization parameters if reio_parametrization=reio_bins_tanh */
    /* Read */
    class_read_int("binned_reio_num",pth->binned_reio_num);
    class_read_list_of_doubles("binned_reio_z",pth->binned_reio_z,pth->binned_reio_num);
    class_read_list_of_doubles("binned_reio_xe",pth->binned_reio_xe,pth->binned_reio_num);
    class_read_double("binned_reio_step_sharpness",pth->binned_reio_step_sharpness);
  }

  if (pth->reio_parametrization == reio_many_tanh){
    /** 8.c) reionization parameters if reio_parametrization=reio_many_tanh */
    /* Read */
    class_read_int("many_tanh_num",pth->many_tanh_num);
    class_read_list_of_doubles("many_tanh_z",pth->many_tanh_z,pth->many_tanh_num);
    class_read_list_of_doubles("many_tanh_xe",pth->many_tanh_xe,pth->many_tanh_num);
    class_read_double("many_tanh_width",pth->many_tanh_width);
  }

  if (pth->reio_parametrization == reio_inter){
    /** 8.d) reionization parameters if reio_parametrization=reio_many_tanh */
    /* Read */
    class_read_int("reio_inter_num",pth->reio_inter_num);
    class_read_list_of_doubles("reio_inter_z",pth->reio_inter_z,pth->reio_inter_num);
    class_read_list_of_doubles("reio_inter_xe",pth->reio_inter_xe,pth->reio_inter_num);
  }


  /** 9) Damping scale */
  /* Read */
  class_read_flag_or_deprecated("compute_damping_scale","compute damping scale",pth->compute_damping_scale);

  return _SUCCESS_;

}


/**
 * Read the parameters for each physical species
 *
 * @param pfc            Input: pointer to local structure
 * @param ppr            Input: pointer to precision structure
 * @param pba            Input: pointer to background structure
 * @param pth            Input: pointer to thermodynamics structure
 * @param ppt            Input: pointer to perturbation structure
 * @param input_verbose  Input: verbosity of input
 * @param errmsg         Input: Error message
 */
int input_read_parameters_species(struct file_content * pfc,
                                  struct precision * ppr,
                                  struct background * pba,
                                  struct thermo * pth,
                                  struct perturbs * ppt,
                                  int input_verbose,
                                  ErrorMsg errmsg){

  /** Summary: */

  /** - Define local variables */
  int flag1, flag2, flag3;
  double param1, param2, param3;
  char string1[_ARGUMENT_LENGTH_MAX_];
  int int1, fileentries;
  int N_ncdm=0, n, entries_read;
  double rho_ncdm;
  double scf_lambda;
  double fnu_factor;
  double Omega_tot;
  double sigma_B; // Stefan-Boltzmann constant

  sigma_B = 2.*pow(_PI_,5.)*pow(_k_B_,4.)/15./pow(_h_P_,3.)/pow(_c_,2);  // [W/(m^2 K^4) = Kg/(K^4 s^3)]

  /** 1) Omega_0_g (photons) and T_cmb */
  /* Read */
  class_call(parser_read_double(pfc,"T_cmb",&param1,&flag1,errmsg),
             errmsg,
             errmsg);
  class_call(parser_read_double(pfc,"Omega_g",&param2,&flag2,errmsg),
             errmsg,
             errmsg);
  class_call(parser_read_double(pfc,"omega_g",&param3,&flag3,errmsg),
             errmsg,
             errmsg);
  class_test(class_at_least_two_of_three(flag1,flag2,flag3),
             errmsg,
             "You can only enter one of 'T_cmb', 'Omega_g' or 'omega_g'.");
  /* Complete set of parameters
     Note:  Omega0_g = rho_g/rho_c0, each of them expressed in [Kg/(m s^2)]
            rho_g = (4 sigma_B/c) T^4
            rho_c0 = 3 c^2 H_0^2/(8 \pi G) */
  if (class_none_of_three(flag1,flag2,flag3)){
    pba->Omega0_g = (4.*sigma_B/_c_*pow(pba->T_cmb,4.))/(3.*_c_*_c_*1.e10*pba->h*pba->h/_Mpc_over_m_/_Mpc_over_m_/8./_PI_/_G_);
  }
  else {
    if (flag1 == _TRUE_){
      pba->Omega0_g = (4.*sigma_B/_c_*pow(param1,4.))/(3.*_c_*_c_*1.e10*pba->h*pba->h/_Mpc_over_m_/_Mpc_over_m_/8./_PI_/_G_);
      pba->T_cmb=param1;
    }
    if (flag2 == _TRUE_){
      pba->Omega0_g = param2;
      pba->T_cmb = pow(pba->Omega0_g*(3.*_c_*_c_*1.e10*pba->h*pba->h/_Mpc_over_m_/_Mpc_over_m_/8./_PI_/_G_)/(4.*sigma_B/_c_),0.25);
    }
    if (flag3 == _TRUE_){
      pba->Omega0_g = param3/pba->h/pba->h;
      pba->T_cmb = pow(pba->Omega0_g*(3.*_c_*_c_*1.e10*pba->h*pba->h/_Mpc_over_m_/_Mpc_over_m_/8./_PI_/_G_)/(4.*sigma_B/_c_),0.25);
    }
  }


  /** 2) Omega_0_b (baryons) */
  /* Read */
  class_call(parser_read_double(pfc,"Omega_b",&param1,&flag1,errmsg),
             errmsg,
             errmsg);
  class_call(parser_read_double(pfc,"omega_b",&param2,&flag2,errmsg),
             errmsg,
             errmsg);
  /* Test */
  class_test(((flag1 == _TRUE_) && (flag2 == _TRUE_)),
             errmsg,
             "You can only enter one of 'Omega_b' or 'omega_b'.");
  /* Complete set of parameters */
  if (flag1 == _TRUE_){
    pba->Omega0_b = param1;
  }
  if (flag2 == _TRUE_){
    pba->Omega0_b = param2/pba->h/pba->h;
  }


  /** 3) Omega_0_ur (ultra-relativistic species / massless neutrino) */
  /**
   * We want to keep compatibility with old input files, and as such 'N_eff' is still
   * an allowed parameter name, although it is deprecated and its use is discouraged.
   * */
  /* Read */
  class_call(parser_read_double(pfc,"N_ur",&param1,&flag1,errmsg),
             errmsg,
             errmsg);
  /* Compability code BEGIN */
  class_call(parser_read_double(pfc,"N_eff",&param2,&flag2,errmsg),
               errmsg,
               errmsg);
  class_test((flag1 == _TRUE_) && (flag2 == _TRUE_),
             errmsg,
             "You added both 'N_eff' (deprecated) and 'N_ur'. Please use solely 'N_ur'.");
  if(flag2 == _TRUE_){
    param1 = param2;
    flag1 = _TRUE_;
  }
  /* Compability code END */
  class_call(parser_read_double(pfc,"Omega_ur",&param2,&flag2,errmsg),
             errmsg,
             errmsg);
  class_call(parser_read_double(pfc,"omega_ur",&param3,&flag3,errmsg),
             errmsg,
             errmsg);
  /* Test */
  class_test(class_at_least_two_of_three(flag1,flag2,flag3),
             errmsg,
             "You can only enter one of 'N_ur', 'Omega_ur' or 'omega_ur'.");
  /* Complete set of parameters */
  if (class_none_of_three(flag1,flag2,flag3)) {
    pba->Omega0_ur = 3.046*7./8.*pow(4./11.,4./3.)*pba->Omega0_g;
  }
  else {
    if (flag1 == _TRUE_) {
      pba->Omega0_ur = param1*7./8.*pow(4./11.,4./3.)*pba->Omega0_g;
    }
    if (flag2 == _TRUE_) {
      pba->Omega0_ur = param2;
    }
    if (flag3 == _TRUE_) {
      pba->Omega0_ur = param3/pba->h/pba->h;
    }
  }

  /** 3.a) Case of non-standard properties */
  /* Read */
  class_call(parser_read_double(pfc,"ceff2_ur",&param1,&flag1,errmsg),
             errmsg,
             errmsg);
  class_call(parser_read_double(pfc,"cvis2_ur",&param2,&flag2,errmsg),
             errmsg,
             errmsg);
  /* Complete set of parameters */
  if (flag1 == _TRUE_){
    ppt->three_ceff2_ur = 3.*param1;
  }
  if (flag2 == _TRUE_){
    ppt->three_cvis2_ur = 3.*param2;
  }


  /** 4) Omega_0_cdm (CDM) */
  /* Read */
  class_call(parser_read_double(pfc,"Omega_cdm",&param1,&flag1,errmsg),
             errmsg,
             errmsg);
  class_call(parser_read_double(pfc,"omega_cdm",&param2,&flag2,errmsg),
             errmsg,
             errmsg);
  /* Test */
  class_test(((flag1 == _TRUE_) && (flag2 == _TRUE_)),
             errmsg,
             "You can only enter one of 'Omega_cdm' or 'omega_cdm'.");
  /* Complete set of parameters */
  if (flag1 == _TRUE_){
    pba->Omega0_cdm = param1;
  }
  if (flag2 == _TRUE_){
    pba->Omega0_cdm = param2/pba->h/pba->h;
  }


  /** 5) Non-cold relics (ncdm) */
  /** 5.a) Number of non-cold relics */
  /* Read */
  class_read_int("N_ncdm",N_ncdm);
  /* Complete set of parameters */
  if (N_ncdm > 0){
    pba->N_ncdm = N_ncdm;
    if (ppt->gauge == synchronous){
      ppr->tol_ncdm = ppr->tol_ncdm_synchronous;
    }
    if (ppt->gauge == newtonian){
      ppr->tol_ncdm = ppr->tol_ncdm_newtonian;
    }

    /** 5.b) Check if filenames for interpolation tables are given */
    /* Read */
    class_read_list_of_integers_or_default("use_ncdm_psd_files",pba->got_files,_FALSE_,N_ncdm);
    /* Complete set of parameters */
    for(n=0,fileentries=0; n<N_ncdm; n++){
      if (pba->got_files[n] == _TRUE_){
        fileentries++;
      }
    }
    if (fileentries > 0) {

      /** 5.b.1) Check if filenames for interpolation tables are given */
      /* Read */
      class_call(parser_read_list_of_strings(pfc,"ncdm_psd_filenames",&entries_read,&(pba->ncdm_psd_files),&flag1,errmsg),
                 errmsg,
                 errmsg);
      /* Test */
      class_test(flag1 == _FALSE_,errmsg,
                 "Entry 'use_ncdm_files' is found, but no corresponding 'ncdm_psd_filenames' were found.");
      class_test(entries_read != fileentries,errmsg,
                 "Number of filenames found (%d) does not match number of _TRUE_ values in use_ncdm_files (%d).",
                 entries_read,fileentries);
    }

    /** 5.c) (optional) p.s.d.-parameters */
    /* Read */
    parser_read_list_of_doubles(pfc,"ncdm_psd_parameters",&entries_read,&(pba->ncdm_psd_parameters),&flag1,errmsg);

    /** 5.d) Mass or Omega of each ncdm species */
    /* Read */
    class_read_list_of_doubles_or_default("m_ncdm",pba->m_ncdm_in_eV,0.0,N_ncdm);
    class_read_list_of_doubles_or_default("Omega_ncdm",pba->Omega0_ncdm,0.0,N_ncdm);
    class_read_list_of_doubles_or_default("omega_ncdm",pba->M_ncdm,0.0,N_ncdm);
    for(n=0; n<N_ncdm; n++){
      if (pba->M_ncdm[n]!=0.0){
        /* Test */
        class_test(pba->Omega0_ncdm[n]!=0,errmsg,
                   "You can only enter one of 'Omega_ncdm' or 'omega_ncdm' for ncdm species %d.",n);
        /* Complete set of parameters */
        pba->Omega0_ncdm[n] = pba->M_ncdm[n]/pba->h/pba->h;
      }
      /* Set default value
         this is the right place for passing the default value of the mass
         (all parameters must have a default value; most of them are defined
         in input_default_params, but the ncdm mass is a bit special and
         there is no better place for setting its default value). We put an
         arbitrary value m << 10^-3 eV, i.e. the ultra-relativistic limit. */
      if ((pba->Omega0_ncdm[n]==0.0) && (pba->m_ncdm_in_eV[n]==0.0)) {
        pba->m_ncdm_in_eV[n]=1.e-5;
      }
    }

    /** 5.e) Temperatures */
    /* Read */
    class_read_list_of_doubles_or_default("T_ncdm",pba->T_ncdm,pba->T_ncdm_default,N_ncdm);

    /** 5.f) Chemical potentials */
    /* Read */
    class_read_list_of_doubles_or_default("ksi_ncdm",pba->ksi_ncdm,pba->ksi_ncdm_default,N_ncdm);

    /** 5.g) Degeneracy of each ncdm species */
    /* Read */
    class_read_list_of_doubles_or_default("deg_ncdm",pba->deg_ncdm,pba->deg_ncdm_default,N_ncdm);

    /** 5.h) Quadrature modes, 0 is qm_auto */
    /* Read */
    class_read_list_of_integers_or_default("Quadrature strategy",pba->ncdm_quadrature_strategy,0,N_ncdm); //Deprecated parameter, still read to keep compatibility
    class_read_list_of_integers_or_default("ncdm_quadrature_strategy",pba->ncdm_quadrature_strategy,0,N_ncdm);

    /** 5.h.1) qmax, if relevant */
    /* Read */
    class_read_list_of_doubles_or_default("Maximum q",pba->ncdm_qmax,15,N_ncdm); //Deprecated parameter, still read to keep compatibility
    class_read_list_of_doubles_or_default("ncdm_maximum_q",pba->ncdm_qmax,15,N_ncdm);

    /** 5.h.2) Number of momentum bins */
    class_read_list_of_integers_or_default("Number of momentum bins",pba->ncdm_input_q_size,150,N_ncdm); //Deprecated parameter, still read to keep compatibility
    class_read_list_of_integers_or_default("ncdm_N_momentum_bins",pba->ncdm_input_q_size,150,N_ncdm);

    /** Last step of 5) (i.e. NCDM) -- Calculate the masses and momenta */
    class_call(background_ncdm_init(ppr,pba),
               pba->error_message,
               errmsg);
    /* Complete set of parameters
     We must calculate M from omega or vice versa if one of them is missing.
     If both are present, we must update the degeneracy parameter to
     reflect the implicit normalization of the distribution function. */
    for (n=0; n < N_ncdm; n++){
      if (pba->m_ncdm_in_eV[n] != 0.0){
        /* Case of only mass or mass and Omega/omega: */
        pba->M_ncdm[n] = pba->m_ncdm_in_eV[n]/_k_B_*_eV_/pba->T_ncdm[n]/pba->T_cmb;
        class_call(background_ncdm_momenta(pba->q_ncdm_bg[n],
                                           pba->w_ncdm_bg[n],
                                           pba->q_size_ncdm_bg[n],
                                           pba->M_ncdm[n],
                                           pba->factor_ncdm[n],
                                           0.,
                                           NULL,
                                           &rho_ncdm,
                                           NULL,
                                           NULL,
                                           NULL),
                   pba->error_message,
                   errmsg);
        if (pba->Omega0_ncdm[n] == 0.0){
          pba->Omega0_ncdm[n] = rho_ncdm/pba->H0/pba->H0;
        }
        else{
          fnu_factor = (pba->H0*pba->H0*pba->Omega0_ncdm[n]/rho_ncdm);
          pba->factor_ncdm[n] *= fnu_factor;
          /* dlnf0dlnq is already computed, but it is independent of any
             normalization of f0. We don't need the factor anymore, but we
             store it nevertheless */
          pba->deg_ncdm[n] *=fnu_factor;
        }
      }
      else{
        /* Case of only Omega/omega: */
        class_call(background_ncdm_M_from_Omega(ppr,pba,n),
                   pba->error_message,
                   errmsg);
        pba->m_ncdm_in_eV[n] = _k_B_/_eV_*pba->T_ncdm[n]*pba->M_ncdm[n]*pba->T_cmb;
      }
      pba->Omega0_ncdm_tot += pba->Omega0_ncdm[n];
    }

  }


  /** 6) Omega_0_k (effective fractional density of curvature) */
  /* Read */
  class_read_double("Omega_k",pba->Omega0_k);
  /* Complete set of parameters */
  pba->K = -pba->Omega0_k*pow(pba->a_today*pba->H0,2);
  if (pba->K > 0.){
    pba->sgnK = 1;
  }
  else if (pba->K < 0.){
    pba->sgnK = -1;
  }


  /* ** ADDITIONAL SPECIES ** --> Add your species here */

  /** 7) Decaying DM */
  /** 7.a) Omega_0_dcdmdr (DCDM, i.e. decaying CDM) */
  /* Read */
  class_call(parser_read_double(pfc,"Omega_dcdmdr",&param1,&flag1,errmsg),
             errmsg,
             errmsg);
  class_call(parser_read_double(pfc,"omega_dcdmdr",&param2,&flag2,errmsg),
             errmsg,
             errmsg);
  /* Test */
  class_test(((flag1 == _TRUE_) && (flag2 == _TRUE_)),
             errmsg,
             "You can only enter one of 'Omega_dcdmdr' or 'omega_dcdmdr'.");
  /* Complete set of parameters */
  if (flag1 == _TRUE_){
    pba->Omega0_dcdmdr = param1;
  }
  if (flag2 == _TRUE_){
    pba->Omega0_dcdmdr = param2/pba->h/pba->h;
  }

  if (pba->Omega0_dcdmdr > 0) {
    /** 7.b) Omega_ini_dcdm or omega_ini_dcdm */
    /* Read */
    class_call(parser_read_double(pfc,"Omega_ini_dcdm",&param1,&flag1,errmsg),
               errmsg,
               errmsg);
    class_call(parser_read_double(pfc,"omega_ini_dcdm",&param2,&flag2,errmsg),
               errmsg,
               errmsg);
    /* Test */
    class_test(((flag1 == _TRUE_) && (flag2 == _TRUE_)),
               errmsg,
               "You can only enter one of 'Omega_ini_dcdm' or 'omega_ini_dcdm'.");
    /* Complete set of parameters */
    if (flag1 == _TRUE_){
      pba->Omega_ini_dcdm = param1;
    }
    if (flag2 == _TRUE_){
      pba->Omega_ini_dcdm = param2/pba->h/pba->h;
    }


    /** 7.c) Gamma_dcdm */
    /* Read */
    class_call(parser_read_double(pfc,"Gamma_dcdm",&param1,&flag1,errmsg),                          // [km/(s Mpc)]
               errmsg,
               errmsg);
    class_call(parser_read_double(pfc,"tau_dcdm",&param2,&flag2,errmsg),                            // [s]
               errmsg,
               errmsg);
    /* Test */
    class_test(((flag1 == _TRUE_) && (flag2 == _TRUE_)),
               errmsg,
               "In input file, you can only enter one of Gamma_dcdm or tau_dcdm, choose one");
    /* Complete set of parameters */
    if (flag1 == _TRUE_){
      pba->Gamma_dcdm = param1*(1.e3/_c_);                                                          // [Mpc]
      pba->tau_dcdm = 1/(param1*1.02e-3)*(1e9*365*24*3600);                                         // [s]
    }//TODO :: fix these factors to be proper (i.e. no 1.02e-3)
    if (flag2 == _TRUE_){
      pba->Gamma_dcdm = 1/(param2/(1e9*365*24*3600))/1.02e-3*(1.e3 / _c_);                          // [Mpc]
      pba->tau_dcdm = param2;                                                                       // [s]
    }
    /* Test */
    class_test(pba->tau_dcdm<0.,
               errmsg,
               "You need to enter a lifetime for the decaying DM 'tau_dcdm > 0.'");
    class_test(pba->Gamma_dcdm<0.,
               errmsg,
               "You need to enter a decay constant for the decaying DM 'Gamma_dcdm > 0.'");
  }

  /* New interacting DM, DCH */

  /** 8) DM interacting with baryons (IDM_B) */
  /** 8.a) Cross section and fraction */
  /* Read */

  class_read_double("cross_idm_b",pth->cross_idm_b); //read the cross section between DM and baryons
  class_read_double("f_idm_b",pba->f_idm_b); //read fraction of interacting DM

  /* Consistency checks */
  class_test(((pba->f_idm_b > 1.0)||(pba->f_idm_b < 0.0)),
             errmsg,
             "The fraction of DM interacting with baryons has to be between 0 and 1, you passed f_idm_b = %e.", pba->f_idm_b); //check that the fraction of idm is consistent
  class_test(((pba->f_idm_b > 0) && (pth->cross_idm_b == 0)),
             errmsg,
             "You asked for a non-zero fraction of interacting DM, You need to also give a non-zero cross section between DM and baryons."); //check that if IDM is called, there is some coupling
  if (input_verbose > 0){
    if ((pth->cross_idm_b >0) && (pba->f_idm_b == 0.0)){
      printf("Warning: you have passed a non-zero cross section between DM and baryons, but set the fraction of interacting DM to 0. I will assume CDM.\n");
    }
  }

  /** 8.b) Find Omega_idm_b from Omega_cdm and f_idm_b */

  if (pba->f_idm_b > 0.0){
    pba->Omega0_idm_b = pba->f_idm_b*pba->Omega0_cdm;
    pba->Omega0_cdm = (1.-pba->f_idm_b)*pba->Omega0_cdm;
  }

  /** 8.c) Read other idm_b parameters */

  if(pba->Omega0_idm_b > 0.0){ //read the other parameters needed for idm DCH
    class_read_double("m_idm",pth->m_idm); //read the dark matter mass, in eV
    class_read_double("n_index_idm_b",pth->n_index_idm_b); //read the index n for the dm-baryon interaction, sigma = cross_idm_b*v^n
    class_test(((pth->n_index_idm_b > 4)||(pth->n_index_idm_b < -4)),
               errmsg,
               "The index for the DM-baryon interaction must be between -4 and 4."); //check that the index is in the accepted range
    // the following lines set the coefficent cn. TODO: change this to the actual formula used in Dvorkin et al. (2013)
    float cn_list[9] = {0.27, 0.33, 0.53, 1.0, 2.1, 5.0, 13.0, 35.0, 102.0};
    pth->n_coeff_idm_b = cn_list[4+pth->n_index_idm_b];
    pth->u_idm_b = pth->cross_idm_b/pth->m_idm;
  }

  /* ** ADDITIONAL SPECIES ** */

  /* At this point all the species should be set, and used for the budget equation below */
  /** 9) Dark energy
         Omega_0_lambda (cosmological constant), Omega0_fld (dark energy
         fluid), Omega0_scf (scalar field) */
  /* Read */
  class_call(parser_read_double(pfc,"Omega_Lambda",&param1,&flag1,errmsg),
             errmsg,
             errmsg);
  class_call(parser_read_double(pfc,"Omega_fld",&param2,&flag2,errmsg),
             errmsg,
             errmsg);
  class_call(parser_read_double(pfc,"Omega_scf",&param3,&flag3,errmsg),
             errmsg,
             errmsg);
  /* Test */
  class_test((flag1 == _TRUE_) && (flag2 == _TRUE_) && ((flag3 == _FALSE_) || (param3 >= 0.)),
             errmsg,
             "'Omega_Lambda' or 'Omega_fld' must be left unspecified, except if 'Omega_scf' is set and < 0.");
  class_test(((flag1 == _FALSE_)||(flag2 == _FALSE_)) && ((flag3 == _TRUE_) && (param3 < 0.)),
             errmsg,
             "You have entered 'Omega_scf' < 0 , so you have to specify both 'Omega_lambda' and 'Omega_fld'.");
  /* Complete set of parameters
     Case of (flag3 == _FALSE_) || (param3 >= 0.) means that either we have not
     read Omega_scf so we are ignoring it (unlike lambda and fld!) OR we have
     read it, but it had a positive value and should not be used for filling.
     We now proceed in two steps:
        1) set each Omega0 and add to the total for each specified component.
        2) go through the components in order {lambda, fld, scf} and fill using
           first unspecified component. */

  /* ** BUDGET EQUATION ** -> Add your species here */

  /* Compute Omega_tot */
  Omega_tot = pba->Omega0_g;
  Omega_tot += pba->Omega0_b;
  Omega_tot += pba->Omega0_ur;
  Omega_tot += pba->Omega0_cdm;
  Omega_tot += pba->Omega0_idm_b;
  if (pba->Omega0_dcdmdr > 0) {
    Omega_tot += pba->Omega0_dcdmdr;
  }
  Omega_tot += pba->Omega0_ncdm_tot;
  /* Step 1 */
  if (flag1 == _TRUE_){
    pba->Omega0_lambda = param1;
    Omega_tot += pba->Omega0_lambda;
  }
  if (flag2 == _TRUE_){
    pba->Omega0_fld = param2;
    Omega_tot += pba->Omega0_fld;
  }
  if ((flag3 == _TRUE_) && (param3 >= 0.)){
    pba->Omega0_scf = param3;
    Omega_tot += pba->Omega0_scf;
  }
  /* Step 2 */
  if (flag1 == _FALSE_) {
    /* Fill with Lambda */
    pba->Omega0_lambda= 1. - pba->Omega0_k - Omega_tot;
    if (input_verbose > 0){
      printf(" -> matched budget equations by adjusting Omega_Lambda = %g\n",pba->Omega0_lambda);
    }
  }
  else if (flag2 == _FALSE_) {
    /* Fill up with fluid */
    pba->Omega0_fld = 1. - pba->Omega0_k - Omega_tot;
    if (input_verbose > 0){
      printf(" -> matched budget equations by adjusting Omega_fld = %g\n",pba->Omega0_fld);
    }
  }
  else if ((flag3 == _TRUE_) && (param3 < 0.)){
    /* Fill up with scalar field */
    pba->Omega0_scf = 1. - pba->Omega0_k - Omega_tot;
    if (input_verbose > 0){
      printf(" -> matched budget equations by adjusting Omega_scf = %g\n",pba->Omega0_scf);
    }
  }

  /* ** END OF BUDGET EQUATION ** */

  /** 9.a) If Omega fluid is different from 0 */
  if (pba->Omega0_fld != 0.) {
    /** 9.a.1) PPF approximation */
    /* Read */
    class_call(parser_read_string(pfc,"use_ppf",&string1,&flag1,errmsg),
               errmsg,
               errmsg);
    if (flag1 == _TRUE_){
      if(string_begins_with(string1,'y') || string_begins_with(string1,'Y')){
        pba->use_ppf = _TRUE_;
        class_read_double("c_gamma_over_c_fld",pba->c_gamma_over_c_fld);
      }
      else {
        pba->use_ppf = _FALSE_;
      }
    }

    /** 9.a.2) Equation of state */
    /* Read */
    class_call(parser_read_string(pfc,"fluid_equation_of_state",&string1,&flag1,errmsg),
               errmsg,
               errmsg);
    /* Complete set of parameters */
    if (flag1 == _TRUE_) {
      if ((strstr(string1,"CLP") != NULL) || (strstr(string1,"clp") != NULL)) {
        pba->fluid_equation_of_state = CLP;
      }
      else if ((strstr(string1,"EDE") != NULL) || (strstr(string1,"ede") != NULL)) {
        pba->fluid_equation_of_state = EDE;
      }
      else {
        class_stop(errmsg,"incomprehensible input '%s' for the field 'fluid_equation_of_state'",string1);
      }
    }

    if (pba->fluid_equation_of_state == CLP) {
      /** 9.a.2.2) Equation of state of the fluid in 'CLP' case */
      /* Read */
      class_read_double("w0_fld",pba->w0_fld);
      class_read_double("wa_fld",pba->wa_fld);
      class_read_double("cs2_fld",pba->cs2_fld);
    }

    if (pba->fluid_equation_of_state == EDE) {
      /** 9.c.2) Equation of state of the fluid in 'EDE' case */
      /* Read */
      class_read_double("w0_fld",pba->w0_fld);
      class_read_double("Omega_EDE",pba->Omega_EDE);
      class_read_double("cs2_fld",pba->cs2_fld);
    }
  }

  /** 9.b) If Omega scalar field (SCF) is different from 0 */
  if (pba->Omega0_scf != 0.){

    /** 9.b.1) Additional SCF parameters */
    /* Read */
    class_call(parser_read_list_of_doubles(pfc,
                                           "scf_parameters",
                                           &(pba->scf_parameters_size),
                                           &(pba->scf_parameters),
                                           &flag1,
                                           errmsg),
               errmsg,errmsg);

    /** 9.b.2) SCF initial conditions from attractor solution */
    /* Read */
    class_call(parser_read_string(pfc,
                                  "attractor_ic_scf",
                                  &string1,
                                  &flag1,
                                  errmsg),
                errmsg,
                errmsg);
    /* Complete set of parameters */
    if (flag1 == _TRUE_){
      if(string_begins_with(string1,'y') || string_begins_with(string1,'Y')){
        pba->attractor_ic_scf = _TRUE_;
      }
      else{
        pba->attractor_ic_scf = _FALSE_;
        /* Test */
        class_test(pba->scf_parameters_size<2,
                   errmsg,
                   "Since you are not using attractor initial conditions, you must specify phi and its derivative phi' as the last two entries in scf_parameters. See explanatory.ini for more details.");
        pba->phi_ini_scf = pba->scf_parameters[pba->scf_parameters_size-2];
        pba->phi_prime_ini_scf = pba->scf_parameters[pba->scf_parameters_size-1];
      }
    }

    /** 9.b.3) SCF tuning parameter */
    /* Read */
    class_read_int("scf_tuning_index",pba->scf_tuning_index);
    /* Test */
    class_test(pba->scf_tuning_index >= pba->scf_parameters_size,
               errmsg,
               "Tuning index 'scf_tuning_index' (%d) is larger than the number of entries (%d) in 'scf_parameters'.",
               pba->scf_tuning_index,pba->scf_parameters_size);

    /** 9.b.4) Shooting parameter */
    /* Read */
    class_read_double("scf_shooting_parameter",pba->scf_parameters[pba->scf_tuning_index]);
    /* Complete set of parameters */
    scf_lambda = pba->scf_parameters[0];
    if ((fabs(scf_lambda) < 3.)&&(pba->background_verbose>1)){
      printf("'scf_lambda' = %e < 3 won't be tracking (for exp quint) unless overwritten by tuning function.",scf_lambda);
    }
  }

  return _SUCCESS_;

}


/**
 * Read the parameters of heating structure.
 *
 * @param pfc     Input: pointer to local structure
 * @param ppr     Input: pointer to precision structure
 * @param pth     Input: pointer to thermodynamics structure
 * @param errmsg  Input: Error message
 */
int input_read_parameters_heating(struct file_content * pfc,
                                  struct precision * ppr,
                                  struct thermo * pth,
                                  ErrorMsg errmsg){

  /** Summary: */

  /** - Define local variables */
  struct heating* phe = &(pth->he);
  int flag1, flag2, flag3;
  double param1, param2, param3;
  char string1[_ARGUMENT_LENGTH_MAX_];

  /** 1) DM annihilation */
  /** 1.a) Annihilation efficiency */
  /* Read */
  class_read_double("DM_annihilation_efficiency",phe->DM_annihilation_efficiency);
  class_read_double("DM_annihilation_cross_section",phe->DM_annihilation_cross_section);
  class_read_double("DM_annihilation_mass",phe->DM_annihilation_mass);
  class_read_double("DM_annihilation_fraction",phe->DM_annihilation_fraction);
  /* Test */
  class_test(phe->DM_annihilation_efficiency<0,
             errmsg,
             "annihilation efficiency cannot be negative");
  class_test(phe->DM_annihilation_efficiency>1.e-4,
             errmsg,
             "annihilation parameter suspiciously large (%e, while typical bounds are in the range of 1e-7 to 1e-6)",phe->DM_annihilation_efficiency);
  class_test(phe->DM_annihilation_mass<0. || phe->DM_annihilation_cross_section <0,
             errmsg,
             "Both mass and cross section for your dark matter particle must be positive.");
  class_test(phe->DM_annihilation_mass ==0 && phe->DM_annihilation_cross_section >0,
             errmsg,
             "you have annihilation_cross_section > 0 but DM_mass = 0. That is weird, please check your param file and set 'DM_mass' [GeV] to a non-zero value.\n");
  class_test((phe->DM_annihilation_cross_section !=0 || phe->DM_annihilation_mass !=0 || phe->DM_annihilation_fraction !=0) && phe->DM_annihilation_efficiency != 0,
             errmsg,
             "You can only enter one of {'DM_annihilation_cross_section', 'DM_annihilation_mass', 'DM_annihilation_fraction'} or 'annihilation_efficiency'.");
  if (phe->heating_verbose > 0){
    if ((phe->DM_annihilation_efficiency >0) && (pth->reio_parametrization == reio_none) && (ppr->recfast_Heswitch >= 3) && (pth->recombination==recfast))
      printf("Warning: if you have DM annihilation and you use recfast with option recfast_Heswitch >= 3, then the expression for CfHe_t and dy[1] becomes undefined at late times, producing nan's. This is however masked by reionization if you are not in reio_none mode.");
  } //TODO :: check if still occurs !!!
  /* Complete set of parameters */
  if(phe->DM_annihilation_mass > 0 && phe->DM_annihilation_cross_section > 0.){
    phe->DM_annihilation_efficiency = phe->DM_annihilation_cross_section*1.e-6/(phe->DM_annihilation_mass*_eV_*1.e9);
  }

  if (phe->DM_annihilation_efficiency > 0.) {
    /** 1.a.1) Model energy fraction absorbed by the gas as a function of redhsift */
    /* Read */
    class_read_double("DM_annihilation_variation",phe->DM_annihilation_variation);
    class_read_double("DM_annihilation_z",phe->DM_annihilation_z);
    class_read_double("DM_annihilation_zmax",phe->DM_annihilation_zmax);
    class_read_double("DM_annihilation_zmin",phe->DM_annihilation_zmin);
    class_read_double("DM_annihilation_f_halo",phe->DM_annihilation_f_halo);
    class_read_double("DM_annihilation_z_halo",phe->DM_annihilation_z_halo);
    /* Test */
    class_test(phe->DM_annihilation_variation>0,
               errmsg,
               "annihilation variation parameter must be negative (decreasing annihilation rate)");
    class_test(phe->DM_annihilation_z<0,
               errmsg,
               "characteristic annihilation redshift cannot be negative");
    class_test(phe->DM_annihilation_zmin<0,
               errmsg,
               "characteristic annihilation redshift cannot be negative");
    class_test(phe->DM_annihilation_zmax<0,
               errmsg,
               "characteristic annihilation redshift cannot be negative");
    class_test(phe->DM_annihilation_f_halo<0,
               errmsg,
               "Parameter for DM annihilation in halos cannot be negative");
    class_test(phe->DM_annihilation_z_halo<0,
               errmsg,
               "Parameter for DM annihilation in halos cannot be negative");
  }


  /** 2) DM decay */
  /** 2.a) Fraction */
  /* Read */
  class_read_double("DM_decay_fraction",phe->DM_decay_fraction);
  /* Test */
  class_test(phe->DM_decay_fraction<0,
             errmsg,
             "You need to enter a positive fraction of decaying DM. Please adjust your param file.");

  /** 2.b) Decay width */
  /* Read */
  class_read_double("DM_decay_Gamma",phe->DM_decay_Gamma);


  /** 3) PBH evaporation */
  /** 3.a) Fraction */
  /* Read */
  class_read_double("PBH_evaporation_fraction",phe->PBH_evaporation_fraction);
  /* Test */
  class_test(phe->PBH_evaporation_fraction <0.,
             errmsg,
             "You need to enter a positive fraction of evaporating PBH. Please adjust your param file.");

  /** 3.b) Mass */
  /* Read */
  class_read_double("PBH_evaporation_mass",phe->PBH_evaporation_mass);
  /* Test */
  class_test(phe->PBH_evaporation_mass<0.,
             errmsg,
             "You need to enter a positive mass for your PBH.");
  class_test(phe->PBH_evaporation_mass>0. && phe->PBH_evaporation_fraction == 0,
             errmsg,
            "You have 'PBH_evaporation_mass > 0.' but 'PBH_evaporation_fraction = 0'. Please adjust your param file.");
  class_test(phe->PBH_evaporation_fraction>0. && phe->PBH_evaporation_mass == 0.,
             errmsg,
             "You have asked for a fraction of PBH being DM but you have zero mass. Please adjust your param file.");


  /** 4) PBH matter accretion */
  /** 4.a) Fraction */
  /* Read */
  class_read_double("PBH_accretion_fraction",phe->PBH_accretion_fraction);
  /* Test */
  class_test(phe->PBH_accretion_fraction < 0.,
             errmsg,
             "You need to enter a positive fraction of accreting PBH. Please adjust your param file.");

  /** 4.b) Mass */
  /* Read */
  class_read_double("PBH_accretion_mass",phe->PBH_accretion_mass);
  /* Test */
  class_test(phe->PBH_accretion_mass<0.,
             errmsg,
             "You need to enter a positive mass for your PBH.");
  class_test(phe->PBH_accretion_mass>0. && phe->PBH_accretion_fraction == 0,
             errmsg,
            "You have 'PBH_accretion_mass > 0.' but 'PBH_accretion_fraction = 0'. Please adjust your param file.");
  class_test(phe->PBH_accretion_fraction>0. && phe->PBH_accretion_mass == 0.,
             errmsg,
             "You have asked for a fraction of PBH being DM but you have zero mass. Please adjust your param file.");

  /** 4.c) Recipe */
  /* Read */
  class_call(parser_read_string(pfc,"PBH_accretion_recipe",&string1,&flag1,errmsg),
             errmsg,
             errmsg);
  /* Complete set of parameters */
  if (flag1 == _TRUE_){
    if (strcmp(string1,"spherical_accretion") == 0) {
      phe->PBH_accretion_recipe=spherical_accretion;
    }
    else if (strcmp(string1,"disk_accretion") == 0) {
      phe->PBH_accretion_recipe=disk_accretion;
    }
    else{
      class_stop(errmsg,
                 "You specified 'PBH_accretion_recipe' as '%s'. It has to be one of {'spherical_accretion','disk_accretion'}.",string1);
    }
  }

  /** 4.c.1) Additional parameters specific for spherical accretion */
  if(phe->PBH_accretion_recipe == spherical_accretion){
    /* Read */
    class_read_double("PBH_accretion_relative_velocities",phe->PBH_accretion_relative_velocities);
  }

  /** 4.c.2) Additional parameters specific for disk accretion */
  if(phe->PBH_accretion_recipe == disk_accretion){
    /* Read */
    class_read_double("PBH_accretion_ADAF_delta",phe->PBH_accretion_ADAF_delta);
    class_read_double("PBH_accretion_eigenvalue",phe->PBH_accretion_eigenvalue);
    /* Test */
    class_test(phe->PBH_accretion_ADAF_delta != 1e-3 && phe->PBH_accretion_ADAF_delta != 0.5  && phe->PBH_accretion_ADAF_delta != 0.1,
               errmsg,
               "The parameter 'pth->PBH_ADAF_delta' can currently only be set to 1e-3, 0.1 or 0.5.");
  }


  /** 5) Injection efficiency */
  /* Read */
  class_call(parser_read_string(pfc,"f_eff_type",&string1,&flag1,errmsg),
             errmsg,
             errmsg);
  /* Complete set of parameters */
  if (flag1 == _TRUE_){
    if (strcmp(string1,"on_the_spot") == 0){
      phe->f_eff_type = f_eff_on_the_spot;
    }
    else if (strcmp(string1,"from_file") == 0){
      phe->f_eff_type = f_eff_from_file;
    }
    else{
      class_stop(errmsg,
                 "You specified 'f_eff_type' as '%s'. It has to be one of {'on_the_spot','from_file'}.",string1);
    }
  }

  /** 5.a) External file */
  if(phe->f_eff_type == f_eff_from_file){
    /* Read */
    class_call(parser_read_string(pfc,"f_eff_file",&string1,&flag1,errmsg),
               errmsg,
               errmsg);
    /* Test */
    class_test(flag1 == _FALSE_,
               errmsg,
               "for the option 'from_file' for 'f_eff_type' the option 'f_eff_file' is required.");
    /* Complete set of parameters */
    strcpy(phe->f_eff_file, string1);
  }


  /** 6) deposition function */
  /* Read */
  class_call(parser_read_string(pfc,"chi_type",&string1,&flag1,errmsg),
               errmsg,
               errmsg);
  /* Complete set of parameters */
  if (flag1 == _TRUE_){
    if (strcmp(string1,"CK_2004") == 0){
      phe->chi_type = chi_CK;
    }
    else if (strcmp(string1,"PF_2005") == 0){
      phe->chi_type = chi_PF;
    }
    else if (strcmp(string1,"Galli_2013_file") == 0){
      phe->chi_type = chi_Galli_file;
    }
    else if (strcmp(string1,"Galli_2013_analytic") == 0){
      phe->chi_type = chi_Galli_analytic;
    }
    else if (strcmp(string1,"heat") == 0){
      phe->chi_type = chi_full_heating;
    }
    else if (strcmp(string1,"from_x_file") == 0){
      phe->chi_type = chi_from_x_file;
    }
    else if (strcmp(string1,"from_z_file") == 0){
      phe->chi_type = chi_from_z_file;
    }
    else{
      class_stop(errmsg,
                   "You specified 'chi_type' as '%s'. It has to be one of {'CK_2004','PF_2005','Galli_2013_file','Galli_2013_analytic','heat','from_x_file','from_z_file'}.",string1);
    }
  }

  if(phe->chi_type == chi_from_x_file || phe->chi_type == chi_from_z_file){
    /** 6.a) External file */
    /* Read */
    class_call(parser_read_string(pfc,"chi_file",&string1,&flag1,errmsg),
               errmsg,
               errmsg);
    /* Test */
    class_test(flag1 == _FALSE_,
               errmsg,
               "for the option 'from_x_file' or 'from_z_file' for 'chi_type' the option 'chi_file' is required.");
    /* Complete set of parameters */
    strcpy(phe->chi_z_file, string1);
    strcpy(phe->chi_x_file, string1);
  }


  /** 7) Dissipation of acoustic waves */
  phe->heating_rate_acoustic_diss_approx = _TRUE_;
  /*class_call(parser_read_string(pfc,"heating_approx",&string1,&flag1,errmsg),
             errmsg,
             errmsg);
  if ((flag1 == _TRUE_) && ((strstr(string1,"n") != NULL) || (strstr(string1,"N") != NULL))){
    phe->heating_rate_acoustic_diss_approx = _FALSE_;
  }*/

  return _SUCCESS_;

}


/**
 * Read the parameters of nonlinear structure.
 *
 * @param pfc            Input: pointer to local structure
 * @param ppr            Input: pointer to precision structure
 * @param pba            Input: pointer to background structure
 * @param pth            Input: pointer to thermodynamics structure
 * @param ppt            Input: pointer to perturbations structure
 * @param pnl            Input: pointer to nonlinear structure
 * @param input_verbose  Input: verbosity of input
 * @param errmsg         Input: Error message
 */
int input_read_parameters_nonlinear(struct file_content * pfc,
                                    struct precision * ppr,
                                    struct background *pba,
                                    struct thermo *pth,
                                    struct perturbs * ppt,
                                    struct nonlinear * pnl,
                                    int input_verbose,
                                    ErrorMsg errmsg){

  /** Define local variables */
  int flag1;
  double param1;
  char string1[_ARGUMENT_LENGTH_MAX_];

  /** 1) Non-linearity */
  /* Read */
  class_call(parser_read_string(pfc,"non_linear",&string1,&flag1,errmsg),
             errmsg,
             errmsg);
  /* Compatibility code BEGIN */
  if(flag1 == _FALSE_){
    class_call(parser_read_string(pfc,"non linear",&string1,&flag1,errmsg),
               errmsg,
               errmsg);
  }
  /* Compatibility code END */
  if (flag1 == _TRUE_) {
    /* Test */
    class_test(ppt->has_perturbations == _FALSE_,
               errmsg,
               "You requested non-linear computation but no perturbations. You must set the 'output' field.");
    /* Complete set of parameters */
    if ((strstr(string1,"halofit") != NULL) || (strstr(string1,"Halofit") != NULL) || (strstr(string1,"HALOFIT") != NULL)) {
      pnl->method=nl_halofit;
      ppt->has_nl_corrections_based_on_delta_m = _TRUE_;
    }
    else{
      class_stop(errmsg,
                 "You specified 'non_linear' = '%s'. It has to be one of {'halofit'}.");
    }
  }
  if ((pnl->method == nl_halofit) && (pba->Omega0_fld != 0.) && (pba->wa_fld != 0.)){
    pnl->has_pk_eq = _TRUE_;
  }
  if (pnl->has_pk_eq == _TRUE_) {
    if (input_verbose > 0) {
      printf(" -> since you want to use Halofit with a non-zero wa_fld, calling background module to\n");
      printf("    extract the effective w(tau), Omega_m(tau) parameters required by the Pk_equal method\n");
    }
    class_call(input_prepare_pk_eq(ppr,pba,pth,pnl,input_verbose,errmsg),
               errmsg,
               errmsg);
  }

  return _SUCCESS_;
}


/**
 * Perform preliminary steps fur using the method called Pk_equal,
 * described in 0810.0190 and 1601.07230, extending the range of
 * validity of HALOFIT from constant w to (w0,wa) models. In that
 * case, one must compute here some effective values of w0_eff(z_i)
 * and Omega_m_eff(z_i), that will be interpolated later at arbitrary
 * redshift in the non-linear module.
 *
 * Returns table of values [z_i, tau_i, w0_eff_i, Omega_m_eff_i]
 * stored in nonlinear structure.
 *
 * @param ppr           Input: pointer to precision structure
 * @param pba           Input: pointer to background structure
 * @param pth           Input: pointer to thermodynamics structure
 * @param pnl           Input/Output: pointer to nonlinear structure
 * @param input_verbose Input: verbosity of this input module
 * @param errmsg        Input/Ouput: error message
 */
int input_prepare_pk_eq(struct precision * ppr,
                        struct background *pba,
                        struct thermo *pth,
                        struct nonlinear *pnl,
                        int input_verbose,
                        ErrorMsg errmsg) {

  /** Summary: */

  /** Define local variables */
  struct heating* phe = &(pth->he);
  double tau_of_z;
  double delta_tau;
  double error;
  double delta_tau_eq;
  double * pvecback;
  int last_index=0;
  int index_pk_eq_z;
  int index_eq;
  int true_background_verbose;
  int true_thermodynamics_verbose;
  int true_hyrec_verbose;
  int true_heating_verbose;
  double true_w0_fld;
  double true_wa_fld;
  double * z;

  /** Store the true cosmological parameters (w0, wa) somwhere before using temporarily some fake ones in this function */
  true_background_verbose = pba->background_verbose;
  true_thermodynamics_verbose = pth->thermodynamics_verbose;
  true_hyrec_verbose = pth->hyrec_verbose;
  true_heating_verbose = phe->heating_verbose;
  true_w0_fld = pba->w0_fld;
  true_wa_fld = pba->wa_fld;

  /** The fake calls of the background and thermodynamics module will be done in non-verbose mode */
  pba->background_verbose = 0;
  pth->thermodynamics_verbose = 0;
  pth->hyrec_verbose = 0;
  phe->heating_verbose = 0;

  /** Allocate indices and arrays for storing the results */
  pnl->pk_eq_tau_size = 10;
  class_alloc(pnl->pk_eq_tau,
              pnl->pk_eq_tau_size*sizeof(double),
              errmsg);
  class_alloc(z,
              pnl->pk_eq_tau_size*sizeof(double),
              errmsg);

  index_eq = 0;
  class_define_index(pnl->index_pk_eq_w,_TRUE_,index_eq,1);
  class_define_index(pnl->index_pk_eq_Omega_m,_TRUE_,index_eq,1);
  pnl->pk_eq_size = index_eq;
  class_alloc(pnl->pk_eq_w_and_Omega,
              pnl->pk_eq_tau_size*pnl->pk_eq_size*sizeof(double),
              errmsg);
  class_alloc(pnl->pk_eq_ddw_and_ddOmega,
              pnl->pk_eq_tau_size*pnl->pk_eq_size*sizeof(double),
              errmsg);

  /** Call the background module in order to fill a table of tau_i[z_i] */
  class_call(background_init(ppr,pba), pba->error_message, errmsg);
  for (index_pk_eq_z=0; index_pk_eq_z<pnl->pk_eq_tau_size; index_pk_eq_z++) {
    z[index_pk_eq_z] = exp(log(1.+ppr->pk_eq_z_max)/(pnl->pk_eq_tau_size-1)*index_pk_eq_z)-1.;
    class_call(background_tau_of_z(pba,
                                   z[index_pk_eq_z],
                                   &tau_of_z),
               pba->error_message,
               errmsg);
    pnl->pk_eq_tau[index_pk_eq_z] = tau_of_z;
  }
  class_call(background_free_noinput(pba),
             pba->error_message,
             errmsg);

  /** Loop over z_i values. For each of them, we will call the
     background and thermodynamics module for fake models. The goal is
     to find, for each z_i, and effective w0_eff[z_i] and
     Omega_m_eff{z_i], such that: the true model with (w0,wa) and the
     equivalent model with (w0_eff[z_i],0) have the same conformal
     distance between z_i and z_recombination, namely chi = tau[z_i] -
     tau_rec. It is thus necessary to call both the background and
     thermodynamics module for each fake model and to re-compute
     tau_rec for each of them. Once the eqauivalent model is found we
     compute and store Omega_m_effa(z_i) of the equivalent model */
  for (index_pk_eq_z=0; index_pk_eq_z<pnl->pk_eq_tau_size; index_pk_eq_z++) {

    if (input_verbose > 2)
      printf("    * computing Pk_equal parameters at z=%e\n",z[index_pk_eq_z]);
    /* get chi = (tau[z_i] - tau_rec) in true model */
    pba->w0_fld = true_w0_fld;
    pba->wa_fld = true_wa_fld;
    class_call(background_init(ppr,pba),
               pba->error_message,
               errmsg);
    class_call(thermodynamics_init(ppr,pba,pth),
               pth->error_message,
               errmsg);
    delta_tau = pnl->pk_eq_tau[index_pk_eq_z] - pth->tau_rec;
    /* launch iterations in order to coverge to effective model with wa=0 but the same chi = (tau[z_i] - tau_rec) */
    pba->wa_fld=0.;

    do {
      class_call(background_free_noinput(pba),
                 pba->error_message,
                 errmsg);
      class_call(thermodynamics_free(pth),
                 pth->error_message,
                 errmsg);

      class_call(background_init(ppr,pba),
                 pba->error_message,
                 errmsg);
      class_call(background_tau_of_z(pba,
                                     z[index_pk_eq_z],
                                     &tau_of_z),
                 pba->error_message,
                 errmsg);
      class_call(thermodynamics_init(ppr,pba,pth),
                 pth->error_message,
                 errmsg);

      delta_tau_eq = tau_of_z - pth->tau_rec;

      error = 1.-delta_tau_eq/delta_tau;
      pba->w0_fld = pba->w0_fld*pow(1.+error,10.);

    }
    while(fabs(error) > ppr->pk_eq_tol);

    /* Equivalent model found. Store w0(z) in that model. Find Omega_m(z) in that model and store it. */
    pnl->pk_eq_w_and_Omega[pnl->pk_eq_size*index_pk_eq_z+pnl->index_pk_eq_w] = pba->w0_fld;
    class_alloc(pvecback,
                pba->bg_size*sizeof(double),
                pba->error_message);
    class_call(background_at_tau(pba,
                                 tau_of_z,
                                 pba->long_info,
                                 pba->inter_normal,
                                 &last_index,
                                 pvecback),
               pba->error_message, errmsg);
    pnl->pk_eq_w_and_Omega[pnl->pk_eq_size*index_pk_eq_z+pnl->index_pk_eq_Omega_m] = pvecback[pba->index_bg_Omega_m];
    free(pvecback);

    class_call(background_free_noinput(pba),
               pba->error_message,
               errmsg);
    class_call(thermodynamics_free(pth),
               pth->error_message,
               errmsg);
  }

  /** Restore cosmological parameters (w0, wa) to their true values before main call to CLASS modules */
  pba->background_verbose = true_background_verbose;
  pth->thermodynamics_verbose = true_thermodynamics_verbose;
  pth->hyrec_verbose = true_hyrec_verbose;
  phe->heating_verbose = true_heating_verbose;

  pba->w0_fld = true_w0_fld;
  pba->wa_fld = true_wa_fld;

  /* in verbose mode, report the results */

  if (input_verbose > 1) {
    fprintf(stdout,"    Effective parameters for Pk_equal:\n");

    for (index_pk_eq_z=0; index_pk_eq_z<pnl->pk_eq_tau_size; index_pk_eq_z++) {
      fprintf(stdout,"    * at z=%e, tau=%e w=%e Omega_m=%e\n",
              z[index_pk_eq_z],
              pnl->pk_eq_tau[index_pk_eq_z],
              pnl->pk_eq_w_and_Omega[pnl->pk_eq_size*index_pk_eq_z+pnl->index_pk_eq_w],
              pnl->pk_eq_w_and_Omega[pnl->pk_eq_size*index_pk_eq_z+pnl->index_pk_eq_Omega_m]);
    }
  }
  free(z);

  /** Spline the table for later interpolation */
  class_call(array_spline_table_lines(pnl->pk_eq_tau,
                                      pnl->pk_eq_tau_size,
                                      pnl->pk_eq_w_and_Omega,
                                      pnl->pk_eq_size,
                                      pnl->pk_eq_ddw_and_ddOmega,
                                      _SPLINE_NATURAL_,
                                      errmsg),
             errmsg,
             errmsg);

  return _SUCCESS_;

}


/**
 * Read the parameters of primordial structure.
 *
 * @param pfc     Input: pointer to local structure
 * @param ppt     Input: pointer to perturbations structure
 * @param ppm     Input: pointer to primordial structure
 * @param errmsg  Input: Error message
 */
int input_read_parameters_primordial(struct file_content * pfc,
                                     struct perturbs * ppt,
                                     struct primordial * ppm,
                                     ErrorMsg errmsg){

  /** Summary: */

  /** Define local variables */
  int flag1, flag2, flag3;
  double param1, param2, param3;
  char string1[_ARGUMENT_LENGTH_MAX_];
  char string2[_ARGUMENT_LENGTH_MAX_];
  double R0,R1,R2,R3,R4;
  double PSR0,PSR1,PSR2,PSR3,PSR4;
  double HSR0,HSR1,HSR2,HSR3,HSR4;
  double k1=0.;
  double k2=0.;
  double prr1=0.;
  double prr2=0.;
  double pii1=0.;
  double pii2=0.;
  double pri1=0.;
  double pri2=0.;
  double n_iso=0.;
  double f_iso=0.;
  double n_cor=0.;
  double c_cor=0.;

  /** 1) Primordial spectrum type */
  /* Read */
  class_call(parser_read_string(pfc,"Pk_ini_type",&string1,&flag1,errmsg),
             errmsg,
             errmsg);
  /* Compatibility code BEGIN */
  if(flag1 == _FALSE_){
    class_call(parser_read_string(pfc,"P_k_ini type",&string1,&flag1,errmsg),
               errmsg,
               errmsg);
  }
  /* Compatibility code END */
  /* Complete set of parameters */
  if (flag1 == _TRUE_) {
    if (strcmp(string1,"analytic_Pk") == 0){
      ppm->primordial_spec_type = analytic_Pk;
    }
<<<<<<< HEAD
    else if (strcmp(string1,"inflation_V") == 0){
      ppm->primordial_spec_type = inflation_V;
    }
    else if (strcmp(string1,"inflation_H") == 0){
      ppm->primordial_spec_type = inflation_H;
    }
    else if (strcmp(string1,"inflation_V_end") == 0){
      ppm->primordial_spec_type = inflation_V_end;
    }
    else if (strcmp(string1,"two_scales") == 0){
      ppm->primordial_spec_type = two_scales;
    }
    else if (strcmp(string1,"external_Pk") == 0){
      ppm->primordial_spec_type = external_Pk;
    }
    else{
      class_stop(errmsg,
                 "You specified 'P_k_ini_type' as '%s'. It has to be one of {'analytic_Pk','inflation_V','inflation_V_end','two_scales','external_Pk'}.",string1);
=======
  }

  /** (f) parameter related to the non-linear spectra computation */

  class_call(parser_read_string(pfc,
                                "non linear",
                                &(string1),
                                &(flag1),
                                errmsg),
             errmsg,
             errmsg);

  if (flag1 == _TRUE_) {

    class_test(ppt->has_perturbations == _FALSE_, errmsg, "You requested non linear computation but no linear computation. You must set output to tCl or similar.");

    if ((strstr(string1,"halofit") != NULL) || (strstr(string1,"Halofit") != NULL) || (strstr(string1,"HALOFIT") != NULL)) {
      pnl->method=nl_halofit;
      ppt->k_max_for_pk = MAX(ppt->k_max_for_pk,MAX(ppr->halofit_min_k_max,ppr->nonlinear_min_k_max));
      ppt->has_nl_corrections_based_on_delta_m = _TRUE_;
    }
    if ((strstr(string1,"hmcode") != NULL) || (strstr(string1,"HMCODE") != NULL) || (strstr(string1,"HMcode") != NULL) || (strstr(string1,"Hmcode") != NULL)) {
      pnl->method=nl_HMcode;
      ppt->k_max_for_pk = MAX(ppt->k_max_for_pk,MAX(ppr->hmcode_min_k_max,ppr->nonlinear_min_k_max));
      ppt->has_nl_corrections_based_on_delta_m = _TRUE_;
      class_read_int("extrapolation_method",pnl->extrapolation_method);

      class_call(parser_read_string(pfc,
                                    "feedback model",
                                    &(string1),
                                    &(flag1),
                                    errmsg),
                 errmsg,
                 errmsg);

      if (flag1 == _TRUE_) {

		if (strstr(string1,"emu_dmonly") != NULL) {
          pnl->feedback = nl_emu_dmonly;
		}
		if (strstr(string1,"owls_dmonly") != NULL) {
          pnl->feedback = nl_owls_dmonly;
		}
		if (strstr(string1,"owls_ref") != NULL) {
          pnl->feedback = nl_owls_ref;
		}
		if (strstr(string1,"owls_agn") != NULL) {
          pnl->feedback = nl_owls_agn;
		}
		if (strstr(string1,"owls_dblim") != NULL) {
          pnl->feedback = nl_owls_dblim;
		}
      }

      class_call(parser_read_double(pfc,"eta_0",&param2,&flag2,errmsg),
                 errmsg,
                 errmsg);
      class_call(parser_read_double(pfc,"c_min",&param3,&flag3,errmsg),
                 errmsg,
                 errmsg);

      class_test(((flag1 == _TRUE_) && ((flag2 == _TRUE_) || (flag3 == _TRUE_))),
                 errmsg,
                 "In input file, you cannot enter both a baryonic feedback model and a choice of baryonic feedback parameters, choose one of both methods");

      if ((flag2 == _TRUE_) && (flag3 == _TRUE_)) {
		pnl->feedback = nl_user_defined;
		class_read_double("eta_0", pnl->eta_0);
		class_read_double("c_min", pnl->c_min);
      }
      else if ((flag2 == _TRUE_) && (flag3 == _FALSE_)) {
		pnl->feedback = nl_user_defined;
		class_read_double("eta_0", pnl->eta_0);
		pnl->c_min = (0.98 - pnl->eta_0)/0.12;
      }
      else if ((flag2 == _FALSE_) && (flag3 == _TRUE_)) {
		pnl->feedback = nl_user_defined;
		class_read_double("c_min", pnl->c_min);
		pnl->eta_0 = 0.98 - 0.12*pnl->c_min;
      }

      class_call(parser_read_double(pfc,"z_infinity",&param1,&flag1,errmsg),
                 errmsg,
                 errmsg);

      if (flag1 == _TRUE_) {
        class_read_double("z_infinity", pnl->z_infinity);
      }
    }
  }

  /** (g) amount of information sent to standard output (none if all set to zero) */

  class_read_int("background_verbose",
                 pba->background_verbose);

  class_read_int("thermodynamics_verbose",
                 pth->thermodynamics_verbose);

  class_read_int("perturbations_verbose",
                 ppt->perturbations_verbose);

  class_read_int("transfer_verbose",
                 ptr->transfer_verbose);

  class_read_int("primordial_verbose",
                 ppm->primordial_verbose);

  class_read_int("spectra_verbose",
                 psp->spectra_verbose);

  class_read_int("nonlinear_verbose",
                 pnl->nonlinear_verbose);

  class_read_int("lensing_verbose",
                 ple->lensing_verbose);

  class_read_int("output_verbose",
                 pop->output_verbose);

  /** (h) deal with special parameters, and deprecated ones */

  if (ppt->has_tensors == _TRUE_) {
    /** - ---> Include ur and ncdm shear in tensor computation? */
    class_call(parser_read_string(pfc,"tensor method",&string1,&flag1,errmsg),
               errmsg,
               errmsg);
    if (flag1 == _TRUE_) {
      if (strstr(string1,"photons") != NULL)
        ppt->tensor_method = tm_photons_only;
      if (strstr(string1,"massless") != NULL)
        ppt->tensor_method = tm_massless_approximation;
      if (strstr(string1,"exact") != NULL)
        ppt->tensor_method = tm_exact;
>>>>>>> 0ef4f7b6
    }
  }

  /** 1.a) Pivot scale in Mpc-1 */
  /* Read */
  class_read_double("k_pivot",ppm->k_pivot);

  /** 1.b) For type 'analytic_Pk' */
  if (ppm->primordial_spec_type == analytic_Pk) {

    /** 1.b.1) For scalar perturbations */
    if (ppt->has_scalars == _TRUE_) {
      /* Read */
      class_call(parser_read_double(pfc,"A_s",&param1,&flag1,errmsg),
                 errmsg,
                 errmsg);
      class_call(parser_read_double(pfc,"ln10^{10}A_s",&param2,&flag2,errmsg),
                 errmsg,
                 errmsg);
      /* Test */
      class_test((flag1 == _TRUE_) && (flag2 == _TRUE_),
                 errmsg,
                 "You can only enter one of 'A_s' or 'ln10^{10}A_s'.");
      /* Complete set of parameters */
      if (flag1 == _TRUE_){
        ppm->A_s = param1;
      }
      else if (flag2 == _TRUE_){
        ppm->A_s = exp(param2)*1.e-10;
      }

      /** 1.b.1.1) Adiabatic perturbations */
      if (ppt->has_ad == _TRUE_) {
        /* Read */
        class_read_double("n_s",ppm->n_s);
        class_read_double("alpha_s",ppm->alpha_s);
      }

      /** 1.b.1.2) Isocurvature/entropy perturbations */
      /* Read */
      if (ppt->has_bi == _TRUE_) {
        class_read_double("f_bi",ppm->f_bi);
        class_read_double("n_bi",ppm->n_bi);
        class_read_double("alpha_bi",ppm->alpha_bi);
      }
      if (ppt->has_cdi == _TRUE_) {
        class_read_double("f_cdi",ppm->f_cdi);
        class_read_double("n_cdi",ppm->n_cdi);
        class_read_double("alpha_cdi",ppm->alpha_cdi);
      }
      if (ppt->has_nid == _TRUE_) {
        class_read_double("f_nid",ppm->f_nid);
        class_read_double("n_nid",ppm->n_nid);
        class_read_double("alpha_nid",ppm->alpha_nid);
      }
      if (ppt->has_niv == _TRUE_) {
        class_read_double("f_niv",ppm->f_niv);
        class_read_double("n_niv",ppm->n_niv);
        class_read_double("alpha_niv",ppm->alpha_niv);
      }

      /** 1.b.1.3) Cross-correlation between different adiabatic/entropy mode */
      /* Read */
      if ((ppt->has_ad == _TRUE_) && (ppt->has_bi == _TRUE_)) {
        class_read_double_one_of_two("c_ad_bi","c_bi_ad",ppm->c_ad_bi);
        class_read_double_one_of_two("n_ad_bi","n_bi_ad",ppm->n_ad_bi);
        class_read_double_one_of_two("alpha_ad_bi","alpha_bi_ad",ppm->alpha_ad_bi);
      }
      if ((ppt->has_ad == _TRUE_) && (ppt->has_cdi == _TRUE_)) {
        class_read_double_one_of_two("c_ad_cdi","c_cdi_ad",ppm->c_ad_cdi);
        class_read_double_one_of_two("n_ad_cdi","n_cdi_ad",ppm->n_ad_cdi);
        class_read_double_one_of_two("alpha_ad_cdi","alpha_cdi_ad",ppm->alpha_ad_cdi);
      }
      if ((ppt->has_ad == _TRUE_) && (ppt->has_nid == _TRUE_)) {
        class_read_double_one_of_two("c_ad_nid","c_nid_ad",ppm->c_ad_nid);
        class_read_double_one_of_two("n_ad_nid","n_nid_ad",ppm->n_ad_nid);
        class_read_double_one_of_two("alpha_ad_nid","alpha_nid_ad",ppm->alpha_ad_nid);
      }
      if ((ppt->has_ad == _TRUE_) && (ppt->has_niv == _TRUE_)) {
        class_read_double_one_of_two("c_ad_niv","c_niv_ad",ppm->c_ad_niv);
        class_read_double_one_of_two("n_ad_niv","n_niv_ad",ppm->n_ad_niv);
        class_read_double_one_of_two("alpha_ad_niv","alpha_niv_ad",ppm->alpha_ad_niv);
      }
      if ((ppt->has_bi == _TRUE_) && (ppt->has_cdi == _TRUE_)) {
        class_read_double_one_of_two("c_bi_cdi","c_cdi_bi",ppm->c_bi_cdi);
        class_read_double_one_of_two("n_bi_cdi","n_cdi_bi",ppm->n_bi_cdi);
        class_read_double_one_of_two("alpha_bi_cdi","alpha_cdi_bi",ppm->alpha_bi_cdi);
      }
      if ((ppt->has_bi == _TRUE_) && (ppt->has_nid == _TRUE_)) {
        class_read_double_one_of_two("c_bi_nid","c_nid_bi",ppm->c_bi_nid);
        class_read_double_one_of_two("n_bi_nid","n_nid_bi",ppm->n_bi_nid);
        class_read_double_one_of_two("alpha_bi_nid","alpha_nid_bi",ppm->alpha_bi_nid);
      }
      if ((ppt->has_bi == _TRUE_) && (ppt->has_niv == _TRUE_)) {
        class_read_double_one_of_two("c_bi_niv","c_niv_bi",ppm->c_bi_niv);
        class_read_double_one_of_two("n_bi_niv","n_niv_bi",ppm->n_bi_niv);
        class_read_double_one_of_two("alpha_bi_niv","alpha_niv_bi",ppm->alpha_bi_niv);
      }
      if ((ppt->has_cdi == _TRUE_) && (ppt->has_nid == _TRUE_)) {
        class_read_double_one_of_two("c_cdi_nid","c_nid_cdi",ppm->c_cdi_nid);
        class_read_double_one_of_two("n_cdi_nid","n_nid_cdi",ppm->n_cdi_nid);
        class_read_double_one_of_two("alpha_cdi_nid","alpha_nid_cdi",ppm->alpha_cdi_nid);
      }
      if ((ppt->has_cdi == _TRUE_) && (ppt->has_niv == _TRUE_)) {
        class_read_double_one_of_two("c_cdi_niv","c_niv_cdi",ppm->c_cdi_niv);
        class_read_double_one_of_two("n_cdi_niv","n_niv_cdi",ppm->n_cdi_niv);
        class_read_double_one_of_two("alpha_cdi_niv","alpha_niv_cdi",ppm->alpha_cdi_niv);
      }
      if ((ppt->has_nid == _TRUE_) && (ppt->has_niv == _TRUE_)) {
        class_read_double_one_of_two("c_nid_niv","c_niv_nid",ppm->c_nid_niv);
        class_read_double_one_of_two("n_nid_niv","n_niv_nid",ppm->n_nid_niv);
        class_read_double_one_of_two("alpha_nid_niv","alpha_niv_nid",ppm->alpha_nid_niv);
      }
    }

    /** 1.b.2) For tensor perturbations */
    if (ppt->has_tensors == _TRUE_){
      /* Read */
      class_read_double("r",ppm->r);
      if (ppt->has_scalars == _FALSE_){
        class_read_double("A_s",ppm->A_s);
      }
      if (ppm->r <= 0) {
        ppt->has_tensors = _FALSE_;
      }
      else {
        class_call(parser_read_string(pfc,"n_t",&string1,&flag1,errmsg),
                   errmsg,
                   errmsg);
        class_call(parser_read_string(pfc,"alpha_t",&string2,&flag2,errmsg),
                   errmsg,
                   errmsg);
        /* Complete set of parameters */
        if ((flag1 == _TRUE_) && !((strstr(string1,"SCC") != NULL) || (strstr(string1,"scc") != NULL))){
          class_read_double("n_t",ppm->n_t);
        }
        else {
          ppm->n_t = -ppm->r/8.*(2.-ppm->r/8.-ppm->n_s);        // enforce single slow-roll self-consistency condition (order 2 in slow-roll)
        }
        if ((flag2 == _TRUE_) && !((strstr(string2,"SCC") != NULL) || (strstr(string2,"scc") != NULL))) {
          class_read_double("alpha_t",ppm->alpha_t);
        }
        else {
          ppm->alpha_t = ppm->r/8.*(ppm->r/8.+ppm->n_s-1.);     // enforce single slow-roll self-consistency condition (order 2 in slow-roll)
        }
      }
    }
  }

  else if ((ppm->primordial_spec_type == inflation_V) || (ppm->primordial_spec_type == inflation_H)) {

    /** 1.c) For type 'inflation_V' */
    if (ppm->primordial_spec_type == inflation_V) {

      /** 1.c.1) Type of potential */
      /* Read */
      class_call(parser_read_string(pfc,"potential",&string1,&flag1,errmsg),    // only polynomial coded so far:
                 errmsg,                                                        // no need to interpret string1
                 errmsg);

      /** 1.c.2) Coefficients of the Taylor expansion */
      /* Read */
      class_call(parser_read_string(pfc,"PSR_0",&string1,&flag1,errmsg),
                 errmsg,
                 errmsg);
      if (flag1 == _TRUE_){
        PSR0=0.;
        PSR1=0.;
        PSR2=0.;
        PSR3=0.;
        PSR4=0.;
        class_read_double("PSR_0",PSR0);
        class_read_double("PSR_1",PSR1);
        class_read_double("PSR_2",PSR2);
        class_read_double("PSR_3",PSR3);
        class_read_double("PSR_4",PSR4);
        /* Test */
        class_test(PSR0 <= 0.,
                   errmsg,
                   "inconsistent parametrization of polynomial inflation potential");
        class_test(PSR1 <= 0.,
                   errmsg,
                   "inconsistent parametrization of polynomial inflation potential");
        /* Complete set of parameters */
        R0 = PSR0;
        R1 = PSR1*16.*_PI_;
        R2 = PSR2*8.*_PI_;
        R3 = PSR3*pow(8.*_PI_,2);
        R4 = PSR4*pow(8.*_PI_,3);
        ppm->V0 = R0*R1*3./128./_PI_;
        ppm->V1 = -sqrt(R1)*ppm->V0;
        ppm->V2 = R2*ppm->V0;
        ppm->V3 = R3*ppm->V0*ppm->V0/ppm->V1;
        ppm->V4 = R4*ppm->V0/R1;
      }
      else {
        /* Read */
        class_call(parser_read_string(pfc,"R_0",&string1,&flag1,errmsg),
                   errmsg,
                   errmsg);
        if (flag1 == _TRUE_) {
          R0=0.;
          R1=0.;
          R2=0.;
          R3=0.;
          R4=0.;
          class_read_double("R_0",R0);
          class_read_double("R_1",R1);
          class_read_double("R_2",R2);
          class_read_double("R_3",R3);
          class_read_double("R_4",R4);
          /* Test */
          class_test(R0 <= 0.,
                     errmsg,
                     "inconsistent parametrization of polynomial inflation potential");
          class_test(R1 <= 0.,
                     errmsg,
                     "inconsistent parametrization of polynomial inflation potential");
          /* Complete set of parameters */
          ppm->V0 = R0*R1*3./128./_PI_;
          ppm->V1 = -sqrt(R1)*ppm->V0;
          ppm->V2 = R2*ppm->V0;
          ppm->V3 = R3*ppm->V0*ppm->V0/ppm->V1;
          ppm->V4 = R4*ppm->V0/R1;
        }
        else {
          /* Read */
          class_read_double("V_0",ppm->V0);
          class_read_double("V_1",ppm->V1);
          class_read_double("V_2",ppm->V2);
          class_read_double("V_3",ppm->V3);
          class_read_double("V_4",ppm->V4);
        }
      }
    }

    /** 1.d) For type 'inflation_H' */
    else {
      /* Read */
      class_call(parser_read_string(pfc,"HSR_0",&string1,&flag1,errmsg),
                 errmsg,
                 errmsg);
      if (flag1 == _TRUE_) {
        HSR0=0.;
        HSR1=0.;
        HSR2=0.;
        HSR3=0.;
        HSR4=0.;
        class_read_double("HSR_0",HSR0);
        class_read_double("HSR_1",HSR1);
        class_read_double("HSR_2",HSR2);
        class_read_double("HSR_3",HSR3);
        class_read_double("HSR_4",HSR4);
        /* Complete set of parameters */
        ppm->H0 = sqrt(HSR0*HSR1*_PI_);
        ppm->H1 = -sqrt(4.*_PI_*HSR1)*ppm->H0;
        ppm->H2 = 4.*_PI_*HSR2*ppm->H0;
        ppm->H3 = 4.*_PI_*HSR3*ppm->H0*ppm->H0/ppm->H1;
        ppm->H4 = 4.*_PI_*HSR4*ppm->H0*ppm->H0*ppm->H0/ppm->H1/ppm->H1;

      }
      else {
        /* Read */
        class_read_double("H_0",ppm->H0);
        class_read_double("H_1",ppm->H1);
        class_read_double("H_2",ppm->H2);
        class_read_double("H_3",ppm->H3);
        class_read_double("H_4",ppm->H4);
      }
      /* Test */
      class_test(ppm->H0 <= 0.,
                 errmsg,
                 "inconsistent parametrization of polynomial inflation potential");
    }
  }

  /** 1.e) For type 'inflation_V_end' */
  else if (ppm->primordial_spec_type == inflation_V_end) {

    /** 1.e.1) Value of the field at the minimum of the potential */
    /* Read */
    class_read_double("phi_end",ppm->phi_end);

<<<<<<< HEAD
    /** 1.e.2) Shape of the potential */
    /* Read */
    class_call(parser_read_string(pfc,"full_potential",&string1,&flag1,errmsg),
               errmsg,
               errmsg);
    /* Complete set of parameters */
    if (flag1 == _TRUE_) {
      if (strcmp(string1,"polynomial") == 0){
        ppm->potential = polynomial;
      }
      else if (strcmp(string1,"higgs_inflation") == 0){
        ppm->potential = higgs_inflation;
      }
      else{
        class_stop(errmsg,"You specified 'full_potential' as '%s'. It has to be one of {'polynomial','higgs_inflation'}.",string1);
      }
    }
=======
  if ((pnl->method == nl_halofit) && (pba->Omega0_fld != 0.) && (pba->wa_fld != 0.)){

    class_call(parser_read_string(pfc,"pk_eq",&string1,&flag1,errmsg),
             errmsg,
             errmsg);

    if ((flag1 == _TRUE_) && ((strstr(string1,"y") != NULL) || (strstr(string1,"Y") != NULL))) {

      pnl->has_pk_eq = _TRUE_;

    }
  }
>>>>>>> 0ef4f7b6

    /** 1.e.3) Parameters of the potential */
    /* Read */
    class_read_double("Vparam0",ppm->V0);
    class_read_double("Vparam1",ppm->V1);
    class_read_double("Vparam2",ppm->V2);
    class_read_double("Vparam3",ppm->V3);
    class_read_double("Vparam4",ppm->V4);

    /** 1.e.4) How much the scale factor a or the product (aH) increases between
               Hubble crossing for the pivot scale (during inflation) and the
               end of inflation */
    /* Read */
    class_call(parser_read_string(pfc,"ln_aH_ratio",&string1,&flag1,errmsg),
               errmsg,
               errmsg);
    class_call(parser_read_string(pfc,"N_star",&string2,&flag2,errmsg),
               errmsg,
               errmsg);
    /* Test */
    class_test((flag1 == _TRUE_) && (flag2 == _TRUE_),
               errmsg,
               "You can only enter one of 'ln_aH_ratio' or 'N_star'.");
    /* Complete set of parameters */
    if (flag1 == _TRUE_) {
      if ((strstr(string1,"auto") != NULL) || (strstr(string1,"AUTO") != NULL)){
        ppm->phi_pivot_method = ln_aH_ratio_auto;
      }
      else {
        ppm->phi_pivot_method = ln_aH_ratio;
        class_read_double("ln_aH_ratio",ppm->phi_pivot_target);
      }
    }
    if (flag2 == _TRUE_) {
      ppm->phi_pivot_method = N_star;
      class_read_double("N_star",ppm->phi_pivot_target);
    }

     /** 1.e.5) Should the inflation module do its nomral job of numerical
                integration ('numerical') or use analytical slow-roll formulas
                to infer the primordial spectrum from the potential
                ('analytical')? */
    /* Read */
    class_call(parser_read_string(pfc,"inflation_behavior",&string1,&flag1,errmsg),
               errmsg,
               errmsg);
    /* Complete set of parameters */
    if (flag1 == _TRUE_) {
      if (strstr(string1,"numerical") != NULL){
        ppm->behavior = numerical;
      }
      else if (strstr(string1,"analytical") != NULL){
        ppm->behavior = analytical;
      }
      else{
        class_stop(errmsg,"You specified 'inflation_behavior' as '%s'. It has to be one of {'numerical','analytical'}.",string1);
      }
    }
  }

<<<<<<< HEAD
  /** 1.f) For type 'two_scales' */
  else if (ppm->primordial_spec_type == two_scales) {
=======
  return _SUCCESS_;

}

/**
 * All default parameter values (for input parameters)
 *
 * @param pba Input: pointer to background structure
 * @param pth Input: pointer to thermodynamics structure
 * @param ppt Input: pointer to perturbation structure
 * @param ptr Input: pointer to transfer structure
 * @param ppm Input: pointer to primordial structure
 * @param psp Input: pointer to spectra structure
 * @param pnl Input: pointer to nonlinear structure
 * @param ple Input: pointer to lensing structure
 * @param pop Input: pointer to output structure
 * @return the error status
 */

int input_default_params(
                         struct background *pba,
                         struct thermo *pth,
                         struct perturbs *ppt,
                         struct transfers *ptr,
                         struct primordial *ppm,
                         struct spectra *psp,
                         struct nonlinear * pnl,
                         struct lensing *ple,
                         struct output *pop
                         ) {

  double sigma_B; /* Stefan-Boltzmann constant in \f$ W/m^2/K^4 = Kg/K^4/s^3 \f$*/

  sigma_B = 2. * pow(_PI_,5) * pow(_k_B_,4) / 15. / pow(_h_P_,3) / pow(_c_,2);

  /** Define all default parameter values (for input parameters) for each structure:*/
  /** - background structure */

  /* 5.10.2014: default parameters matched to Planck 2013 + WP
     best-fitting model, with ones small difference: the published
     Planck 2013 + WP bestfit is with h=0.6704 and one massive
     neutrino species with m_ncdm=0.06eV; here we assume only massless
     neutrinos in the default model; for the CMB, taking m_ncdm = 0 or
     0.06 eV makes practically no difference, provided that we adapt
     the value of h in order ot get the same peak scale, i.e. the same
     100*theta_s. The Planck 2013 + WP best-fitting model with
     h=0.6704 gives 100*theta_s = 1.042143 (or equivalently
     100*theta_MC=1.04119). By taking only massless neutrinos, one
     gets the same 100*theta_s provided that h is increased to
     0.67556. Hence, we take h=0.67556, N_ur=3.046, N_ncdm=0, and all
     other parameters from the Planck2013 Cosmological Parameter
     paper. */
>>>>>>> 0ef4f7b6

    /** 1.f.1) Wavenumbers */
    /* Read */
    class_read_double("k1",k1);
    class_read_double("k2",k2);
    /* Test */
    class_test(k1<=0.,errmsg,"enter strictly positive scale k1");
    class_test(k2<=0.,errmsg,"enter strictly positive scale k2");

    if (ppt->has_scalars == _TRUE_){

      /** 1.f.2) Amplitudes for the adiabatic primordial spectrum */
      /* Read */
      class_read_double("P_{RR}^1",prr1);
      class_read_double("P_{RR}^2",prr2);
      /* Test */
      class_test(prr1<=0.,errmsg,"enter strictly positive scale P_{RR}^1");
      class_test(prr2<=0.,errmsg,"enter strictly positive scale P_{RR}^2");
      /* Complete set of parameters */
      ppm->n_s = log(prr2/prr1)/log(k2/k1)+1.;
      ppm->A_s = prr1*exp((ppm->n_s-1.)*log(ppm->k_pivot/k1));

      /** 1.f.3) Isocurvature amplitudes */
      if ((ppt->has_bi == _TRUE_) || (ppt->has_cdi == _TRUE_) || (ppt->has_nid == _TRUE_) || (ppt->has_niv == _TRUE_)){
        /* Read */
        class_read_double("P_{II}^1",pii1);
        class_read_double("P_{II}^2",pii2);
        class_read_double("P_{RI}^1",pri1);
        class_read_double("|P_{RI}^2|",pri2);
        /* Test */
        class_test(pii1 <= 0.,
                   errmsg,
                   "since you request iso modes, you should have P_{ii}^1 strictly positive");
        class_test(pii2 < 0.,
                   errmsg,
                   "since you request iso modes, you should have P_{ii}^2 positive or eventually null");
        class_test(pri2 < 0.,
                   errmsg,
                   "by definition, you should have |P_{ri}^2| positive or eventually null");


        /** 1.f.4) Uncorrelated or anti-correlated? */
        /* Read */
        class_call(parser_read_string(pfc,"special iso",&string1,&flag1,errmsg),
                   errmsg,
                   errmsg);
        /* Complete set of parameters */
        if ((flag1 == _TRUE_) && (strstr(string1,"axion") != NULL)){    // Axion case, only one iso parameter: piir1
          n_iso = 1.;
          n_cor = 0.;
          c_cor = 0.;
        }
        else if ((flag1 == _TRUE_) && (strstr(string1,"anticurvaton") != NULL)){      // Curvaton case, only one iso parameter: piir1
          n_iso = ppm->n_s;
          n_cor = 0.;
          c_cor = 1.;
        }
        else if ((flag1 == _TRUE_) && (strstr(string1,"curvaton") != NULL)){      // inverted-correlation-curvaton case, only one iso parameter: piir1
          n_iso = ppm->n_s;
          n_cor = 0.;
          c_cor = -1.;
        }
        else{          // general case, but if pii2 or pri2=0, the code interprets it as a request for n_iso=n_ad or n_cor=0 respectively
          if (pii2 == 0.){
            n_iso = ppm->n_s;
          }
          else{
            class_test((pii1==0.) || (pii2 == 0.) || (pii1*pii2<0.),errmsg,"should NEVER happen");
            n_iso = log(pii2/pii1)/log(k2/k1)+1.;
          }
          class_test(pri1==0,errmsg,"the general isocurvature case requires a non-zero P_{RI}^1");
          if (pri2 == 0.){
            n_cor = 0.;
          }
          else{
            class_test((pri1==0.) || (pri2 <= 0.) || (pii1*pii2<0),errmsg,"should NEVER happen");
            n_cor = log(pri2/fabs(pri1))/log(k2/k1)-0.5*(ppm->n_s+n_iso-2.);
          }
          c_cor = -pri1/sqrt(pii1*prr1)*exp(n_cor*log(ppm->k_pivot/k1));
          /* Test */
          class_test((pii1*prr1<=0.),errmsg,"should NEVER happen");
          class_test(fabs(pri1)/sqrt(pii1*prr1)>1,errmsg,"too large ad-iso cross-correlation in k1");
          class_test(fabs(pri1)/sqrt(pii1*prr1)*exp(n_cor*log(k2/k1))>1,errmsg,"too large ad-iso cross-correlation in k2");
        }
        /* Complete set of parameters */
        class_test((pii1==0.) || (prr1 == 0.) || (pii1*prr1<0.),errmsg,"should NEVER happen");
        f_iso = sqrt(pii1/prr1)*exp(0.5*(n_iso-ppm->n_s)*log(ppm->k_pivot/k1));
      }
      if (ppt->has_bi == _TRUE_){
        ppm->f_bi = f_iso;
        ppm->n_bi = n_iso;
        ppm->c_ad_bi = c_cor;
        ppm->n_ad_bi = n_cor;
      }
      if (ppt->has_cdi == _TRUE_){
        ppm->f_cdi = f_iso;
        ppm->n_cdi = n_iso;
        ppm->c_ad_cdi = c_cor;
        ppm->n_ad_cdi = n_cor;
      }
      if (ppt->has_nid == _TRUE_){
        ppm->f_nid = f_iso;
        ppm->n_nid = n_iso;
        ppm->c_ad_nid = c_cor;
        ppm->n_ad_nid = n_cor;
      }
      if (ppt->has_niv == _TRUE_){
        ppm->f_niv = f_iso;
        ppm->n_niv = n_iso;
        ppm->c_ad_niv = c_cor;
        ppm->n_ad_niv = n_cor;
      }
    }
    ppm->primordial_spec_type = analytic_Pk;
  }

  /** 1.g) For type 'external_Pk' */
  else if (ppm->primordial_spec_type == external_Pk){

    /** 1.g.1) Command generating the table */
    /* Read */
    class_call(parser_read_string(pfc, "command", &string1, &flag1, errmsg),
               errmsg, errmsg);
    /* Test */
    class_test(strlen(string1) == 0,
               errmsg,
               "You omitted to write a command for the external Pk");
    /* Complete set of parameters */
    ppm->command = (char *) malloc (strlen(string1) + 1);
    strcpy(ppm->command, string1);

    /** 1.g.2) Command generating the table */
    /* Read */
    class_read_double("custom1",ppm->custom1);
    class_read_double("custom2",ppm->custom2);
    class_read_double("custom3",ppm->custom3);
    class_read_double("custom4",ppm->custom4);
    class_read_double("custom5",ppm->custom5);
    class_read_double("custom6",ppm->custom6);
    class_read_double("custom7",ppm->custom7);
    class_read_double("custom8",ppm->custom8);
    class_read_double("custom9",ppm->custom9);
    class_read_double("custom10",ppm->custom10);
  }

  /* Final tests */
  if ((ppm->primordial_spec_type == inflation_V) || (ppm->primordial_spec_type == inflation_H) || (ppm->primordial_spec_type == inflation_V_end)) {
    class_test(ppt->has_scalars == _FALSE_,
               errmsg,
               "inflationary module cannot work if you do not ask for scalar modes");
    class_test(ppt->has_vectors == _TRUE_,
               errmsg,
               "inflationary module cannot work if you ask for vector modes");
    class_test(ppt->has_tensors == _FALSE_,
               errmsg,
               "inflationary module cannot work if you do not ask for tensor modes");
    class_test(ppt->has_bi == _TRUE_ || ppt->has_cdi == _TRUE_ || ppt->has_nid == _TRUE_ || ppt->has_niv == _TRUE_,
               errmsg,
               "inflationary module cannot work if you ask for isocurvature modes");
  }

  return _SUCCESS_;

}


/**
 * Read the parameters of spectra structure.
 *
 * @param pfc     Input: pointer to local structure
 * @param ppr     Input: pointer to precision structure
 * @param pba     Input: pointer to background structure
 * @param ppt     Input: pointer to perturbations structure
 * @param ptr     Input: pointer to transfer structure
 * @param psp     Input: pointer to spectra structure
 * @param pop     Input: pointer to output structure
 * @param errmsg  Input: Error message
 */
int input_read_parameters_spectra(struct file_content * pfc,
                                  struct precision * ppr,
                                  struct background * pba,
                                  struct primordial * ppm,
                                  struct perturbs * ppt,
                                  struct transfers * ptr,
                                  struct spectra *psp,
                                  struct output * pop,
                                  ErrorMsg errmsg){

  /** Summary: */

  /** Define local variables */
  int flag1, flag2, flag3;
  double param1, param2, param3;
  char string1[_ARGUMENT_LENGTH_MAX_];
  int int1;
  double * pointer1;
  int i;
  double z_max=0.;
  int bin;

<<<<<<< HEAD
  /** 1) Maximum l for CLs */
  /* Read */
  if (ppt->has_cls == _TRUE_) {
    if (ppt->has_scalars == _TRUE_) {
      if ((ppt->has_cl_cmb_temperature == _TRUE_) || (ppt->has_cl_cmb_polarization == _TRUE_) || (ppt->has_cl_cmb_lensing_potential == _TRUE_)){
        class_read_double("l_max_scalars",ppt->l_scalar_max);
      }
      if ((ppt->has_cl_lensing_potential == _TRUE_) || (ppt->has_cl_number_count == _TRUE_)){
        class_read_double("l_max_lss",ppt->l_lss_max);
      }
    }
    if (ppt->has_vectors == _TRUE_){
      class_read_double("l_max_vectors",ppt->l_vector_max);
    }
    if (ppt->has_tensors == _TRUE_) {
      class_read_double("l_max_tensors",ppt->l_tensor_max);
    }
  }
=======
  ppt->has_Nbody_gauge_transfers = _FALSE_;
  ppt->k_output_values_num=0;
  ppt->store_perturbations = _FALSE_;

  ppt->three_ceff2_ur=1.;
  ppt->three_cvis2_ur=1.;
>>>>>>> 0ef4f7b6


<<<<<<< HEAD
  /** 2) Parameters for the the matter density number count */
  if ((ppt->has_cl_number_count == _TRUE_) || (ppt->has_cl_lensing_potential == _TRUE_)) {

    /** 2.a) Selection functions W(z) of each redshift bin */
    /* Read */
    class_call(parser_read_string(pfc,"selection",&string1,&flag1,errmsg),
               errmsg,
               errmsg);
    /* Complete set of parameters */
    if (flag1 == _TRUE_) {
      if (strstr(string1,"gaussian") != NULL){
        ppt->selection=gaussian;
      }
      else if (strstr(string1,"tophat") != NULL){
        ppt->selection=tophat;
      }
      else if (strstr(string1,"dirac") != NULL){
        ppt->selection=dirac;
      }
      else {
        class_stop(errmsg,"You specified 'selection' as '%s'. It has to be one of {'gaussian','tophat','dirac'}.",string1);
      }
    }
=======
  /** - primordial structure */

  ppm->primordial_spec_type = analytic_Pk;
  ppm->k_pivot = 0.05;
  ppm->A_s = 2.215e-9;
  ppm->n_s = 0.9619;
  ppm->alpha_s = 0.;
  ppm->f_bi = 1.;
  ppm->n_bi = 1.;
  ppm->alpha_bi = 0.;
  ppm->f_cdi = 1.;
  ppm->n_cdi = 1.;
  ppm->alpha_cdi = 0.;
  ppm->f_nid = 1.;
  ppm->n_nid = 1.;
  ppm->alpha_nid = 0.;
  ppm->f_niv = 1.;
  ppm->n_niv = 1.;
  ppm->alpha_niv = 0.;
  ppm->c_ad_bi = 0.;
  ppm->n_ad_bi = 0.;
  ppm->alpha_ad_bi = 0.;
  ppm->c_ad_cdi = 0.;
  ppm->n_ad_cdi = 0.;
  ppm->alpha_ad_cdi = 0.;
  ppm->c_ad_nid = 0.;
  ppm->n_ad_nid = 0.;
  ppm->alpha_ad_nid = 0.;
  ppm->c_ad_niv = 0.;
  ppm->n_ad_niv = 0.;
  ppm->alpha_ad_niv = 0.;
  ppm->c_bi_cdi = 0.;
  ppm->n_bi_cdi = 0.;
  ppm->alpha_bi_cdi = 0.;
  ppm->c_bi_nid = 0.;
  ppm->n_bi_nid = 0.;
  ppm->alpha_bi_nid = 0.;
  ppm->c_bi_niv = 0.;
  ppm->n_bi_niv = 0.;
  ppm->alpha_bi_niv = 0.;
  ppm->c_cdi_nid = 0.;
  ppm->n_cdi_nid = 0.;
  ppm->alpha_cdi_nid = 0.;
  ppm->c_cdi_niv = 0.;
  ppm->n_cdi_niv = 0.;
  ppm->alpha_cdi_niv = 0.;
  ppm->c_nid_niv = 0.;
  ppm->n_nid_niv = 0.;
  ppm->alpha_nid_niv = 0.;
  ppm->r = 1.;
  ppm->n_t = -ppm->r/8.*(2.-ppm->r/8.-ppm->n_s);
  ppm->alpha_t = ppm->r/8.*(ppm->r/8.+ppm->n_s-1.);
  ppm->potential=polynomial;
  ppm->phi_end=0.;
  ppm->phi_pivot_method = N_star;
  ppm->phi_pivot_target = 60;
  ppm->V0=1.25e-13;
  ppm->V1=-1.12e-14;
  ppm->V2=-6.95e-14;
  ppm->V3=0.;
  ppm->V4=0.;
  ppm->H0=3.69e-6;
  ppm->H1=-5.84e-7;
  ppm->H2=0.;
  ppm->H3=0.;
  ppm->H4=0.;
  ppm->behavior=numerical;
  ppm->command="write here your command for the external Pk";
  ppm->custom1=0.;
  ppm->custom2=0.;
  ppm->custom3=0.;
  ppm->custom4=0.;
  ppm->custom5=0.;
  ppm->custom6=0.;
  ppm->custom7=0.;
  ppm->custom8=0.;
  ppm->custom9=0.;
  ppm->custom10=0.;

  /** - nonlinear structure */

  pnl->method = nl_none;
  pnl->extrapolation_method = extrap_max_scaled;
  pnl->has_pk_eq = _FALSE_;

  pnl->feedback = nl_emu_dmonly;
  pnl->z_infinity = 10.;

  /** - transfer structure */

  ptr->selection_bias[0]=1.;
  ptr->selection_magnification_bias[0]=0.;
  ptr->lcmb_rescale=1.;
  ptr->lcmb_pivot=0.1;
  ptr->lcmb_tilt=0.;
  ptr->initialise_HIS_cache=_FALSE_;
  ptr->has_nz_analytic = _FALSE_;
  ptr->has_nz_file = _FALSE_;
  ptr->has_nz_evo_analytic = _FALSE_;
  ptr->has_nz_evo_file = _FALSE_;
>>>>>>> 0ef4f7b6

    /* Read */
    class_call(parser_read_list_of_doubles(pfc,"selection_mean",&(int1),&(pointer1),&flag1,errmsg),
               errmsg,
               errmsg);
    if ((flag1 == _TRUE_) && (int1>0)) {
      /* Test */
      class_test(int1 > _SELECTION_NUM_MAX_,errmsg,
                 "you want to compute density Cl's for %d different bins, hence you should increase _SELECTION_NUM_MAX_ in include/perturbations.h to at least this number.",int1);
      /* Complete set of parameters */
      ppt->selection_num = int1;
      for (i=0; i<int1; i++) {
        /* Test */
        class_test((pointer1[i] < 0.) || (pointer1[i] > 1000.),errmsg,
                   "input of selection functions: you asked for a mean redshift equal to %e, is this a mistake?",pointer1[i]);
        /* Complete set of parameters */
        ppt->selection_mean[i] = pointer1[i];
      }
      free(pointer1);
      for (i=1; i<int1; i++) {       // first set all widths to default; correct eventually later
        /* Test */
        class_test(ppt->selection_mean[i]<=ppt->selection_mean[i-1],
                   errmsg,
                   "input of selection functions: the list of mean redshifts must be passed in growing order; you entered %e before %e.",ppt->selection_mean[i-1],ppt->selection_mean[i]);
        /* Complete set of parameters */
        ppt->selection_width[i] = ppt->selection_width[0];
        ptr->selection_bias[i] = ptr->selection_bias[0];
        ptr->selection_magnification_bias[i] = ptr->selection_magnification_bias[0];
      }

      /* Read */
      class_call(parser_read_list_of_doubles(pfc,"selection_width",&int1,&pointer1,&flag1,errmsg),
                 errmsg,
                 errmsg);
      /* Complete set of parameters */
      if ((flag1 == _TRUE_) && (int1>0)) {
        if (int1==1) {
          for (i=0; i<ppt->selection_num; i++) {
            ppt->selection_width[i] = pointer1[0];
          }
        }
        else if (int1==ppt->selection_num) {
          for (i=0; i<int1; i++) {
            ppt->selection_width[i] = pointer1[i];
          }
        }
        else {
          class_stop(errmsg,
                     "In input for selection function, you asked for %d bin centers and %d bin widths; number of bins unclear; you should pass either one bin width (common to all bins) or %d bin widths.",ppt->selection_num,int1,ppt->selection_num);
        }
        free(pointer1);
      }

<<<<<<< HEAD
      /* Read */
      class_call(parser_read_list_of_doubles(pfc,"selection_bias",&int1,&pointer1,&flag1,errmsg),
                 errmsg,
                 errmsg);
      /* Complete set of parameters */
      if ((flag1 == _TRUE_) && (int1>0)) {
        if (int1==1) {
          for (i=0; i<ppt->selection_num; i++) {
            ptr->selection_bias[i] = pointer1[0];
          }
        }
        else if (int1==ppt->selection_num) {
          for (i=0; i<int1; i++) {
            ptr->selection_bias[i] = pointer1[i];
          }
        }
        else {
          class_stop(errmsg,
                     "In input for selection function, you asked for %d bin centers and %d bin biases; number of bins unclear; you should pass either one bin bias (common to all bins) or %d bin biases.",
                     ppt->selection_num,int1,ppt->selection_num);
        }
        free(pointer1);
      }

      /* Read */
      class_call(parser_read_list_of_doubles(pfc,"selection_magnification_bias",&int1,&pointer1,&flag1,errmsg),
                 errmsg,
                 errmsg);
      /* Complete set of parameters */
      if ((flag1 == _TRUE_) && (int1>0)) {
        if (int1==1) {
          for (i=0; i<ppt->selection_num; i++) {
            ptr->selection_magnification_bias[i] = pointer1[0];
          }
        }
        else if (int1==ppt->selection_num) {
          for (i=0; i<int1; i++) {
            ptr->selection_magnification_bias[i] = pointer1[i];
          }
        }
        else {
          class_stop(errmsg,
                     "In input for selection function, you asked for %d bin centers and %d bin biases; number of bins unclear; you should pass either one bin bias (common to all bins) or %d bin biases.",
                     ppt->selection_num,int1,ppt->selection_num);
        }
        free(pointer1);
      }
    }
=======
  /** - lensing structure */
>>>>>>> 0ef4f7b6

    /* Read */
    if (ppt->selection_num > 1) {
      class_read_int("non_diagonal",psp->non_diag);
      if ((psp->non_diag<0) || (psp->non_diag>=ppt->selection_num))
        class_stop(errmsg,"Input for non_diagonal is %d, while it is expected to be between 0 and %d\n",
                   psp->non_diag,ppt->selection_num-1);
    }

<<<<<<< HEAD
    /** 2.b) Selection function */
    /* Read */
    class_call(parser_read_string(pfc,"dNdz_selection",&string1,&flag1,errmsg),
               errmsg,
               errmsg);
    /* Complete set of parameters */
    if ((flag1 == _TRUE_)) {
      if ((strstr(string1,"analytic") != NULL)){
        ptr->has_nz_analytic = _TRUE_;
      }
      else{
        ptr->has_nz_file = _TRUE_;
        class_read_string("dNdz_selection",ptr->nz_file_name);
      }
    }

    /** 2.c) Source number counts evolution */
    class_call(parser_read_string(pfc,"dNdz_evolution",&string1,&flag1,errmsg),
               errmsg,
               errmsg);
    /* Complete set of parameters */
    if ((flag1 == _TRUE_)) {
      if ((strstr(string1,"analytic") != NULL)){
        ptr->has_nz_evo_analytic = _TRUE_;
      }
      else{
        ptr->has_nz_evo_file = _TRUE_;
        class_read_string("dNdz_evolution",ptr->nz_evo_file_name);
      }
    }
=======
  /** - output structure */

  pop->z_pk_num = 1;
  pop->z_pk[0] = 0.;
  sprintf(pop->root,"output/");
  pop->write_header = _TRUE_;
  pop->output_format = class_format;
  pop->write_background = _FALSE_;
  pop->write_thermodynamics = _FALSE_;
  pop->write_perturbations = _FALSE_;
  pop->write_primordial = _FALSE_;
>>>>>>> 0ef4f7b6

  }


  /** 3) Power spectrum P(k) */
  if ((ppt->has_pk_matter == _TRUE_) || (ppt->has_density_transfers == _TRUE_) || (ppt->has_velocity_transfers == _TRUE_)){

    /** 3.a) Maximum k in P(k) */
    /* Read */
    class_call(parser_read_double(pfc,"P_k_max_h/Mpc",&param1,&flag1,errmsg),
               errmsg,
               errmsg);
    class_call(parser_read_double(pfc,"P_k_max_1/Mpc",&param2,&flag2,errmsg),
               errmsg,
               errmsg);
    /* Test */
    class_test((flag1 == _TRUE_) && (flag2 == _TRUE_),
               errmsg,
               "You can only enter one of 'P_k_max_h/Mpc' or 'P_k_max_1/Mpc'.");
    /* Complete set of parameters */
    if (flag1 == _TRUE_){
      ppt->k_max_for_pk=param1*pba->h;
    }
    if (flag2 == _TRUE_){
      ppt->k_max_for_pk=param2;
    }

    /** 3.a.1) Maximum k in primordial P(k) */
    /* Read */
    class_call(parser_read_double(pfc,"primordial_P_k_max_h/Mpc",&param1,&flag1,errmsg),
               errmsg,
               errmsg);
    class_call(parser_read_double(pfc,"primordial_P_k_max_1/Mpc",&param2,&flag2,errmsg),
               errmsg,
               errmsg);
    /* Test */
    class_test((flag1 == _TRUE_) && (flag2 == _TRUE_),
               errmsg,
               "You can only enter one of 'primordial_P_k_max_h/Mpc' or 'primordial_P_k_max_1/Mpc'.");
    /* Complete set of parameters */
    if (flag1 == _TRUE_){
      ppm->k_max_for_primordial_pk=param1*pba->h;
      ppm->has_k_max_for_primordial_pk = _TRUE_;
    }
    if (flag2 == _TRUE_){
      ppm->k_max_for_primordial_pk=param2;
      ppm->has_k_max_for_primordial_pk = _TRUE_;
    }

    /** 3.b) Redshift values */
    /* Read */
    class_call(parser_read_list_of_doubles(pfc,"z_pk",&int1,&pointer1,&flag1,errmsg),
               errmsg,
               errmsg);
    /* Test */
    if (flag1 == _TRUE_) {
      class_test(int1 > _Z_PK_NUM_MAX_,
                 errmsg,
                 "you want to write some output for %d different values of z, hence you should increase _Z_PK_NUM_MAX_ in include/output.h to at least this number",
                 int1);
      /* Complete set of parameters */
      pop->z_pk_num = int1;
      for (i=0; i<int1; i++) {
        pop->z_pk[i] = pointer1[i];
      }
      free(pointer1);
    }

  }

  /** 3.c) Maximum redshift + Lya (as this can affect the max redshift) DCH */
  if ((ppt->has_pk_matter == _TRUE_) || (ppt->has_density_transfers == _TRUE_) || (ppt->has_velocity_transfers == _TRUE_) || (ppt->has_cl_number_count == _TRUE_) || (ppt->has_cl_lensing_potential == _TRUE_)) {
    /* Read */
    class_call(parser_read_double(pfc,"z_max_pk",&param1,&flag1,errmsg),
               errmsg,
               errmsg);
    /* DCH Lya */
    class_call(parser_read_string(pfc,"compute_neff_Lya",&string1,&flag2,errmsg),
               errmsg,
               errmsg);
    /* Complete set of parameters */
    if (flag1==_TRUE_) {
      ppt->z_max_pk = param1;
    }
    /* *
     * If we could not read a z_max, we need to define one.
     * The limit could come from any of the contributions.
     * We test here, which contribution requires the largest z_max
     * */
    else {
      ppt->z_max_pk = 0.;
      /* For the z_pk related quantities, test here the z_pk requirements */
      if ((ppt->has_pk_matter == _TRUE_) || (ppt->has_density_transfers == _TRUE_) || (ppt->has_velocity_transfers == _TRUE_)) {
        for (i=0; i<pop->z_pk_num; i++) {
          ppt->z_max_pk = MAX(ppt->z_max_pk,pop->z_pk[i]);
        }
      }
      /* For the number count / shear related quantities, test the selection function z_max */
      if ((ppt->has_cl_number_count == _TRUE_) || (ppt->has_cl_lensing_potential == _TRUE_)){
        for (bin=0; bin<ppt->selection_num; bin++) {
          /* the few lines below should be consistent with their counterpart in transfer.c, in transfer_selection_times */
          if (ppt->selection==gaussian) {
            z_max = ppt->selection_mean[bin]+ppt->selection_width[bin]*ppr->selection_cut_at_sigma;
          }
          if (ppt->selection==tophat) {
            z_max = ppt->selection_mean[bin]+(1.+ppr->selection_cut_at_sigma*ppr->selection_tophat_edge)*ppt->selection_width[bin];
          }
          if (ppt->selection==dirac) {
            z_max = ppt->selection_mean[bin];
          }
          ppt->z_max_pk = MAX(ppt->z_max_pk,z_max);
        }
      }

      /* DCH Lya*/
      if ((flag2 == _TRUE_) && ((strstr(string1,"y") != NULL) || (strstr(string1,"Y") != NULL))) {
        psp->compute_neff_Lya=_TRUE_;
        class_read_double("Lya_k_s_over_km",psp->Lya_k_s_over_km);
        class_read_double("Lya_z",psp->Lya_z);
        ppt->z_max_pk = MAX(ppt->z_max_pk,psp->Lya_z);
      }

      /* Now we have checked all contributions that could change z_max_pk */
    }
    psp->z_max_pk = ppt->z_max_pk;
  }

  /* 4) Read parameters specific to the Lya computation, */
  class_call(parser_read_string(pfc,"compute_neff_Lya",&string1,&flag1,errmsg),
             errmsg,
             errmsg);
  if ((flag1 == _TRUE_) && ((strstr(string1,"y") != NULL) || (strstr(string1,"Y") != NULL))) {
    psp->compute_neff_Lya=_TRUE_;
  }
  class_read_double("Lya_k_s_over_km",psp->Lya_k_s_over_km);
  class_read_double("Lya_z",psp->Lya_z);

  return _SUCCESS_;

}


/**
 * Read the parameters of lensing structure.
 *
 * @param pfc     Input: pointer to local structure
 * @param ppr     Input: pointer to precision structure
 * @param ppt     Input: pointer to perturbations structure
 * @param ptr     Input: pointer to transfer structure
 * @param ple     Input: pointer to lensing structure
 * @param errmsg  Input: Error message
 */
int input_read_parameters_lensing(struct file_content * pfc,
                                  struct precision * ppr,
                                  struct perturbs * ppt,
                                  struct transfers * ptr,
                                  struct lensing *ple,
                                  ErrorMsg errmsg){

  /** Summary: */

  /** Define local variables */
  int flag1;
  char string1[_ARGUMENT_LENGTH_MAX_];
  double param1;

  /** 1) Lensed spectra? */
  /* Read */
  class_call(parser_read_string(pfc,"lensing",&string1,&flag1,errmsg),
             errmsg,
             errmsg);
  /* Complete set of parameters */
  if ((flag1 == _TRUE_) && (string_begins_with(string1,'y') || string_begins_with(string1,'Y'))){
    if ((ppt->has_scalars == _TRUE_) && ((ppt->has_cl_cmb_temperature == _TRUE_) || (ppt->has_cl_cmb_polarization == _TRUE_)) && (ppt->has_cl_cmb_lensing_potential == _TRUE_)){
      ple->has_lensed_cls = _TRUE_;
      /* Slightly increase precision by delta_l_max for more precise lensed Cl's*/
      ppt->l_scalar_max += ppr->delta_l_max;
    }
    else {
      class_stop(errmsg,"you asked for lensed CMB Cls, but this requires a minimal number of options: 'modes' should include 's', 'output' should include 'tCl' and/or 'pCl', and also, importantly, 'lCl', the CMB lensing potential spectrum.");
    }
  }


  /** 2) Should the lensed spectra be rescaled (with amplitude, and tilt compared to pivot k-scale) */
  /* Read */
  if ((ppt->has_scalars == _TRUE_) && (ppt->has_cl_cmb_lensing_potential == _TRUE_)) {
    class_read_double("lcmb_rescale",ptr->lcmb_rescale);
    class_read_double("lcmb_tilt",ptr->lcmb_tilt);
    class_read_double("lcmb_pivot",ptr->lcmb_pivot);
  }

  return _SUCCESS_;

}


/**
 * Read free parameters of distortions structure.
 *
 * @param pfc     Input: pointer to local structure
 * @param ppr     Input: pointer to precision structure
 * @param psd     Input: pointer to distortions structure
 * @param errmsg  Input: Error message
 */
int input_read_parameters_distortions(struct file_content * pfc,
                                      struct precision * ppr,
                                      struct distortions * psd,
                                      ErrorMsg errmsg){

  /** Summary: */

  /** Define local variables */
  int flag1, flag2;
  char string1[_ARGUMENT_LENGTH_MAX_];
  double param1, param2;
  int int1;
  double updated_nu_max;

  /** 1) Branching ratio approximation */
  /* Read */
  class_call(parser_read_string(pfc,"sd_branching_approx",&string1,&flag1,errmsg),
             errmsg,
             errmsg);
  /* Complete set of parameters */

  if(flag1 == _TRUE_){
    if ( (strstr(string1,"sharp_sharp") != NULL) || (strstr(string1,"sharp sharp") != NULL) ) {
      psd->sd_branching_approx = bra_sharp_sharp;
      psd->sd_PCA_size = 0;
    }
    else if ( (strstr(string1,"sharp_soft") != NULL) || (strstr(string1,"sharp soft") != NULL) ) {
      psd->sd_branching_approx = bra_sharp_soft;
      psd->sd_PCA_size = 0;
    }
    else if ( (strstr(string1,"soft_soft") != NULL) || (strstr(string1,"soft soft") != NULL) ) {
      psd->sd_branching_approx = bra_soft_soft;
      psd->sd_PCA_size = 0;
    }
    else if ( (strstr(string1,"soft_soft_cons") != NULL) || (strstr(string1,"soft soft cons") != NULL) ) {
      psd->sd_branching_approx = bra_soft_soft_cons;
      psd->sd_PCA_size = 0;
    }
    else if ( (strstr(string1,"exact") != NULL) ) {
      psd->sd_branching_approx = bra_exact;
    }
    else{
      class_stop(errmsg,"You specified 'branching_approx' as '%s'. It has to be one of {'sharp_sharp','sharp_soft','soft_soft','soft_soft_cons','exact'}.",string1);
    }
  }

  /* Only read these if 'bra_exact' has been set (could also be set from default) */
  if(psd->sd_branching_approx == bra_exact){

    /** 1.a.1) Number of multipoles in PCA expansion */
    /* Read */
    class_read_int("sd_PCA_size",psd->sd_PCA_size);
    /* Test */
    if(psd->sd_PCA_size < 0 || psd->sd_PCA_size > 6){
      psd->sd_PCA_size = 6;
    }

    /** 1.a.2) Detector name */
    /* Read */
    class_call(parser_read_string(pfc,"sd_detector_name",&string1,&flag1,errmsg),
               errmsg,
               errmsg);
    /* Complete set of parameters */
    if(flag1 == _TRUE_){
      strcpy(psd->sd_detector_name,string1);
      psd->user_defined_name = _TRUE_;
    }

    /** 1.a.3) Detector specifics */
    /** 1.a.3.1) From file */
    /* Read */
    class_call(parser_read_string(pfc,"sd_detector_file_name",&string1,&flag1,errmsg),
               errmsg,
               errmsg);
    /* Complete set of parameters */
    if(flag1 == _TRUE_){
      strcpy(psd->sd_detector_file_name,string1);
      psd->has_detector_file = _TRUE_;
    }

<<<<<<< HEAD
    /** 1.a.3.2) User defined */
    /* Read */
    class_call(parser_read_double(pfc,"sd_detector_nu_min",&param1,&flag1,errmsg),
               errmsg,
               errmsg);
    /* Complete set of parameters */
    if(flag1 == _TRUE_){
      psd->sd_detector_nu_min = param1;
      psd->user_defined_detector = _TRUE_;
    }
    /* Read */
    class_call(parser_read_double(pfc,"sd_detector_nu_max",&param1,&flag1,errmsg),
               errmsg,
               errmsg);
    /* Complete set of parameters */
    if(flag1 == _TRUE_){
      psd->sd_detector_nu_max = param1;
      psd->user_defined_detector = _TRUE_;
    }
    /* Read */
    class_call(parser_read_double(pfc,"sd_detector_nu_delta",&param1,&flag1,errmsg),
               errmsg,
               errmsg);
     class_call(parser_read_double(pfc,"sd_detector_bin_number",&param2,&flag2,errmsg),
               errmsg,
               errmsg);
    /* Test */
    class_test((flag1 == _TRUE_) && (flag2 == _TRUE_),
               errmsg,
               "You can only enter one of 'sd_detector_nu_delta' or 'sd_detector_bin_number'.",
               psd->sd_detector_nu_delta,psd->sd_detector_bin_number);
    /* Complete set of parameters */
    if(flag1 == _TRUE_){
      psd->sd_detector_nu_delta = param1;
      psd->sd_detector_bin_number = ((int)ceil((psd->sd_detector_nu_max-psd->sd_detector_nu_min)/param1));
      psd->user_defined_detector = _TRUE_;
    }
    if(flag2 == _TRUE_){
      psd->sd_detector_nu_delta = (psd->sd_detector_nu_max-psd->sd_detector_nu_min)/param2;
      psd->sd_detector_bin_number = param2;
      psd->user_defined_detector = _TRUE_;
   }
    /* Update value of nu_max, given the number of bins */
    updated_nu_max = psd->sd_detector_nu_min+psd->sd_detector_nu_delta*psd->sd_detector_bin_number;
    if(fabs(updated_nu_max-psd->sd_detector_nu_max) > ppr->tol_sd_detector){
      printf(" -> WARNING: The value of 'sd_detector_nu_max' has been updated to %7.3e to accommodate the binning of your detector.\n",updated_nu_max);
      psd->sd_detector_nu_max = updated_nu_max;
    }
    /* Read */
    class_call(parser_read_double(pfc,"sd_detector_delta_Ic",&param1,&flag1,errmsg),
               errmsg,
               errmsg);
    /* Complete set of parameters */
    if(flag1 == _TRUE_){
      psd->sd_detector_delta_Ic = 1.0e-26*param1;
      psd->user_defined_detector = _TRUE_;
    }
  }

  /* Final tests */
  class_test(psd->sd_branching_approx != bra_exact && psd->sd_PCA_size > 0,
             errmsg,
             "The PCA expansion is possible only for 'branching_approx = exact'");
  class_test(psd->has_detector_file && psd->user_defined_detector,
             errmsg,
             "You can only enter the noise file {'%s'} or the specifications {'%s','%s'/'%s','%s'}.",
             "sd_detector_file","sd_detector_nu_min","sd_detector_nu_max",
             "sd_detector_nu_delta","sd_detector_bin_number","sd_detector_delta_Ic");


  /** 2) Only calculate non-LCDM contributions to heating? */
  class_read_flag("sd_only_exotic",psd->only_exotic);


  /** 3) Include g distortions? */
  class_read_flag("sd_include_g_distortion",psd->include_g_distortion);


  /** 4) Set g-distortions to zero? */
  class_call(parser_read_double(pfc,"sd_add_y",&psd->sd_add_y,&flag1,errmsg),
             errmsg,
             errmsg);
  class_call(parser_read_double(pfc,"sd_add_mu",&psd->sd_add_mu,&flag1,errmsg),
             errmsg,
             errmsg);
=======
  /** - Shoot forward into class up to required stage */
  if (pfzw->required_computation_stage >= cs_background){
    if (input_verbose>2)
      printf("Stage 1: background\n");
    ba.background_verbose = 0;
    class_call(background_init(&pr,&ba),
               ba.error_message,
               errmsg
               );
  }

  if (pfzw->required_computation_stage >= cs_thermodynamics){
   if (input_verbose>2)
     printf("Stage 2: thermodynamics\n");
    pr.recfast_Nz0 = 10000;
    th.thermodynamics_verbose = 0;
    class_call_except(thermodynamics_init(&pr,&ba,&th),
                      th.error_message,
                      errmsg,
                      background_free(&ba)
                      );
  }

  if (pfzw->required_computation_stage >= cs_perturbations){
       if (input_verbose>2)
         printf("Stage 3: perturbations\n");
    pt.perturbations_verbose = 0;
    class_call_except(perturb_init(&pr,&ba,&th,&pt),
                      pt.error_message,
                      errmsg,
                      thermodynamics_free(&th);background_free(&ba)
                      );
  }

  if (pfzw->required_computation_stage >= cs_primordial){
    if (input_verbose>2)
      printf("Stage 4: primordial\n");
    pm.primordial_verbose = 0;
    class_call_except(primordial_init(&pr,&pt,&pm),
                      pm.error_message,
                      errmsg,
                      perturb_free(&pt);thermodynamics_free(&th);background_free(&ba)
                      );
  }

  if (pfzw->required_computation_stage >= cs_nonlinear){
    if (input_verbose>2)
      printf("Stage 5: nonlinear\n");
    nl.nonlinear_verbose = 0;
    class_call_except(nonlinear_init(&pr,&ba,&th,&pt,&pm,&nl),
                      nl.error_message,
                      errmsg,
                      primordial_free(&pm);perturb_free(&pt);thermodynamics_free(&th);background_free(&ba)
                      );
  }

  if (pfzw->required_computation_stage >= cs_transfer){
    if (input_verbose>2)
      printf("Stage 6: transfer\n");
    tr.transfer_verbose = 0;
    class_call_except(transfer_init(&pr,&ba,&th,&pt,&nl,&tr),
                      tr.error_message,
                      errmsg,
                      nonlinear_free(&nl);primordial_free(&pm);perturb_free(&pt);thermodynamics_free(&th);background_free(&ba)
                      );
  }

  if (pfzw->required_computation_stage >= cs_spectra){
    if (input_verbose>2)
      printf("Stage 7: spectra\n");
    sp.spectra_verbose = 0;
    class_call_except(spectra_init(&pr,&ba,&pt,&pm,&nl,&tr,&sp),
                      sp.error_message,
                      errmsg,
                      transfer_free(&tr);nonlinear_free(&nl);primordial_free(&pm);perturb_free(&pt);thermodynamics_free(&th);background_free(&ba)
                      );
  }

  /** - Get the corresponding shoot variable and put into output */
  for (i=0; i < pfzw->target_size; i++) {
    switch (pfzw->target_name[i]) {
    case theta_s:
      output[i] = 100.*th.rs_rec/th.ra_rec-pfzw->target_value[i];
      break;
    case Omega_dcdmdr:
      rho_dcdm_today = ba.background_table[(ba.bt_size-1)*ba.bg_size+ba.index_bg_rho_dcdm];
      if (ba.has_dr == _TRUE_)
        rho_dr_today = ba.background_table[(ba.bt_size-1)*ba.bg_size+ba.index_bg_rho_dr];
      else
        rho_dr_today = 0.;
      output[i] = (rho_dcdm_today+rho_dr_today)/(ba.H0*ba.H0)-pfzw->target_value[i];
      break;
    case omega_dcdmdr:
      rho_dcdm_today = ba.background_table[(ba.bt_size-1)*ba.bg_size+ba.index_bg_rho_dcdm];
      if (ba.has_dr == _TRUE_)
        rho_dr_today = ba.background_table[(ba.bt_size-1)*ba.bg_size+ba.index_bg_rho_dr];
      else
        rho_dr_today = 0.;
      output[i] = (rho_dcdm_today+rho_dr_today)/(ba.H0*ba.H0)-pfzw->target_value[i]/ba.h/ba.h;
      break;
    case Omega_scf:
      /** - In case scalar field is used to fill, pba->Omega0_scf is not equal to pfzw->target_value[i].*/
      output[i] = ba.background_table[(ba.bt_size-1)*ba.bg_size+ba.index_bg_rho_scf]/(ba.H0*ba.H0)
        -ba.Omega0_scf;
      break;
    case Omega_ini_dcdm:
    case omega_ini_dcdm:
      rho_dcdm_today = ba.background_table[(ba.bt_size-1)*ba.bg_size+ba.index_bg_rho_dcdm];
      if (ba.has_dr == _TRUE_)
        rho_dr_today = ba.background_table[(ba.bt_size-1)*ba.bg_size+ba.index_bg_rho_dr];
      else
        rho_dr_today = 0.;
      output[i] = -(rho_dcdm_today+rho_dr_today)/(ba.H0*ba.H0)+ba.Omega0_dcdmdr;
      break;
    case sigma8:
      output[i] = nl.sigma8[nl.index_pk_m]-pfzw->target_value[i];
      break;
    }
  }
>>>>>>> 0ef4f7b6


  /** 5) Include SZ effect from reionization? */
  class_read_flag("include_SZ_effect",psd->has_SZ_effect);

  if(psd->has_SZ_effect == _TRUE_){
    /** 5.a) Type of calculation */
    /* Read */
    class_call(parser_read_string(pfc,"sd_reio_type",&string1,&flag1,errmsg),
               errmsg,
               errmsg);
    /* Complete set of parameters */
    if (flag1 == _TRUE_){
      if (strcmp(string1,"Nozawa_2005") == 0){
        psd->sd_reio_type = sd_reio_Nozawa;
      }
      else if (strcmp(string1,"Chluba_2012") == 0){
        psd->sd_reio_type = sd_reio_Chluba;
      }
      else{
        class_stop(errmsg,
                   "You specified 'sd_reio_type' as '%s'. It has to be one of {'Nozawa_2005','Chluba_2012'}.",string1);
      }
    }
  }

  return _SUCCESS_;

}


/**
 * Read obsolete/additional parameters that are not assigned to a specific structure
 *
 * @param pfc     Input: pointer to local structure
 * @param ppr     Input: pointer to precision structure
 * @param pba     Input: pointer to background structure
 * @param pth     Input: pointer to thermo structure
 * @param errmsg  Input: Error message
 */
int input_read_parameters_additional(struct file_content* pfc,
                                     struct precision* ppr,
                                     struct background* pba,
                                     struct thermo* pth,
                                     ErrorMsg errmsg){

  /** Summary: */

  /** Define local variables */
  int flag1;
  double param1;
  char string1[_ARGUMENT_LENGTH_MAX_];

  /**
   * Here we can place all obsolete (deprecated) names for the precision parameters,
   * but these will still be read as of the current version.
   * There is however, no guarantee that this will be true for future versions as well.
   * The new parameter names should be used preferrably.
   * */
  class_read_double("k_scalar_min_tau0",ppr->k_min_tau0);
  class_read_double("k_scalar_max_tau0_over_l_max",ppr->k_max_tau0_over_l_max);
  class_read_double("k_scalar_step_sub",ppr->k_step_sub);
  class_read_double("k_scalar_step_super",ppr->k_step_super);
  class_read_double("k_scalar_step_transition",ppr->k_step_transition);
  class_read_double("k_scalar_k_per_decade_for_pk",ppr->k_per_decade_for_pk);
  class_read_double("k_scalar_k_per_decade_for_bao",ppr->k_per_decade_for_bao);
  class_read_double("k_scalar_bao_center",ppr->k_bao_center);
  class_read_double("k_scalar_bao_width",ppr->k_bao_width);

  class_read_double("k_step_trans_scalars",ppr->q_linstep);
  class_read_double("k_step_trans_tensors",ppr->q_linstep);
  class_read_double("k_step_trans",ppr->q_linstep);
  class_read_double("q_linstep_trans",ppr->q_linstep);
  class_read_double("q_logstep_trans",ppr->q_logstep_spline);

  /** Here are slgihtly more obsolete parameters, these will not even be read, only give an error message */
  class_call(parser_read_double(pfc,"bias",&param1,&flag1,errmsg),
             errmsg,
             errmsg);
  class_test(flag1 == _TRUE_,
             errmsg,
             "the input parameter 'bias' is obsolete, because you can now pass an independent light-to-mass bias for each bin/selection function. The new input name is 'selection_bias'. It can be set to a single number (common bias for all bins) or as many numbers as the number of bins");

  class_call(parser_read_double(pfc,"s_bias",&param1,&flag1,errmsg),
             errmsg,
             errmsg);
  class_test(flag1 == _TRUE_,
             errmsg,
             "the input parameter 's_bias' is obsolete, because you can now pass an independent magnitude bias for each bin/selection function. The new input name is 'selection_magnitude_bias'. It can be set to a single number (common magnitude bias for all bins) or as many numbers as the number of bins");

  class_call(parser_read_string(pfc,"l_switch_limber_for_cl_density_over_z",&string1,&flag1,errmsg),
             errmsg,
             errmsg);
  class_test(flag1 == _TRUE_,
             errmsg,
             "You passed in input a precision parameter called l_switch_limber_for_cl_density_over_z. This syntax is deprecated since v2.5.0. Please use instead the two precision parameters l_switch_limber_for_nc_local_over_z, l_switch_limber_for_nc_los_over_z, defined in include/common.h, and allowing for better performance.");

  /** Test additional input parameters related to precision parameters */
  if ((ppr->tight_coupling_approximation == (int)first_order_CLASS) || (ppr->tight_coupling_approximation == (int)second_order_CLASS)) {
    pth->compute_cb2_derivatives = _TRUE_;
  }

  class_test(ppr->ur_fluid_trigger_tau_over_tau_k==ppr->radiation_streaming_trigger_tau_over_tau_k,
             errmsg,
             "please choose different values for precision parameters ur_fluid_trigger_tau_over_tau_k and radiation_streaming_trigger_tau_over_tau_k, in order to avoid switching two approximation schemes at the same time");

  if (pba->N_ncdm>0) {
    class_test(ppr->ncdm_fluid_trigger_tau_over_tau_k==ppr->radiation_streaming_trigger_tau_over_tau_k,
               errmsg,
               "please choose different values for precision parameters ncdm_fluid_trigger_tau_over_tau_k and radiation_streaming_trigger_tau_over_tau_k, in order to avoid switching two approximation schemes at the same time");

    class_test(ppr->ncdm_fluid_trigger_tau_over_tau_k==ppr->ur_fluid_trigger_tau_over_tau_k,
               errmsg,
               "please choose different values for precision parameters ncdm_fluid_trigger_tau_over_tau_k and ur_fluid_trigger_tau_over_tau_k, in order to avoid switching two approximation schemes at the same time");
  }

  return _SUCCESS_;

}


/**
 * Read the parameters of output structure.
 *
 * @param pfc     Input: pointer to local structure
 * @param pba     Input: pointer to background structure
 * @param pth     Input: pointer to thermodynamics structure
 * @param ppt     Input: pointer to perturbations structure
 * @param ptr     Input: pointer to transfer structure
 * @param ppm     Input: pointer to primordial structure
 * @param psp     Input: pointer to spectra structure
 * @param pnl     Input: pointer to non-linear structure
 * @param ple     Input: pointer to lensing structure
 * @param pop     Input: pointer to output structure
 * @param errmsg  Input: Error message
 */
int input_read_parameters_output(struct file_content * pfc,
                                 struct background *pba,
                                 struct thermo *pth,
                                 struct perturbs *ppt,
                                 struct transfers *ptr,
                                 struct primordial *ppm,
                                 struct spectra *psp,
                                 struct nonlinear * pnl,
                                 struct lensing *ple,
                                 struct distortions *psd,
                                 struct output *pop,
                                 ErrorMsg errmsg){

  /** Summary: */

  /** Define local variables */
  struct heating* phe = &(pth->he);
  int flag1, flag2, flag3;
  double param1, param2, param3;
  char string1[_ARGUMENT_LENGTH_MAX_];
  char string2[_ARGUMENT_LENGTH_MAX_];
  int int1;
  double * pointer1;
  int i;
  FILE * param_output;
  FILE * param_unused;
  char param_output_name[_LINE_LENGTH_MAX_];
  char param_unused_name[_LINE_LENGTH_MAX_];

  /** 1) Output for external files */
  /** 1.a) File name */
  /* Read */
  class_call(parser_read_string(pfc,"root",&string1,&flag1,errmsg),
             errmsg,
             errmsg);
  /* Complete set of parameters */
  if (flag1 == _TRUE_){
    class_test(strlen(string1)>_FILENAMESIZE_-32,errmsg,"Root directory name is too long. Please install in other directory, or increase _FILENAMESIZE_ in common.h");
    strcpy(pop->root,string1);
  }

  /** 1.b) Headers */
  /* Read */
  class_read_flag("headers",pop->write_header);

  /** 1.c) Format */
  /* Read */
  class_call(parser_read_string(pfc,"format",&string1,&flag1,errmsg),
             errmsg,
             errmsg);
  /* Complete set of parameters */
  if (flag1 == _TRUE_){
    if ((strstr(string1,"class") != NULL) || (strstr(string1,"CLASS") != NULL)){
      pop->output_format = class_format;
    }
    else if ((strstr(string1,"camb") != NULL) || (strstr(string1,"CAMB") != NULL)){
      pop->output_format = camb_format;
    }
    else{
      class_stop(errmsg,"You specified 'format' as '%s'. It has to be one of {'class','camb'}.",string1);
    }
  }

  /** 1.d) Background quantities */
  /* Read */
  class_read_flag_or_deprecated("write_background","write background",pop->write_background);


  /** 1.e) Thermodynamics quantities */
  /* Read */
  class_read_flag_or_deprecated("write_thermodynamics","write thermodynamics",pop->write_thermodynamics);

<<<<<<< HEAD
  /** 1.f) Table of perturbations for certain wavenumbers k */
  /* Read */
  class_call(parser_read_list_of_doubles(pfc,"k_output_values",&int1,&pointer1,&flag1,errmsg),
             errmsg,
             errmsg);
  if (flag1 == _TRUE_) {
    /* Test */
    class_test(int1 > _MAX_NUMBER_OF_K_FILES_,
               errmsg,
               "you want to write some output for %d different values of k, hence you should increase _MAX_NUMBER_OF_K_FILES_ in include/perturbations.h to at least this number",
               int1);
    /* Complete set of parameters */
    ppt->k_output_values_num = int1;
    for (i=0; i<int1; i++) {
      ppt->k_output_values[i] = pointer1[i];
    }
    free(pointer1);
    qsort (ppt->k_output_values, ppt->k_output_values_num, sizeof(double), compare_doubles);     // Sort the k_array using qsort
    ppt->store_perturbations = _TRUE_;
    pop->write_perturbations = _TRUE_;
  }
=======
  /** - Fisrt we do our guess */
  class_call(input_get_guess(&x1, &dxdy, pfzw, errmsg),
             errmsg, errmsg);
  //      printf("x1= %g\n",x1);

  class_call(input_fzerofun_1d(x1,
                               pfzw,
                               &f1,
                               errmsg),
             errmsg, errmsg);

  (*fevals)++;
  //printf("x1= %g, f1= %g\n",x1,f1);
>>>>>>> 0ef4f7b6

  /** 1.g) Primordial spectra */
  /* Read */
  class_read_flag_or_deprecated("write_primordial","write primordial",pop->write_primordial);

  /** 1.h) Primordial spectra */
  /* Read */
  class_read_flag_or_deprecated("write_heating","write heating",pop->write_heating);

  /** 1.i) Primordial spectra */
  /* Read */
  class_read_flag_or_deprecated("write_distortions","write distortions",pop->write_distortions);

  /** 1.l) Input/precision parameters */
  /* Read */
  flag1 = _FALSE_;
  class_read_flag_or_deprecated("write_parameters","write parameters",flag1);

  /** 1.m) Warnings */
  /* Read */
  flag2 = _FALSE_;
  class_read_flag_or_deprecated("write_warnings","write warnings",flag2);


  /** 2) Verbosity */
  /* Read */
  class_read_int("background_verbose",pba->background_verbose);
  class_read_int("thermodynamics_verbose",pth->thermodynamics_verbose);
  class_read_int("hyrec_verbose",pth->hyrec_verbose);
  class_read_int("heating_verbose",phe->heating_verbose);
  class_read_int("perturbations_verbose",ppt->perturbations_verbose);
  class_read_int("transfer_verbose",ptr->transfer_verbose);
  class_read_int("primordial_verbose",ppm->primordial_verbose);
  class_read_int("spectra_verbose",psp->spectra_verbose);
  class_read_int("nonlinear_verbose",pnl->nonlinear_verbose);
  class_read_int("lensing_verbose",ple->lensing_verbose);
  class_read_int("distortions_verbose",psd->distortions_verbose);
  class_read_int("output_verbose",pop->output_verbose);


  /**
   * This must be the very LAST entry of read_parameters,
   * since it relies on the pfc->read flags being set to _TRUE_ or _FALSE_
   * */
  /* Set the parameters.ini and unused_parameters files */
  if (flag1 == _TRUE_) {
    sprintf(param_output_name,"%s%s",pop->root,"parameters.ini");
    class_open(param_output,param_output_name,"w",errmsg);
    fprintf(param_output,"# List of input/precision parameters actually read\n");
    fprintf(param_output,"# (all other parameters set to default values)\n");
    fprintf(param_output,"# Obtained with CLASS %s (for developers: svn version %s)\n",_VERSION_,_SVN_VERSION_);
    fprintf(param_output,"#\n");
    fprintf(param_output,"# This file can be used as the input file of another run\n");
    fprintf(param_output,"#\n");

    sprintf(param_unused_name,"%s%s",pop->root,"unused_parameters");
    class_open(param_unused,param_unused_name,"w",errmsg);
    fprintf(param_unused,"# List of input/precision parameters passed\n");
    fprintf(param_unused,"# but not used (just for info)\n");
    fprintf(param_unused,"#\n");

    for (i=0; i<pfc->size; i++) {
      if (pfc->read[i] == _TRUE_){
        fprintf(param_output,"%s = %s\n",pfc->name[i],pfc->value[i]);
      }
      else{
        fprintf(param_unused,"%s = %s\n",pfc->name[i],pfc->value[i]);
      }
    }

    fprintf(param_output,"#\n");

    fclose(param_output);
    fclose(param_unused);
  }

  /* Print warnings for unread parameters */
  if (flag2 == _TRUE_){
    for (i=0; i<pfc->size; i++) {
      if (pfc->read[i] == _FALSE_){
        fprintf(stdout,"[WARNING: input line not used: '%s=%s']\n",pfc->name[i],pfc->value[i]);
      }
    }
  }

  return _SUCCESS_;

}


int compare_doubles(const void *a,
                    const void *b){
  double *x = (double *) a;
  double *y = (double *) b;
  if (*x < *y)
    return -1;
  else if
    (*x > *y) return 1;
  return 0;
}


/**
 * All default parameter values (for input parameters)
 *
 * @param pba Input: pointer to background structure
 * @param pth Input: pointer to thermodynamics structure
 * @param ppt Input: pointer to perturbation structure
 * @param ptr Input: pointer to transfer structure
 * @param ppm Input: pointer to primordial structure
 * @param psp Input: pointer to spectra structure
 * @param pnl Input: pointer to nonlinear structure
 * @param ple Input: pointer to lensing structure
 * @param pop Input: pointer to output structure
 * @return the error status
 */
int input_default_params(struct background *pba,
                         struct thermo *pth,
                         struct perturbs *ppt,
                         struct transfers *ptr,
                         struct primordial *ppm,
                         struct spectra *psp,
                         struct nonlinear * pnl,
                         struct lensing *ple,
                         struct distortions *psd,
                         struct output *pop) {

  /** Summary: */

  /** - Define local variables */
  struct heating* phe = &(pth->he);
  double sigma_B; /* Stefan-Boltzmann constant in \f$ W/m^2/K^4 = Kg/K^4/s^3 \f$*/

  sigma_B = 2. * pow(_PI_,5) * pow(_k_B_,4) / 15. / pow(_h_P_,3) / pow(_c_,2);

  /**
   * Default to input_read_parameters_general
   */

  /** 1) Output spectra */
  ppt->has_cl_cmb_temperature = _FALSE_;
  ppt->has_cl_cmb_polarization = _FALSE_;
  ppt->has_cl_cmb_lensing_potential = _FALSE_;
  ppt->has_cl_number_count = _FALSE_;
  ppt->has_cl_lensing_potential = _FALSE_;
  ppt->has_pk_matter = _FALSE_;
  ppt->has_density_transfers = _FALSE_;
  ppt->has_velocity_transfers = _FALSE_;
  /** 1.a) 'tCl' case */
  ppt->switch_sw = 1;
  ppt->switch_eisw = 1;
  ppt->switch_lisw = 1;
  ppt->switch_dop = 1;
  ppt->switch_pol = 1;
  /** 1.a.1) Split value of redshift z at which the isw is considered as late or early */
  ppt->eisw_lisw_split_z = 120;
  /** 1.b) 'nCl' (or 'dCl') case */
  ppt->has_nc_density = _FALSE_;
  ppt->has_nc_rsd = _FALSE_;
  ppt->has_nc_lens = _FALSE_;
  ppt->has_nc_gr = _FALSE_;
  /** 1.c) 'dTk' (or 'mTk') case */
  ppt->has_metricpotential_transfers = _FALSE_;

  /** 2) Perturbed recombination */
  ppt->has_perturbed_recombination=_FALSE_;
  /** 2.a) Modes */
  ppt->has_scalars=_TRUE_;
  ppt->has_vectors=_FALSE_;
  ppt->has_tensors=_FALSE_;
  /** 2.a.1) Initial conditions for scalars */
  ppt->has_ad=_TRUE_;
  ppt->has_bi=_FALSE_;
  ppt->has_cdi=_FALSE_;
  ppt->has_nid=_FALSE_;
  ppt->has_niv=_FALSE_;
  /** 2.a.2) Initial conditions for tensors */
  ppt->tensor_method = tm_massless_approximation;
  ppt->evolve_tensor_ur = _FALSE_;
  ppt->evolve_tensor_ncdm = _FALSE_;

  /** 3.a) Gauge */
  ppt->gauge=synchronous;
  /** 3.b) N-body gauge */
  ppt->has_Nbody_gauge_transfers = _FALSE_;

  /** 4) Scale factor today */
  pba->a_today = 1.;

  /** 5) Hubble parameter */
  pba->h = 0.67556;
  pba->H0 = pba->h*1.e5/_c_;

  /** 6) Primordial Helium fraction */
  pth->YHe = _YHE_BBN_;

  /** 7) Recombination algorithm */
  pth->recombination=recfast;

  /** 8) Parametrization of reionization */
  pth->reio_parametrization=reio_camb;
  /** 8.a) 'reio_camb' or 'reio_half_tanh' case */
  pth->reio_z_or_tau=reio_z;
  pth->z_reio=11.357;
  pth->tau_reio=0.0925;
  pth->reionization_exponent=1.5;
  pth->reionization_width=0.5;
  pth->helium_fullreio_redshift=3.5;
  pth->helium_fullreio_width=0.5;
  /** 8.b) 'reio_bins_tanh' case */
  pth->binned_reio_num=0;
  pth->binned_reio_z=NULL;
  pth->binned_reio_xe=NULL;
  pth->binned_reio_step_sharpness = 0.3;
  /** 8.c) 'reio_many_tanh' case */
  pth->many_tanh_num=0;
  pth->many_tanh_z=NULL;
  pth->many_tanh_xe=NULL;
  pth->many_tanh_width = 0.5;
  /** 8.d) 'reio_inter' case */
  pth->reio_inter_num = 0;
  pth->reio_inter_z = NULL;
  pth->reio_inter_xe = NULL;

  /** 9) Damping scale */
  pth->compute_damping_scale = _FALSE_;

  /**
   * Default to input_read_parameters_species
   */

  /* 5.10.2014: default parameters matched to Planck 2013 + WP best-fitting
     model, with ones small difference: the published Planck 2013 + WP bestfit
     is with h=0.6704 and one massive neutrino species with m_ncdm=0.06eV; here
     we assume only massless neutrinos in the default model; for the CMB, taking
     m_ncdm = 0 or 0.06 eV makes practically no difference, provided that we
     adapt the value of h in order ot get the same peak scale, i.e. the same
     100*theta_s. The Planck 2013 + WP best-fitting model with h=0.6704 gives
     100*theta_s = 1.042143 (or equivalently 100*theta_MC=1.04119). By taking
     only massless neutrinos, one gets the same 100*theta_s provided that h is
     increased to 0.67556. Hence, we take h=0.67556, N_ur=3.046, N_ncdm=0, and
     all other parameters from the Planck2013 Cosmological Parameter paper. */

  /** 1) Photon density */
  pba->T_cmb = 2.7255;
  pba->Omega0_g = (4.*sigma_B/_c_*pow(pba->T_cmb,4.)) / (3.*_c_*_c_*1.e10*pba->h*pba->h/_Mpc_over_m_/_Mpc_over_m_/8./_PI_/_G_);

  /** 2) Baryon density */
  pba->Omega0_b = 0.022032/pow(pba->h,2);

  /** 3) Ultra-relativistic species / massless neutrino density */
  pba->Omega0_ur = 3.046*7./8.*pow(4./11.,4./3.)*pba->Omega0_g;
  /** 3.a) Effective squared sound speed and viscosity parameter */
  ppt->three_ceff2_ur=1.;
  ppt->three_cvis2_ur=1.;

  /** 4) CDM density */
  pba->Omega0_cdm = 0.12038/pow(pba->h,2);

  /** 5) ncdm sector */
  /** 5.a) Number of distinct species */
  pba->N_ncdm = 0;
  /** 5.b) List of names of psd files */
  pba->ncdm_psd_files = NULL;
  /** 5.c) Analytic distribution function */
  pba->ncdm_psd_parameters = NULL;
  pba->Omega0_ncdm_tot = 0.;
  /** 5.d) --> See read_parameters_background */
  /** 5.e) ncdm temperature */
  pba->T_ncdm_default = 0.71611; /* this value gives m/omega = 93.14 eV b*/
  pba->T_ncdm = NULL;
  /** 5.f) ncdm chemical potential */
  pba->ksi_ncdm_default = 0.;
  pba->ksi_ncdm = NULL;
  /** 5.g) ncdm degeneracy parameter */
  pba->deg_ncdm_default = 1.;
  pba->deg_ncdm = NULL;
  /** 5.h) --> See read_parameters_background */

  /** 6) Curvature density */
  pba->Omega0_k = 0.;
  pba->K = 0.;
  pba->sgnK = 0;

  /* ** ADDITIONAL SPECIES ** */

  /** 7.a) Fractional density of dcdm+dr */
  pba->Omega0_dcdmdr = 0.0;
  pba->Omega0_dcdm = 0.0;
  /** 7.c) Decay constant */
  pba->Gamma_dcdm = 0.0;
  pba->tau_dcdm = 0.0;

  /* ** ADDITIONAL SPECIES ** --> Add your species here */

  /** 8) DM interacting with baryons (IDM_B) DCH */
  /** 8.a) Cross section and fraction */
  pth->cross_idm_b = 0.;   /* dark matter-baryon cross section for idm DCH*/
  pba->f_idm_b = 0;
  /** 8.b) Omega_idm_b from Omega_cdm and f_idm_b */
  pba->Omega0_idm_b = 0;
  /** 8.c) Other idm_b parameters */
  pth->m_idm = 1.e9;       /* dark matter mass for idm in eV DCH changed to pba for recfast*/
  pth->u_idm_b = 1.;       /* ratio between cross section and mass, used for comparison purposes DCH */
  pth->n_index_idm_b = 0.; /* dark matter index n for idm_b DCH*/
  pth->n_coeff_idm_b = 0.; /* dark matter coefficient cn for idm_b DCH*/

  /** 9) Dark energy contributions */
  pba->Omega0_fld = 0.;
  pba->Omega0_scf = 0.;
  pba->Omega0_lambda = 1.-pba->Omega0_k-pba->Omega0_g-pba->Omega0_ur-pba->Omega0_b-pba->Omega0_cdm-pba->Omega0_ncdm_tot-pba->Omega0_dcdmdr;
  /** 9.a) Omega fluid */
  /** 9.a.1) PPF approximation */
  pba->use_ppf = _TRUE_;
  pba->c_gamma_over_c_fld = 0.4;
  /** 9.a.2) Equation of state */
  pba->fluid_equation_of_state = CLP;
  pba->w0_fld = -1.;
  pba->cs2_fld = 1.;
  /** 9.a.2.1) 'CLP' case */
  pba->wa_fld = 0.;
  /** 9.a.2.2) 'EDE' case */
  pba->Omega_EDE = 0.;
  /** 9.b) Omega scalar field */
  /** 9.b.1) Potential parameters and initial conditions */
  pba->scf_parameters = NULL;
  pba->scf_parameters_size = 0;
  /** 9.b.2) Initial conditions from attractor solution */
  pba->attractor_ic_scf = _TRUE_;
  pba->phi_ini_scf = 1;                // MZ: initial conditions are as multiplicative
  pba->phi_prime_ini_scf = 1;          //     factors of the radiation attractor values
  /** 9.b.3) Tuning parameter */
  pba->scf_tuning_index = 0;
  /** 9.b.4) Shooting parameter */
  pba->shooting_failed = _FALSE_;

  /**
   * Deafult to input_read_parameters_heating
   */

  /** 1) DM annihilation */
  /** 1.a) Energy fraction absorbed by the gas */
  phe->DM_annihilation_efficiency = 0.;
  phe->DM_annihilation_cross_section = 0.;
  phe->DM_annihilation_mass = 0.;
  phe->DM_annihilation_fraction = 0.;
  /** 1.a.1) Redshift dependence */
  phe->DM_annihilation_variation = 0.;
  phe->DM_annihilation_z = 1000.;
  phe->DM_annihilation_zmax = 2500.;
  phe->DM_annihilation_zmin = 30.;
  phe->DM_annihilation_f_halo = 0.;
  phe->DM_annihilation_z_halo = 30.;

  /** 2) DM deacy */
  /** 2.a) Fraction */
  phe->DM_decay_fraction = 0.;
  /** 2.b) Decay width */
  phe->DM_decay_Gamma = 0.;

  /** 3) PBH evaporation */
  /** 3.a) Fraction */
  phe->PBH_evaporation_fraction = 0.;
  /** 3.b) Mass */
  phe->PBH_evaporation_mass = 0.;

  /** 4) PBH accretion */
  /** 4.a) Fraction */
  phe->PBH_accretion_fraction = 0.;
  /** 4.b) Mass */
  phe->PBH_accretion_mass = 0.;
  /** 4.c) Recipe */
  phe->PBH_accretion_recipe = disk_accretion;
  /** 4.c.1) Additional parameters for spherical accretion */
  phe->PBH_accretion_relative_velocities = -1.;
  /** 4.c.1) Additional parameters for disk accretion */
  phe->PBH_accretion_eigenvalue = 0.1;
  phe->PBH_accretion_ADAF_delta = 1.e-3;

  /** 5) Injection efficiency */
  phe->f_eff_type = f_eff_on_the_spot;
  /** 5.1) External file */
  sprintf(phe->f_eff_file,"/external/heating/example_f_eff_file.dat");

  /** 6) Deposition function */
  phe->chi_type = chi_CK;
  /** 6.1) External file */
  sprintf(phe->chi_z_file,"/external/heating/example_chiz_file.dat");
  sprintf(phe->chi_x_file,"/external/heating/example_chix_file.dat");

  /** 7) Dissipation of acoustic waves */
  phe->heating_rate_acoustic_diss_approx = _TRUE_;

  /**
   * Default to input_read_parameters_nonlinear
   */

  /** 1) Non-linearity */
  ppt->has_nl_corrections_based_on_delta_m = _FALSE_;
  pnl->method = nl_none;
  pnl->has_pk_eq = _FALSE_;

  /**
   * Default to input_read_parameters_primordial
   */

  /** 1) Primordial spectrum type */
  ppm->primordial_spec_type = analytic_Pk;
  /** 1.a) Pivot scale in Mpc-1 */
  ppm->k_pivot = 0.05;

  /** 1.b) For type 'analytic_Pk' */
  /** 1.b.1) For scalar perturbations */
  ppm->A_s = 2.215e-9;
  /** 1.b.1.1) Adiabatic perturbations */
  ppm->n_s = 0.9619;
  ppm->alpha_s = 0.;
  /** 1.b.1.2) Isocurvature/entropy perturbations */
  ppm->f_bi = 1.;
  ppm->n_bi = 1.;
  ppm->alpha_bi = 0.;
  ppm->f_cdi = 1.;
  ppm->n_cdi = 1.;
  ppm->alpha_cdi = 0.;
  ppm->f_nid = 1.;
  ppm->n_nid = 1.;
  ppm->alpha_nid = 0.;
  ppm->f_niv = 1.;
  ppm->n_niv = 1.;
  ppm->alpha_niv = 0.;
  /** 1.b.1.3) Cross-correlation between different adiabatic/entropy mode */
  ppm->c_ad_bi = 0.;
  ppm->n_ad_bi = 0.;
  ppm->alpha_ad_bi = 0.;
  ppm->c_ad_cdi = 0.;
  ppm->n_ad_cdi = 0.;
  ppm->alpha_ad_cdi = 0.;
  ppm->c_ad_nid = 0.;
  ppm->n_ad_nid = 0.;
  ppm->alpha_ad_nid = 0.;
  ppm->c_ad_niv = 0.;
  ppm->n_ad_niv = 0.;
  ppm->alpha_ad_niv = 0.;
  ppm->c_bi_cdi = 0.;
  ppm->n_bi_cdi = 0.;
  ppm->alpha_bi_cdi = 0.;
  ppm->c_bi_nid = 0.;
  ppm->n_bi_nid = 0.;
  ppm->alpha_bi_nid = 0.;
  ppm->c_bi_niv = 0.;
  ppm->n_bi_niv = 0.;
  ppm->alpha_bi_niv = 0.;
  ppm->c_cdi_nid = 0.;
  ppm->n_cdi_nid = 0.;
  ppm->alpha_cdi_nid = 0.;
  ppm->c_cdi_niv = 0.;
  ppm->n_cdi_niv = 0.;
  ppm->alpha_cdi_niv = 0.;
  ppm->c_nid_niv = 0.;
  ppm->n_nid_niv = 0.;
  ppm->alpha_nid_niv = 0.;
  /** 1.b.2) For tensor perturbations */
  ppm->r = 1.;
  ppm->n_t = -ppm->r/8.*(2.-ppm->r/8.-ppm->n_s);
  ppm->alpha_t = ppm->r/8.*(ppm->r/8.+ppm->n_s-1.);
  /** 1.c) For type 'inflation_V' */
  /** 1.c.2) Coefficients of the Taylor expansion */
  ppm->V0=1.25e-13;
  ppm->V1=-1.12e-14;
  ppm->V2=-6.95e-14;
  ppm->V3=0.;
  ppm->V4=0.;
  /** 1.d) For type 'inflation_H' */
  ppm->H0=3.69e-6;
  ppm->H1=-5.84e-7;
  ppm->H2=0.;
  ppm->H3=0.;
  ppm->H4=0.;
  /** 1.e) For type 'inflation_V_end' */
  /** 1.e.1) Value of the field at the minimum of the potential */
  ppm->phi_end=0.;
  /** 1.e.2) Shape of the potential */
  ppm->potential=polynomial;
  /** 1.e.4) Increase of scale factor or (aH) between Hubble crossing at pivot
             scale and end of inflation */
  ppm->phi_pivot_method = N_star;
  ppm->phi_pivot_target = 60;
  /** 1.e.5) Nomral numerical integration or analytical slow-roll formulas? */
  ppm->behavior=numerical;
  /** 1.g) For type 'external_Pk' */
  /** 1.g.1) Command generating the table */
  ppm->command=NULL;//"write here your command for the external Pk"

  /** 1.g.2) Parameters to be passed to the command */
  ppm->custom1=0.;
  ppm->custom2=0.;
  ppm->custom3=0.;
  ppm->custom4=0.;
  ppm->custom5=0.;
  ppm->custom6=0.;
  ppm->custom7=0.;
  ppm->custom8=0.;
  ppm->custom9=0.;
  ppm->custom10=0.;

  /**
   * Default to input_read_parameters_spectra
   */

  /** 1) Maximum l for CLs */
  ppt->l_scalar_max=2500;
  ppt->l_vector_max=500;
  ppt->l_tensor_max=500;
  ppt->l_lss_max=300;

  /** 2) Parameters for the the matter density number count */
  /** 2.a) Selection functions W(z) of each redshift bin */
  ppt->selection=gaussian;
  ppt->selection_num=1;
  ppt->selection_mean[0]=1.;
  ppt->selection_width[0]=0.1;
  ptr->selection_bias[0]=1.;
  ptr->selection_magnification_bias[0]=0.;
  psp->non_diag=0;
  /** 2.b) Selection function */
  ptr->has_nz_analytic = _FALSE_;
  ptr->has_nz_file = _FALSE_;
  /** 2.c) Source number counts evolution */
  ptr->has_nz_evo_analytic = _FALSE_;
  ptr->has_nz_evo_file = _FALSE_;

  /** 3) Power spectrum P(k) */
  /** 3.a) Maximum k in P(k) */
  ppt->k_max_for_pk=1.;
  /** 3.a) Maximum k in P(k) primordial */
  ppm->has_k_max_for_primordial_pk = _FALSE_;
  /** 3.b) Redshift values */
  pop->z_pk_num = 1;
  pop->z_pk[0] = 0.;
  /** 3.c) Maximum redshift */
  ppt->z_max_pk=0.;

  /** 4) Lya DCH */
  psp->compute_neff_Lya=_FALSE_;
  psp->Lya_k_s_over_km=0.009;
  psp->Lya_z=3.0;

  /**
   * Default to input_read_parameters_lensing
   */

  /** 1) Lensing */
  ple->has_lensed_cls = _FALSE_;

  /** 2) Should the lensed spectra be rescaled? */
  ptr->lcmb_rescale=1.;
  ptr->lcmb_tilt=0.;
  ptr->lcmb_pivot=0.1;

  /**
   * Default to input_read_parameters_distortions
   */

  /** 1) Branching ratio approximation */
  psd->sd_branching_approx = bra_exact;
  /** 1.a.1) Number of multipoles in PCA expansion */
  psd->sd_PCA_size=2;
  /** 1.a.2) Detector noise file name */
  psd->has_detector_file = _FALSE_;
  /** 1.a.3) Detector name */
  psd->user_defined_name = _FALSE_;
  psd->user_defined_detector = _FALSE_;
  sprintf(psd->sd_detector_name,"PIXIE");
  /** 1.3.a.1) Detector nu min */
  psd->sd_detector_nu_min = 30.;
  /** 1.3.a.2) Detector nu max */
  psd->sd_detector_nu_max = 1005.;
  /** 1.3.a.3) Detector nu delta/bin number */
  psd->sd_detector_nu_delta = 15.;
  psd->sd_detector_bin_number = 65;
  /** 1.3.a.1) Detector noise */
  psd->sd_detector_delta_Ic = 5.e-26;

  /** 2) Only exotic species? */
  psd->only_exotic = _FALSE_;

  /** 3) Include g distortion in total calculation? */
  psd->include_g_distortion = _FALSE_;

  /** 4) Additional y or mu parameters? */
  psd->sd_add_y = 0.;
  psd->sd_add_mu = 0.;

  /** 5) Include SZ effect from reionization? */
  psd->has_SZ_effect = _FALSE_;
  /** 5.a) What type of approximation you want to use for the SZ effect? */
  psd->sd_reio_type = sd_reio_Chluba;

  /**
   * Default to input_read_additional
   */

  pth->compute_cb2_derivatives=_FALSE_;

  /**
   * Default to input_read_parameters_output
   */

  /** 1) Output for external files */
  /** 1.a) File name */
  sprintf(pop->root,"output/");
  /** 1.b) Headers */
  pop->write_header = _TRUE_;
  /** 1.c) Format */
  pop->output_format = class_format;
  /** 1.d) Background quantities */
  pop->write_background = _FALSE_;
  /** 1.e) Thermodynamics quantities */
  pop->write_thermodynamics = _FALSE_;
  /** 1.f) Table of perturbations for certain wavenumbers k */
  ppt->k_output_values_num=0;
  pop->write_perturbations = _FALSE_;
  ppt->store_perturbations = _FALSE_;
  /** 1.g) Primordial spectra */
  pop->write_primordial = _FALSE_;
  /** 1.h) Heating function */
  pop->write_heating = _FALSE_;
  /** 1.i) Spectral distortions */
  pop->write_distortions = _FALSE_;


  /** 2) Verbosity */
  pba->background_verbose = 0;
  pth->thermodynamics_verbose = 0;
  pth->hyrec_verbose = 0;
  ppt->perturbations_verbose = 0;
  phe->heating_verbose = 0;
  ptr->transfer_verbose = 0;
  ppm->primordial_verbose = 0;
  psp->spectra_verbose = 0;
  pnl->nonlinear_verbose = 0;
  ple->lensing_verbose = 0;
  psd->distortions_verbose = 0;
  pop->output_verbose = 0;

  return _SUCCESS_;

}


/**
 * This function detects if a string begins with a character,
 * ignoring whitespaces during its search
 *
 * returns the result, NOT the _SUCCESS_ or _FAILURE_ codes.
 * (This is done such that it can be used inside of an if statement)
 * */
int string_begins_with(char* thestring, char beginchar){

  /** Define temporary variables */
  int int_temp=0;
  int strlength = strlen((thestring));
  int result = _FALSE_;

  /** Check through the beginning of the string to see if the beginchar is met */
  for(int_temp=0;int_temp<strlength;++int_temp){
    /* Skip over whitespaces (very important) */
    if(thestring[int_temp]==' ' || thestring[int_temp]=='\t'){continue;}
    /* If the beginchar is met, everything is good */
    else if(thestring[int_temp]==beginchar){result=_TRUE_;}
    /* If something else is met, cancel */
    else{break;}
  }

  return result;
}<|MERGE_RESOLUTION|>--- conflicted
+++ resolved
@@ -504,7 +504,7 @@
   char * const unknown_namestrings[] = {"h","Omega_ini_dcdm","Omega_ini_dcdm",
                                         "scf_shooting_parameter","Omega_dcdmdr","omega_dcdmdr","A_s"};
   enum computation_stage target_cs[] = {cs_thermodynamics, cs_background, cs_background,
-                                        cs_background, cs_background, cs_background, cs_nonlinear};
+                                        cs_background, cs_background, cs_background, cs_spectra};
 
   struct fzerofun_workspace fzw;
 
@@ -983,7 +983,7 @@
       ba.H0 = ba.h *  1.e5 / _c_;
       break;
     case Omega_dcdmdr:
-      Omega_M = ba.Omega0_cdm+ba.Omega0_dcdmdr+ba.Omega0_b;
+      Omega_M = ba.Omega0_cdm+ba.Omega0_idm_b+ba.Omega0_dcdmdr+ba.Omega0_b;
       /* *
        * This formula is exact in a Matter + Lambda Universe, but only for Omega_dcdm,
        * not the combined.
@@ -1231,7 +1231,7 @@
       output[i] = -(rho_dcdm_today+rho_dr_today)/(ba.H0*ba.H0)+ba.Omega0_dcdmdr;
       break;
     case sigma8:
-      output[i] = sp.sigma8-pfzw->target_value[i];
+      output[i] = nl.sigma8[nl.index_pk_m]-pfzw->target_value[i];
       break;
     }
   }
@@ -1398,81 +1398,11 @@
              errmsg,
              errmsg);
 
-<<<<<<< HEAD
   /** Read parameters for heating quantities */
   class_call(input_read_parameters_heating(pfc,ppr,pth,
                                            errmsg),
              errmsg,
              errmsg);
-=======
-  if (flag1 == _TRUE_) {
-    flag2=_FALSE_;
-    if (strcmp(string1,"reio_none") == 0) {
-      pth->reio_parametrization=reio_none;
-      flag2=_TRUE_;
-    }
-    if (strcmp(string1,"reio_camb") == 0) {
-      pth->reio_parametrization=reio_camb;
-      flag2=_TRUE_;
-    }
-    if (strcmp(string1,"reio_bins_tanh") == 0) {
-      pth->reio_parametrization=reio_bins_tanh;
-      flag2=_TRUE_;
-    }
-    if (strcmp(string1,"reio_half_tanh") == 0) {
-      pth->reio_parametrization=reio_half_tanh;
-      flag2=_TRUE_;
-    }
-    if (strcmp(string1,"reio_many_tanh") == 0) {
-      pth->reio_parametrization=reio_many_tanh;
-      flag2=_TRUE_;
-    }
-    if (strcmp(string1,"reio_inter") == 0) {
-      pth->reio_parametrization=reio_inter;
-      flag2=_TRUE_;
-    }
-
-    class_test(flag2==_FALSE_,
-               errmsg,
-               "could not identify reionization_parametrization value, check that it is one of 'reio_none', 'reio_camb', 'reio_bins_tanh', 'reio_half_tanh', 'reio_many_tanh', 'reio_inter'...");
-  }
-
-  /** - reionization parameters if reio_parametrization=reio_camb */
-  if ((pth->reio_parametrization == reio_camb) || (pth->reio_parametrization == reio_half_tanh)){
-    class_call(parser_read_double(pfc,"z_reio",&param1,&flag1,errmsg),
-               errmsg,
-               errmsg);
-    class_call(parser_read_double(pfc,"tau_reio",&param2,&flag2,errmsg),
-               errmsg,
-               errmsg);
-    class_test(((flag1 == _TRUE_) && (flag2 == _TRUE_)),
-               errmsg,
-               "In input file, you can only enter one of z_reio or tau_reio, choose one");
-    if (flag1 == _TRUE_) {
-      pth->z_reio=param1;
-      pth->reio_z_or_tau=reio_z;
-    }
-    if (flag2 == _TRUE_) {
-      pth->tau_reio=param2;
-      pth->reio_z_or_tau=reio_tau;
-
-    }
-
-    class_read_double("reionization_exponent",pth->reionization_exponent);
-    class_read_double("reionization_width",pth->reionization_width);
-    class_read_double("helium_fullreio_redshift",pth->helium_fullreio_redshift);
-    class_read_double("helium_fullreio_width",pth->helium_fullreio_width);
-
-  }
-
-  /** - reionization parameters if reio_parametrization=reio_bins_tanh */
-  if (pth->reio_parametrization == reio_bins_tanh) {
-    class_read_int("binned_reio_num",pth->binned_reio_num);
-    class_read_list_of_doubles("binned_reio_z",pth->binned_reio_z,pth->binned_reio_num);
-    class_read_list_of_doubles("binned_reio_xe",pth->binned_reio_xe,pth->binned_reio_num);
-    class_read_double("binned_reio_step_sharpness",pth->binned_reio_step_sharpness);
-  }
->>>>>>> 0ef4f7b6
 
   /** Read parameters for nonlinear quantities */
   class_call(input_read_parameters_nonlinear(pfc,ppr,pba,pth,ppt,pnl,
@@ -2979,16 +2909,16 @@
  */
 int input_read_parameters_nonlinear(struct file_content * pfc,
                                     struct precision * ppr,
-                                    struct background *pba,
-                                    struct thermo *pth,
+                                    struct background * pba,
+                                    struct thermo * pth,
                                     struct perturbs * ppt,
                                     struct nonlinear * pnl,
                                     int input_verbose,
                                     ErrorMsg errmsg){
 
   /** Define local variables */
-  int flag1;
-  double param1;
+  int flag1,flag2,flag3;
+  double param1,param2,param3;
   char string1[_ARGUMENT_LENGTH_MAX_];
 
   /** 1) Non-linearity */
@@ -3003,6 +2933,7 @@
                errmsg);
   }
   /* Compatibility code END */
+
   if (flag1 == _TRUE_) {
     /* Test */
     class_test(ppt->has_perturbations == _FALSE_,
@@ -3013,11 +2944,75 @@
       pnl->method=nl_halofit;
       ppt->has_nl_corrections_based_on_delta_m = _TRUE_;
     }
+    else if((strstr(string1,"hmcode") != NULL) || (strstr(string1,"HMCODE") != NULL) || (strstr(string1,"HMcode") != NULL) || (strstr(string1,"Hmcode") != NULL)) {
+      pnl->method=nl_HMcode;
+      ppt->k_max_for_pk = MAX(ppt->k_max_for_pk,MAX(ppr->hmcode_min_k_max,ppr->nonlinear_min_k_max));
+      ppt->has_nl_corrections_based_on_delta_m = _TRUE_;
+      class_read_int("extrapolation_method",pnl->extrapolation_method);
+
+      class_call(parser_read_string(pfc,
+                                    "feedback model",
+                                    &(string1),
+                                    &(flag1),
+                                    errmsg),
+                 errmsg,
+                 errmsg);
+
+      if (flag1 == _TRUE_) {
+
+        if (strstr(string1,"emu_dmonly") != NULL) {
+          pnl->feedback = nl_emu_dmonly;
+        }
+        if (strstr(string1,"owls_dmonly") != NULL) {
+          pnl->feedback = nl_owls_dmonly;
+        }
+        if (strstr(string1,"owls_ref") != NULL) {
+          pnl->feedback = nl_owls_ref;
+        }
+        if (strstr(string1,"owls_agn") != NULL) {
+          pnl->feedback = nl_owls_agn;
+        }
+        if (strstr(string1,"owls_dblim") != NULL) {
+          pnl->feedback = nl_owls_dblim;
+        }
+      }
+
+      class_call(parser_read_double(pfc,"eta_0",&param2,&flag2,errmsg),
+                 errmsg,
+                 errmsg);
+      class_call(parser_read_double(pfc,"c_min",&param3,&flag3,errmsg),
+                 errmsg,
+                 errmsg);
+      class_test(((flag1 == _TRUE_) && ((flag2 == _TRUE_) || (flag3 == _TRUE_))),
+                 errmsg,
+                 "In input file, you cannot enter both a baryonic feedback model and a choice of baryonic feedback parameters, choose one of both methods");
+
+      if ((flag2 == _TRUE_) && (flag3 == _TRUE_)) {
+        pnl->feedback = nl_user_defined;
+        class_read_double("eta_0", pnl->eta_0);
+        class_read_double("c_min", pnl->c_min);
+      }
+      else if ((flag2 == _TRUE_) && (flag3 == _FALSE_)) {
+        pnl->feedback = nl_user_defined;
+        class_read_double("eta_0", pnl->eta_0);
+        pnl->c_min = (0.98 - pnl->eta_0)/0.12;
+      }
+      else if ((flag2 == _FALSE_) && (flag3 == _TRUE_)) {
+        pnl->feedback = nl_user_defined;
+        class_read_double("c_min", pnl->c_min);
+        pnl->eta_0 = 0.98 - 0.12*pnl->c_min;
+      }
+
+      class_read_double("z_infinity", pnl->z_infinity);
+    }
     else{
       class_stop(errmsg,
-                 "You specified 'non_linear' = '%s'. It has to be one of {'halofit'}.");
-    }
-  }
+                 "You specified 'non_linear' = '%s'. It has to be one of {'halofit','hmcode'}.");
+    }
+  }
+
+  /** - special steps if we want Halofit with wa_fld non-zero:
+      so-called "Pk_equal method" of 0810.0190 and 1601.07230 */
   if ((pnl->method == nl_halofit) && (pba->Omega0_fld != 0.) && (pba->wa_fld != 0.)){
     pnl->has_pk_eq = _TRUE_;
   }
@@ -3300,7 +3295,6 @@
     if (strcmp(string1,"analytic_Pk") == 0){
       ppm->primordial_spec_type = analytic_Pk;
     }
-<<<<<<< HEAD
     else if (strcmp(string1,"inflation_V") == 0){
       ppm->primordial_spec_type = inflation_V;
     }
@@ -3319,142 +3313,6 @@
     else{
       class_stop(errmsg,
                  "You specified 'P_k_ini_type' as '%s'. It has to be one of {'analytic_Pk','inflation_V','inflation_V_end','two_scales','external_Pk'}.",string1);
-=======
-  }
-
-  /** (f) parameter related to the non-linear spectra computation */
-
-  class_call(parser_read_string(pfc,
-                                "non linear",
-                                &(string1),
-                                &(flag1),
-                                errmsg),
-             errmsg,
-             errmsg);
-
-  if (flag1 == _TRUE_) {
-
-    class_test(ppt->has_perturbations == _FALSE_, errmsg, "You requested non linear computation but no linear computation. You must set output to tCl or similar.");
-
-    if ((strstr(string1,"halofit") != NULL) || (strstr(string1,"Halofit") != NULL) || (strstr(string1,"HALOFIT") != NULL)) {
-      pnl->method=nl_halofit;
-      ppt->k_max_for_pk = MAX(ppt->k_max_for_pk,MAX(ppr->halofit_min_k_max,ppr->nonlinear_min_k_max));
-      ppt->has_nl_corrections_based_on_delta_m = _TRUE_;
-    }
-    if ((strstr(string1,"hmcode") != NULL) || (strstr(string1,"HMCODE") != NULL) || (strstr(string1,"HMcode") != NULL) || (strstr(string1,"Hmcode") != NULL)) {
-      pnl->method=nl_HMcode;
-      ppt->k_max_for_pk = MAX(ppt->k_max_for_pk,MAX(ppr->hmcode_min_k_max,ppr->nonlinear_min_k_max));
-      ppt->has_nl_corrections_based_on_delta_m = _TRUE_;
-      class_read_int("extrapolation_method",pnl->extrapolation_method);
-
-      class_call(parser_read_string(pfc,
-                                    "feedback model",
-                                    &(string1),
-                                    &(flag1),
-                                    errmsg),
-                 errmsg,
-                 errmsg);
-
-      if (flag1 == _TRUE_) {
-
-		if (strstr(string1,"emu_dmonly") != NULL) {
-          pnl->feedback = nl_emu_dmonly;
-		}
-		if (strstr(string1,"owls_dmonly") != NULL) {
-          pnl->feedback = nl_owls_dmonly;
-		}
-		if (strstr(string1,"owls_ref") != NULL) {
-          pnl->feedback = nl_owls_ref;
-		}
-		if (strstr(string1,"owls_agn") != NULL) {
-          pnl->feedback = nl_owls_agn;
-		}
-		if (strstr(string1,"owls_dblim") != NULL) {
-          pnl->feedback = nl_owls_dblim;
-		}
-      }
-
-      class_call(parser_read_double(pfc,"eta_0",&param2,&flag2,errmsg),
-                 errmsg,
-                 errmsg);
-      class_call(parser_read_double(pfc,"c_min",&param3,&flag3,errmsg),
-                 errmsg,
-                 errmsg);
-
-      class_test(((flag1 == _TRUE_) && ((flag2 == _TRUE_) || (flag3 == _TRUE_))),
-                 errmsg,
-                 "In input file, you cannot enter both a baryonic feedback model and a choice of baryonic feedback parameters, choose one of both methods");
-
-      if ((flag2 == _TRUE_) && (flag3 == _TRUE_)) {
-		pnl->feedback = nl_user_defined;
-		class_read_double("eta_0", pnl->eta_0);
-		class_read_double("c_min", pnl->c_min);
-      }
-      else if ((flag2 == _TRUE_) && (flag3 == _FALSE_)) {
-		pnl->feedback = nl_user_defined;
-		class_read_double("eta_0", pnl->eta_0);
-		pnl->c_min = (0.98 - pnl->eta_0)/0.12;
-      }
-      else if ((flag2 == _FALSE_) && (flag3 == _TRUE_)) {
-		pnl->feedback = nl_user_defined;
-		class_read_double("c_min", pnl->c_min);
-		pnl->eta_0 = 0.98 - 0.12*pnl->c_min;
-      }
-
-      class_call(parser_read_double(pfc,"z_infinity",&param1,&flag1,errmsg),
-                 errmsg,
-                 errmsg);
-
-      if (flag1 == _TRUE_) {
-        class_read_double("z_infinity", pnl->z_infinity);
-      }
-    }
-  }
-
-  /** (g) amount of information sent to standard output (none if all set to zero) */
-
-  class_read_int("background_verbose",
-                 pba->background_verbose);
-
-  class_read_int("thermodynamics_verbose",
-                 pth->thermodynamics_verbose);
-
-  class_read_int("perturbations_verbose",
-                 ppt->perturbations_verbose);
-
-  class_read_int("transfer_verbose",
-                 ptr->transfer_verbose);
-
-  class_read_int("primordial_verbose",
-                 ppm->primordial_verbose);
-
-  class_read_int("spectra_verbose",
-                 psp->spectra_verbose);
-
-  class_read_int("nonlinear_verbose",
-                 pnl->nonlinear_verbose);
-
-  class_read_int("lensing_verbose",
-                 ple->lensing_verbose);
-
-  class_read_int("output_verbose",
-                 pop->output_verbose);
-
-  /** (h) deal with special parameters, and deprecated ones */
-
-  if (ppt->has_tensors == _TRUE_) {
-    /** - ---> Include ur and ncdm shear in tensor computation? */
-    class_call(parser_read_string(pfc,"tensor method",&string1,&flag1,errmsg),
-               errmsg,
-               errmsg);
-    if (flag1 == _TRUE_) {
-      if (strstr(string1,"photons") != NULL)
-        ppt->tensor_method = tm_photons_only;
-      if (strstr(string1,"massless") != NULL)
-        ppt->tensor_method = tm_massless_approximation;
-      if (strstr(string1,"exact") != NULL)
-        ppt->tensor_method = tm_exact;
->>>>>>> 0ef4f7b6
     }
   }
 
@@ -3738,7 +3596,6 @@
     /* Read */
     class_read_double("phi_end",ppm->phi_end);
 
-<<<<<<< HEAD
     /** 1.e.2) Shape of the potential */
     /* Read */
     class_call(parser_read_string(pfc,"full_potential",&string1,&flag1,errmsg),
@@ -3756,20 +3613,6 @@
         class_stop(errmsg,"You specified 'full_potential' as '%s'. It has to be one of {'polynomial','higgs_inflation'}.",string1);
       }
     }
-=======
-  if ((pnl->method == nl_halofit) && (pba->Omega0_fld != 0.) && (pba->wa_fld != 0.)){
-
-    class_call(parser_read_string(pfc,"pk_eq",&string1,&flag1,errmsg),
-             errmsg,
-             errmsg);
-
-    if ((flag1 == _TRUE_) && ((strstr(string1,"y") != NULL) || (strstr(string1,"Y") != NULL))) {
-
-      pnl->has_pk_eq = _TRUE_;
-
-    }
-  }
->>>>>>> 0ef4f7b6
 
     /** 1.e.3) Parameters of the potential */
     /* Read */
@@ -3830,63 +3673,8 @@
     }
   }
 
-<<<<<<< HEAD
   /** 1.f) For type 'two_scales' */
   else if (ppm->primordial_spec_type == two_scales) {
-=======
-  return _SUCCESS_;
-
-}
-
-/**
- * All default parameter values (for input parameters)
- *
- * @param pba Input: pointer to background structure
- * @param pth Input: pointer to thermodynamics structure
- * @param ppt Input: pointer to perturbation structure
- * @param ptr Input: pointer to transfer structure
- * @param ppm Input: pointer to primordial structure
- * @param psp Input: pointer to spectra structure
- * @param pnl Input: pointer to nonlinear structure
- * @param ple Input: pointer to lensing structure
- * @param pop Input: pointer to output structure
- * @return the error status
- */
-
-int input_default_params(
-                         struct background *pba,
-                         struct thermo *pth,
-                         struct perturbs *ppt,
-                         struct transfers *ptr,
-                         struct primordial *ppm,
-                         struct spectra *psp,
-                         struct nonlinear * pnl,
-                         struct lensing *ple,
-                         struct output *pop
-                         ) {
-
-  double sigma_B; /* Stefan-Boltzmann constant in \f$ W/m^2/K^4 = Kg/K^4/s^3 \f$*/
-
-  sigma_B = 2. * pow(_PI_,5) * pow(_k_B_,4) / 15. / pow(_h_P_,3) / pow(_c_,2);
-
-  /** Define all default parameter values (for input parameters) for each structure:*/
-  /** - background structure */
-
-  /* 5.10.2014: default parameters matched to Planck 2013 + WP
-     best-fitting model, with ones small difference: the published
-     Planck 2013 + WP bestfit is with h=0.6704 and one massive
-     neutrino species with m_ncdm=0.06eV; here we assume only massless
-     neutrinos in the default model; for the CMB, taking m_ncdm = 0 or
-     0.06 eV makes practically no difference, provided that we adapt
-     the value of h in order ot get the same peak scale, i.e. the same
-     100*theta_s. The Planck 2013 + WP best-fitting model with
-     h=0.6704 gives 100*theta_s = 1.042143 (or equivalently
-     100*theta_MC=1.04119). By taking only massless neutrinos, one
-     gets the same 100*theta_s provided that h is increased to
-     0.67556. Hence, we take h=0.67556, N_ur=3.046, N_ncdm=0, and all
-     other parameters from the Planck2013 Cosmological Parameter
-     paper. */
->>>>>>> 0ef4f7b6
 
     /** 1.f.1) Wavenumbers */
     /* Read */
@@ -4087,7 +3875,6 @@
   double z_max=0.;
   int bin;
 
-<<<<<<< HEAD
   /** 1) Maximum l for CLs */
   /* Read */
   if (ppt->has_cls == _TRUE_) {
@@ -4106,17 +3893,8 @@
       class_read_double("l_max_tensors",ppt->l_tensor_max);
     }
   }
-=======
-  ppt->has_Nbody_gauge_transfers = _FALSE_;
-  ppt->k_output_values_num=0;
-  ppt->store_perturbations = _FALSE_;
-
-  ppt->three_ceff2_ur=1.;
-  ppt->three_cvis2_ur=1.;
->>>>>>> 0ef4f7b6
-
-
-<<<<<<< HEAD
+
+
   /** 2) Parameters for the the matter density number count */
   if ((ppt->has_cl_number_count == _TRUE_) || (ppt->has_cl_lensing_potential == _TRUE_)) {
 
@@ -4140,108 +3918,6 @@
         class_stop(errmsg,"You specified 'selection' as '%s'. It has to be one of {'gaussian','tophat','dirac'}.",string1);
       }
     }
-=======
-  /** - primordial structure */
-
-  ppm->primordial_spec_type = analytic_Pk;
-  ppm->k_pivot = 0.05;
-  ppm->A_s = 2.215e-9;
-  ppm->n_s = 0.9619;
-  ppm->alpha_s = 0.;
-  ppm->f_bi = 1.;
-  ppm->n_bi = 1.;
-  ppm->alpha_bi = 0.;
-  ppm->f_cdi = 1.;
-  ppm->n_cdi = 1.;
-  ppm->alpha_cdi = 0.;
-  ppm->f_nid = 1.;
-  ppm->n_nid = 1.;
-  ppm->alpha_nid = 0.;
-  ppm->f_niv = 1.;
-  ppm->n_niv = 1.;
-  ppm->alpha_niv = 0.;
-  ppm->c_ad_bi = 0.;
-  ppm->n_ad_bi = 0.;
-  ppm->alpha_ad_bi = 0.;
-  ppm->c_ad_cdi = 0.;
-  ppm->n_ad_cdi = 0.;
-  ppm->alpha_ad_cdi = 0.;
-  ppm->c_ad_nid = 0.;
-  ppm->n_ad_nid = 0.;
-  ppm->alpha_ad_nid = 0.;
-  ppm->c_ad_niv = 0.;
-  ppm->n_ad_niv = 0.;
-  ppm->alpha_ad_niv = 0.;
-  ppm->c_bi_cdi = 0.;
-  ppm->n_bi_cdi = 0.;
-  ppm->alpha_bi_cdi = 0.;
-  ppm->c_bi_nid = 0.;
-  ppm->n_bi_nid = 0.;
-  ppm->alpha_bi_nid = 0.;
-  ppm->c_bi_niv = 0.;
-  ppm->n_bi_niv = 0.;
-  ppm->alpha_bi_niv = 0.;
-  ppm->c_cdi_nid = 0.;
-  ppm->n_cdi_nid = 0.;
-  ppm->alpha_cdi_nid = 0.;
-  ppm->c_cdi_niv = 0.;
-  ppm->n_cdi_niv = 0.;
-  ppm->alpha_cdi_niv = 0.;
-  ppm->c_nid_niv = 0.;
-  ppm->n_nid_niv = 0.;
-  ppm->alpha_nid_niv = 0.;
-  ppm->r = 1.;
-  ppm->n_t = -ppm->r/8.*(2.-ppm->r/8.-ppm->n_s);
-  ppm->alpha_t = ppm->r/8.*(ppm->r/8.+ppm->n_s-1.);
-  ppm->potential=polynomial;
-  ppm->phi_end=0.;
-  ppm->phi_pivot_method = N_star;
-  ppm->phi_pivot_target = 60;
-  ppm->V0=1.25e-13;
-  ppm->V1=-1.12e-14;
-  ppm->V2=-6.95e-14;
-  ppm->V3=0.;
-  ppm->V4=0.;
-  ppm->H0=3.69e-6;
-  ppm->H1=-5.84e-7;
-  ppm->H2=0.;
-  ppm->H3=0.;
-  ppm->H4=0.;
-  ppm->behavior=numerical;
-  ppm->command="write here your command for the external Pk";
-  ppm->custom1=0.;
-  ppm->custom2=0.;
-  ppm->custom3=0.;
-  ppm->custom4=0.;
-  ppm->custom5=0.;
-  ppm->custom6=0.;
-  ppm->custom7=0.;
-  ppm->custom8=0.;
-  ppm->custom9=0.;
-  ppm->custom10=0.;
-
-  /** - nonlinear structure */
-
-  pnl->method = nl_none;
-  pnl->extrapolation_method = extrap_max_scaled;
-  pnl->has_pk_eq = _FALSE_;
-
-  pnl->feedback = nl_emu_dmonly;
-  pnl->z_infinity = 10.;
-
-  /** - transfer structure */
-
-  ptr->selection_bias[0]=1.;
-  ptr->selection_magnification_bias[0]=0.;
-  ptr->lcmb_rescale=1.;
-  ptr->lcmb_pivot=0.1;
-  ptr->lcmb_tilt=0.;
-  ptr->initialise_HIS_cache=_FALSE_;
-  ptr->has_nz_analytic = _FALSE_;
-  ptr->has_nz_file = _FALSE_;
-  ptr->has_nz_evo_analytic = _FALSE_;
-  ptr->has_nz_evo_file = _FALSE_;
->>>>>>> 0ef4f7b6
 
     /* Read */
     class_call(parser_read_list_of_doubles(pfc,"selection_mean",&(int1),&(pointer1),&flag1,errmsg),
@@ -4295,7 +3971,6 @@
         free(pointer1);
       }
 
-<<<<<<< HEAD
       /* Read */
       class_call(parser_read_list_of_doubles(pfc,"selection_bias",&int1,&pointer1,&flag1,errmsg),
                  errmsg,
@@ -4344,9 +4019,6 @@
         free(pointer1);
       }
     }
-=======
-  /** - lensing structure */
->>>>>>> 0ef4f7b6
 
     /* Read */
     if (ppt->selection_num > 1) {
@@ -4356,7 +4028,6 @@
                    psp->non_diag,ppt->selection_num-1);
     }
 
-<<<<<<< HEAD
     /** 2.b) Selection function */
     /* Read */
     class_call(parser_read_string(pfc,"dNdz_selection",&string1,&flag1,errmsg),
@@ -4387,19 +4058,6 @@
         class_read_string("dNdz_evolution",ptr->nz_evo_file_name);
       }
     }
-=======
-  /** - output structure */
-
-  pop->z_pk_num = 1;
-  pop->z_pk[0] = 0.;
-  sprintf(pop->root,"output/");
-  pop->write_header = _TRUE_;
-  pop->output_format = class_format;
-  pop->write_background = _FALSE_;
-  pop->write_thermodynamics = _FALSE_;
-  pop->write_perturbations = _FALSE_;
-  pop->write_primordial = _FALSE_;
->>>>>>> 0ef4f7b6
 
   }
 
@@ -4470,16 +4128,13 @@
 
   }
 
-  /** 3.c) Maximum redshift + Lya (as this can affect the max redshift) DCH */
+  /** 3.c) Maximum redshift */
   if ((ppt->has_pk_matter == _TRUE_) || (ppt->has_density_transfers == _TRUE_) || (ppt->has_velocity_transfers == _TRUE_) || (ppt->has_cl_number_count == _TRUE_) || (ppt->has_cl_lensing_potential == _TRUE_)) {
     /* Read */
     class_call(parser_read_double(pfc,"z_max_pk",&param1,&flag1,errmsg),
                errmsg,
                errmsg);
-    /* DCH Lya */
-    class_call(parser_read_string(pfc,"compute_neff_Lya",&string1,&flag2,errmsg),
-               errmsg,
-               errmsg);
+
     /* Complete set of parameters */
     if (flag1==_TRUE_) {
       ppt->z_max_pk = param1;
@@ -4514,28 +4169,10 @@
         }
       }
 
-      /* DCH Lya*/
-      if ((flag2 == _TRUE_) && ((strstr(string1,"y") != NULL) || (strstr(string1,"Y") != NULL))) {
-        psp->compute_neff_Lya=_TRUE_;
-        class_read_double("Lya_k_s_over_km",psp->Lya_k_s_over_km);
-        class_read_double("Lya_z",psp->Lya_z);
-        ppt->z_max_pk = MAX(ppt->z_max_pk,psp->Lya_z);
-      }
-
       /* Now we have checked all contributions that could change z_max_pk */
     }
     psp->z_max_pk = ppt->z_max_pk;
   }
-
-  /* 4) Read parameters specific to the Lya computation, */
-  class_call(parser_read_string(pfc,"compute_neff_Lya",&string1,&flag1,errmsg),
-             errmsg,
-             errmsg);
-  if ((flag1 == _TRUE_) && ((strstr(string1,"y") != NULL) || (strstr(string1,"Y") != NULL))) {
-    psp->compute_neff_Lya=_TRUE_;
-  }
-  class_read_double("Lya_k_s_over_km",psp->Lya_k_s_over_km);
-  class_read_double("Lya_z",psp->Lya_z);
 
   return _SUCCESS_;
 
@@ -4685,7 +4322,6 @@
       psd->has_detector_file = _TRUE_;
     }
 
-<<<<<<< HEAD
     /** 1.a.3.2) User defined */
     /* Read */
     class_call(parser_read_double(pfc,"sd_detector_nu_min",&param1,&flag1,errmsg),
@@ -4771,127 +4407,6 @@
   class_call(parser_read_double(pfc,"sd_add_mu",&psd->sd_add_mu,&flag1,errmsg),
              errmsg,
              errmsg);
-=======
-  /** - Shoot forward into class up to required stage */
-  if (pfzw->required_computation_stage >= cs_background){
-    if (input_verbose>2)
-      printf("Stage 1: background\n");
-    ba.background_verbose = 0;
-    class_call(background_init(&pr,&ba),
-               ba.error_message,
-               errmsg
-               );
-  }
-
-  if (pfzw->required_computation_stage >= cs_thermodynamics){
-   if (input_verbose>2)
-     printf("Stage 2: thermodynamics\n");
-    pr.recfast_Nz0 = 10000;
-    th.thermodynamics_verbose = 0;
-    class_call_except(thermodynamics_init(&pr,&ba,&th),
-                      th.error_message,
-                      errmsg,
-                      background_free(&ba)
-                      );
-  }
-
-  if (pfzw->required_computation_stage >= cs_perturbations){
-       if (input_verbose>2)
-         printf("Stage 3: perturbations\n");
-    pt.perturbations_verbose = 0;
-    class_call_except(perturb_init(&pr,&ba,&th,&pt),
-                      pt.error_message,
-                      errmsg,
-                      thermodynamics_free(&th);background_free(&ba)
-                      );
-  }
-
-  if (pfzw->required_computation_stage >= cs_primordial){
-    if (input_verbose>2)
-      printf("Stage 4: primordial\n");
-    pm.primordial_verbose = 0;
-    class_call_except(primordial_init(&pr,&pt,&pm),
-                      pm.error_message,
-                      errmsg,
-                      perturb_free(&pt);thermodynamics_free(&th);background_free(&ba)
-                      );
-  }
-
-  if (pfzw->required_computation_stage >= cs_nonlinear){
-    if (input_verbose>2)
-      printf("Stage 5: nonlinear\n");
-    nl.nonlinear_verbose = 0;
-    class_call_except(nonlinear_init(&pr,&ba,&th,&pt,&pm,&nl),
-                      nl.error_message,
-                      errmsg,
-                      primordial_free(&pm);perturb_free(&pt);thermodynamics_free(&th);background_free(&ba)
-                      );
-  }
-
-  if (pfzw->required_computation_stage >= cs_transfer){
-    if (input_verbose>2)
-      printf("Stage 6: transfer\n");
-    tr.transfer_verbose = 0;
-    class_call_except(transfer_init(&pr,&ba,&th,&pt,&nl,&tr),
-                      tr.error_message,
-                      errmsg,
-                      nonlinear_free(&nl);primordial_free(&pm);perturb_free(&pt);thermodynamics_free(&th);background_free(&ba)
-                      );
-  }
-
-  if (pfzw->required_computation_stage >= cs_spectra){
-    if (input_verbose>2)
-      printf("Stage 7: spectra\n");
-    sp.spectra_verbose = 0;
-    class_call_except(spectra_init(&pr,&ba,&pt,&pm,&nl,&tr,&sp),
-                      sp.error_message,
-                      errmsg,
-                      transfer_free(&tr);nonlinear_free(&nl);primordial_free(&pm);perturb_free(&pt);thermodynamics_free(&th);background_free(&ba)
-                      );
-  }
-
-  /** - Get the corresponding shoot variable and put into output */
-  for (i=0; i < pfzw->target_size; i++) {
-    switch (pfzw->target_name[i]) {
-    case theta_s:
-      output[i] = 100.*th.rs_rec/th.ra_rec-pfzw->target_value[i];
-      break;
-    case Omega_dcdmdr:
-      rho_dcdm_today = ba.background_table[(ba.bt_size-1)*ba.bg_size+ba.index_bg_rho_dcdm];
-      if (ba.has_dr == _TRUE_)
-        rho_dr_today = ba.background_table[(ba.bt_size-1)*ba.bg_size+ba.index_bg_rho_dr];
-      else
-        rho_dr_today = 0.;
-      output[i] = (rho_dcdm_today+rho_dr_today)/(ba.H0*ba.H0)-pfzw->target_value[i];
-      break;
-    case omega_dcdmdr:
-      rho_dcdm_today = ba.background_table[(ba.bt_size-1)*ba.bg_size+ba.index_bg_rho_dcdm];
-      if (ba.has_dr == _TRUE_)
-        rho_dr_today = ba.background_table[(ba.bt_size-1)*ba.bg_size+ba.index_bg_rho_dr];
-      else
-        rho_dr_today = 0.;
-      output[i] = (rho_dcdm_today+rho_dr_today)/(ba.H0*ba.H0)-pfzw->target_value[i]/ba.h/ba.h;
-      break;
-    case Omega_scf:
-      /** - In case scalar field is used to fill, pba->Omega0_scf is not equal to pfzw->target_value[i].*/
-      output[i] = ba.background_table[(ba.bt_size-1)*ba.bg_size+ba.index_bg_rho_scf]/(ba.H0*ba.H0)
-        -ba.Omega0_scf;
-      break;
-    case Omega_ini_dcdm:
-    case omega_ini_dcdm:
-      rho_dcdm_today = ba.background_table[(ba.bt_size-1)*ba.bg_size+ba.index_bg_rho_dcdm];
-      if (ba.has_dr == _TRUE_)
-        rho_dr_today = ba.background_table[(ba.bt_size-1)*ba.bg_size+ba.index_bg_rho_dr];
-      else
-        rho_dr_today = 0.;
-      output[i] = -(rho_dcdm_today+rho_dr_today)/(ba.H0*ba.H0)+ba.Omega0_dcdmdr;
-      break;
-    case sigma8:
-      output[i] = nl.sigma8[nl.index_pk_m]-pfzw->target_value[i];
-      break;
-    }
-  }
->>>>>>> 0ef4f7b6
 
 
   /** 5) Include SZ effect from reionization? */
@@ -5100,7 +4615,6 @@
   /* Read */
   class_read_flag_or_deprecated("write_thermodynamics","write thermodynamics",pop->write_thermodynamics);
 
-<<<<<<< HEAD
   /** 1.f) Table of perturbations for certain wavenumbers k */
   /* Read */
   class_call(parser_read_list_of_doubles(pfc,"k_output_values",&int1,&pointer1,&flag1,errmsg),
@@ -5122,21 +4636,6 @@
     ppt->store_perturbations = _TRUE_;
     pop->write_perturbations = _TRUE_;
   }
-=======
-  /** - Fisrt we do our guess */
-  class_call(input_get_guess(&x1, &dxdy, pfzw, errmsg),
-             errmsg, errmsg);
-  //      printf("x1= %g\n",x1);
-
-  class_call(input_fzerofun_1d(x1,
-                               pfzw,
-                               &f1,
-                               errmsg),
-             errmsg, errmsg);
-
-  (*fevals)++;
-  //printf("x1= %g, f1= %g\n",x1,f1);
->>>>>>> 0ef4f7b6
 
   /** 1.g) Primordial spectra */
   /* Read */
@@ -5538,6 +5037,9 @@
   ppt->has_nl_corrections_based_on_delta_m = _FALSE_;
   pnl->method = nl_none;
   pnl->has_pk_eq = _FALSE_;
+  pnl->extrapolation_method = extrap_max_scaled;
+  pnl->feedback = nl_emu_dmonly;
+  pnl->z_infinity = 10.;
 
   /**
    * Default to input_read_parameters_primordial
@@ -5679,11 +5181,6 @@
   /** 3.c) Maximum redshift */
   ppt->z_max_pk=0.;
 
-  /** 4) Lya DCH */
-  psp->compute_neff_Lya=_FALSE_;
-  psp->Lya_k_s_over_km=0.009;
-  psp->Lya_z=3.0;
-
   /**
    * Default to input_read_parameters_lensing
    */
