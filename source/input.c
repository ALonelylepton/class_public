/** @file input.c Documented input module.
 *
 * Julien Lesgourgues, 27.08.2010
 */

#include "input.h"

/**
 * Use this routine to extract initial parameters from files 'xxx.ini'
 * and/or 'xxx.pre'. They can be the arguments of the main() routine.
 *
 * If class is embedded into another code, you will probably prefer to
 * call directly input_init() in order to pass input parameters
 * through a 'file_content' structure.
 */

int input_init_from_arguments(
                              int argc,
                              char **argv,
                              struct precision * ppr,
                              struct background *pba,
                              struct thermo *pth,
                              struct perturbs *ppt,
                              struct transfers *ptr,
                              struct primordial *ppm,
                              struct spectra *psp,
                              struct nonlinear * pnl,
                              struct lensing *ple,
                              struct output *pop,
                              ErrorMsg errmsg
                              ) {

  /** Summary: */

  /** - define local variables */

  struct file_content fc;             /** - --> the final structure with all parameters */
  struct file_content fc_input;       /** - --> a temporary structure with all input parameters */
  struct file_content fc_precision;   /** - --> a temporary structure with all precision parameters */
  struct file_content fc_root;        /** - --> a temporary structure with only the root name */
  struct file_content fc_inputroot;   /** - --> sum of fc_inoput and fc_root */
  struct file_content * pfc_input;    /** - --> a pointer to either fc_root or fc_inputroot */

  char input_file[_ARGUMENT_LENGTH_MAX_];
  char precision_file[_ARGUMENT_LENGTH_MAX_];
  char tmp_file[_ARGUMENT_LENGTH_MAX_+26]; // 26 is enough to extend the file name [...] with the characters "output/[...]%02d_parameters.ini" (as done below)

  int i;
  char extension[5];
  FileArg stringoutput, inifilename;
  int flag1, filenum;

  pfc_input = &fc_input;

  /** - Initialize the two file_content structures (for input
      parameters and precision parameters) to some null content. If no
      arguments are passed, they will remain null and inform
      init_params() that all parameters take default values. */

  fc.size = 0;
  fc_input.size = 0;
  fc_precision.size = 0;
  input_file[0]='\0';
  precision_file[0]='\0';

  /** - If some arguments are passed, identify eventually some 'xxx.ini'
      and 'xxx.pre' files, and store their name. */

  if (argc > 1) {
    for (i=1; i<argc; i++) {
      strncpy(extension,(argv[i]+strlen(argv[i])-4),4);
      extension[4]='\0';
      if (strcmp(extension,".ini") == 0) {
        class_test(input_file[0] != '\0',
                   errmsg,
                   "You have passed more than one input file with extension '.ini', choose one.");
        strcpy(input_file,argv[i]);
      }
      else if (strcmp(extension,".pre") == 0) {
        class_test(precision_file[0] != '\0',
                   errmsg,
                   "You have passed more than one precision with extension '.pre', choose one.");
        strcpy(precision_file,argv[i]);
      }
      else {
        fprintf(stdout,"Warning: the file '%s' has an extension different from .ini and .pre, so it has been ignored\n",argv[i]);
      }
    }
  }

  /** - if there is an 'xxx.ini' file, read it and store its content. */

  if (input_file[0] != '\0'){

    class_call(parser_read_file(input_file,&fc_input,errmsg),
               errmsg,
               errmsg);

    /** - check whether a root name has been set */

    class_call(parser_read_string(&fc_input,"root",&stringoutput,&flag1,errmsg),
               errmsg, errmsg);

    /** - if root has not been set, use root=output/inputfilennameN_ */

    if (flag1 == _FALSE_){
      //printf("strlen-4 = %zu\n",strlen(input_file)-4);
      strncpy(inifilename, input_file, strlen(input_file)-4);
      inifilename[strlen(input_file)-4] = '\0';
      for (filenum = 0; filenum < 100; filenum++){
        sprintf(tmp_file,"output/%s%02d_cl.dat", inifilename, filenum);
        if (file_exists(tmp_file) == _TRUE_)
          continue;
        sprintf(tmp_file,"output/%s%02d_pk.dat", inifilename, filenum);
        if (file_exists(tmp_file) == _TRUE_)
          continue;
        sprintf(tmp_file,"output/%s%02d_tk.dat", inifilename, filenum);
        if (file_exists(tmp_file) == _TRUE_)
          continue;
        sprintf(tmp_file,"output/%s%02d_parameters.ini", inifilename, filenum);
        if (file_exists(tmp_file) == _TRUE_)
          continue;
        break;
      }
      class_call(parser_init(&fc_root,
                             1,
                             fc_input.filename,
                             errmsg),
                 errmsg,errmsg);
      sprintf(fc_root.name[0],"root");
      sprintf(fc_root.value[0],"output/%s%02d_",inifilename,filenum);
      fc_root.read[0] = _FALSE_;
      class_call(parser_cat(&fc_input,&fc_root,&fc_inputroot,errmsg),
                 errmsg,
                 errmsg);
      class_call(parser_free(&fc_input),errmsg,errmsg);
      class_call(parser_free(&fc_root),errmsg,errmsg);
      pfc_input = &fc_inputroot;
    }
  }

  /** - if there is an 'xxx.pre' file, read it and store its content. */

  if (precision_file[0] != '\0')

    class_call(parser_read_file(precision_file,&fc_precision,errmsg),
               errmsg,
               errmsg);

  /** - if one or two files were read, merge their contents in a
      single 'file_content' structure. */

  if ((input_file[0]!='\0') || (precision_file[0]!='\0'))

    class_call(parser_cat(pfc_input,&fc_precision,&fc,errmsg),
               errmsg,
               errmsg);

  class_call(parser_free(pfc_input),errmsg,errmsg);
  class_call(parser_free(&fc_precision),errmsg,errmsg);

  /** - Finally, initialize all parameters given the input 'file_content'
      structure.  If its size is null, all parameters take their
      default values. */

  class_call(input_init(&fc,
                        ppr,
                        pba,
                        pth,
                        ppt,
                        ptr,
                        ppm,
                        psp,
                        pnl,
                        ple,
                        pop,
                        errmsg),
             errmsg,
             errmsg);

  class_call(parser_free(&fc),errmsg,errmsg);

  return _SUCCESS_;
}

/**
 * Initialize each parameter, first to its default values, and then
 * from what can be interpreted from the values passed in the input
 * 'file_content' structure. If its size is null, all parameters keep
 * their default values.
 *
 */

int input_init(
               struct file_content * pfc,
               struct precision * ppr,
               struct background *pba,
               struct thermo *pth,
               struct perturbs *ppt,
               struct transfers *ptr,
               struct primordial *ppm,
               struct spectra *psp,
               struct nonlinear * pnl,
               struct lensing *ple,
               struct output *pop,
               ErrorMsg errmsg
               ) {

  int flag1;
  double param1;
  int counter, index_target, i;
  double * unknown_parameter;
  int unknown_parameters_size;
  int fevals=0;
  double xzero;
  int target_indices[_NUM_TARGETS_];
  double *dxdF, *x_inout;

  char string1[_ARGUMENT_LENGTH_MAX_];
  FILE * param_output;
  FILE * param_unused;
  char param_output_name[_LINE_LENGTH_MAX_];
  char param_unused_name[_LINE_LENGTH_MAX_];

  struct fzerofun_workspace fzw;

  /**
   * Before getting into the assignment of parameters,
   * and before the shooting, we want to already fix our precision parameters.
   *
   * No precision parameter should depend on any input parameter
   *
   */

  class_call(input_read_precisions(pfc,
                                   ppr,
                                   pba,
                                   pth,
                                   ppt,
                                   ptr,
                                   ppm,
                                   psp,
                                   pnl,
                                   ple,
                                   pop,
                                   errmsg),
             errmsg,
             errmsg);



  /**
   * In CLASS, we can do something we call 'shooting', where a variable,
   *  which is not directly given is calculated by another variable
   *  through successive runs of class.
   *
   * This is needed for variables which do not immediately follow from
   *  other input parameters. An example is theta_s, the angular scale
   *  of the sound horizon giving us the horizontal peak positions.
   *  This quantity can only replace the hubble parameter h, if we
   *  run all the way into class through to thermodynamics to figure out
   *  how h and theta_s relate numerically.
   *
   * A default parameter for h is chosen, and then we shoot through
   *  CLASS, finding what the corresponding theta_s is. We adjust our
   *  initial h, and shoot again, repeating this process until a
   *  suitable value for h is found which gives the correct
   *  100*theta_s value
   *
   * These two arrays must contain the strings of names to be searched
   *  for and the corresponding new parameter
   * The third array contains the module inside of which the old
   *  parameter is calculated
   *
   * See input_try_unknown_parameters for the actual shooting
   *
   */

  char * const target_namestrings[] = {"100*theta_s","Omega_dcdmdr","omega_dcdmdr",
                                       "Omega_scf","Omega_ini_dcdm","omega_ini_dcdm","sigma8"};
  char * const unknown_namestrings[] = {"h","Omega_ini_dcdm","Omega_ini_dcdm",
                                        "scf_shooting_parameter","Omega_dcdmdr","omega_dcdmdr","A_s"};
  enum computation_stage target_cs[] = {cs_thermodynamics, cs_background, cs_background,
                                        cs_background, cs_background, cs_background, cs_nonlinear};

  int input_verbose = 0, int1, aux_flag, shooting_failed=_FALSE_;

  class_read_int("input_verbose",input_verbose);
  if (input_verbose >0) printf("Reading input parameters\n");

  /** - Do we need to fix unknown parameters? */
  unknown_parameters_size = 0;
  fzw.required_computation_stage = 0;
  for (index_target = 0; index_target < _NUM_TARGETS_; index_target++){
    class_call(parser_read_double(pfc,
                                  target_namestrings[index_target],
                                  &param1,
                                  &flag1,
                                  errmsg),
               errmsg,
               errmsg);
    if (flag1 == _TRUE_){
      /** - --> input_auxillary_target_conditions() takes care of the case where for
          instance Omega_dcdmdr is set to 0.0.
      */
      class_call(input_auxillary_target_conditions(pfc,
                                                   index_target,
                                                   param1,
                                                   &aux_flag,
                                                   errmsg),
                 errmsg, errmsg);
      if (aux_flag == _TRUE_){
        //printf("Found target: %s\n",target_namestrings[index_target]);
        target_indices[unknown_parameters_size] = index_target;
        fzw.required_computation_stage = MAX(fzw.required_computation_stage,target_cs[index_target]);
        unknown_parameters_size++;
      }
    }
  }

  /**
   * Case with unknown parameters...
   *
   * Here we start shooting (see above for explanation of shooting)
   *
   *  */
  if (unknown_parameters_size > 0) {

    /* Create file content structure with additional entries */
    class_call(parser_init(&(fzw.fc),
                           pfc->size+unknown_parameters_size,
                           pfc->filename,
                           errmsg),
               errmsg,errmsg);
    /* Copy input file content to the new file content structure: */
    memcpy(fzw.fc.name, pfc->name, pfc->size*sizeof(FileArg));
    memcpy(fzw.fc.value, pfc->value, pfc->size*sizeof(FileArg));
    memcpy(fzw.fc.read, pfc->read, pfc->size*sizeof(short));

    class_alloc(unknown_parameter,
                unknown_parameters_size*sizeof(double),
                errmsg);
    class_alloc(fzw.unknown_parameters_index,
                unknown_parameters_size*sizeof(int),
                errmsg);
    fzw.target_size = unknown_parameters_size;
    class_alloc(fzw.target_name,
                fzw.target_size*sizeof(enum target_names),
                errmsg);
    class_alloc(fzw.target_value,
                fzw.target_size*sizeof(double),
                errmsg);

    /** - --> go through all cases with unknown parameters: */
    for (counter = 0; counter < unknown_parameters_size; counter++){
      index_target = target_indices[counter];
      class_call(parser_read_double(pfc,
                                    target_namestrings[index_target],
                                    &param1,
                                    &flag1,
                                    errmsg),
                 errmsg,
                 errmsg);

      // store name of target parameter
      fzw.target_name[counter] = index_target;
      // store target value of target parameter
      fzw.target_value[counter] = param1;
      fzw.unknown_parameters_index[counter]=pfc->size+counter;
      // substitute the name of the target parameter with the name of the corresponding unknown parameter
      strcpy(fzw.fc.name[fzw.unknown_parameters_index[counter]],unknown_namestrings[index_target]);
      //printf("%d, %d: %s\n",counter,index_target,target_namestrings[index_target]);
    }

    if (unknown_parameters_size == 1){
      if (input_verbose > 0) {
        fprintf(
                stdout,
                "Computing unknown input parameter '%s' using input parameter '%s'\n",
                fzw.fc.name[fzw.unknown_parameters_index[0]],
                target_namestrings[fzw.target_name[0]]
<<<<<<< HEAD
                );
=======
               );
>>>>>>> d0dcf2a1
      }
      /* We can do 1 dimensional root finding */
      /* If shooting fails, postpone error to background module to play nice with MontePython. */
      class_call_try(input_find_root(&xzero,
                                     &fevals,
                                     &fzw,
                                     errmsg),
                     errmsg,
                     pba->shooting_error,
                     shooting_failed=_TRUE_);

      /* Store xzero */
      sprintf(fzw.fc.value[fzw.unknown_parameters_index[0]],"%e",xzero);
      if (input_verbose > 0) {
        fprintf(stdout," -> found '%s = %s'\n",
                fzw.fc.name[fzw.unknown_parameters_index[0]],
                fzw.fc.value[fzw.unknown_parameters_index[0]]);
      }
    }
    else{
      /* We need to do multidimensional root finding */

      if (input_verbose > 0) {
        fprintf(stdout,"Computing unknown input parameters\n");
      }
      class_alloc(x_inout,
                  sizeof(double)*unknown_parameters_size,
                  errmsg);
      class_alloc(dxdF,
                  sizeof(double)*unknown_parameters_size,
                  errmsg);
      class_call(input_get_guess(x_inout,
                                 dxdF,
                                 &fzw,
                                 errmsg),
                 errmsg, errmsg);

      class_call_try(fzero_Newton(input_try_unknown_parameters,
                                  x_inout,
                                  dxdF,
                                  unknown_parameters_size,
                                  1e-4,
                                  1e-6,
                                  &fzw,
                                  &fevals,
                                  errmsg),
                     errmsg, pba->shooting_error,shooting_failed=_TRUE_);



      /* Store xzero */
      for (counter = 0; counter < unknown_parameters_size; counter++){
        sprintf(fzw.fc.value[fzw.unknown_parameters_index[counter]],
                "%e",x_inout[counter]);
        if (input_verbose > 0) {
          fprintf(stdout," -> found '%s = %s'\n",
                  fzw.fc.name[fzw.unknown_parameters_index[counter]],
                  fzw.fc.value[fzw.unknown_parameters_index[counter]]);
        }
      }

      free(x_inout);
      free(dxdF);
    }

    if (input_verbose > 1) {
      fprintf(stdout,"Shooting completed using %d function evaluations\n",fevals);
    }


    /** - --> Read all parameters from tuned pfc */
    class_call(input_read_parameters(&(fzw.fc),
                                     ppr,
                                     pba,
                                     pth,
                                     ppt,
                                     ptr,
                                     ppm,
                                     psp,
                                     pnl,
                                     ple,
                                     pop,
                                     errmsg),
               errmsg,
               errmsg);

    /** - --> Set status of shooting */
    pba->shooting_failed = shooting_failed;

    /* all parameters read in fzw must be considered as read in
       pfc. At the same time the parameters read before in pfc (like
       theta_s,...) must still be considered as read (hence we could
       not do a memcopy) */
    for (i=0; i < pfc->size; i ++) {
      if (fzw.fc.read[i] == _TRUE_)
        pfc->read[i] = _TRUE_;
    }

    // Free tuned pfc
    parser_free(&(fzw.fc));
    /** - --> Free arrays allocated*/
    free(unknown_parameter);
    free(fzw.unknown_parameters_index);
    free(fzw.target_name);
    free(fzw.target_value);
  }
  /** - case with no unknown parameters */
  else{

    /** - --> just read all parameters from input pfc: */
    class_call(input_read_parameters(pfc,
                                     ppr,
                                     pba,
                                     pth,
                                     ppt,
                                     ptr,
                                     ppm,
                                     psp,
                                     pnl,
                                     ple,
                                     pop,
                                     errmsg),
               errmsg,
               errmsg);
  }

  /** - eventually write all the read parameters in a file, unread parameters in another file, and warnings about unread parameters */

  class_call(parser_read_string(pfc,"write parameters",&string1,&flag1,errmsg),
             errmsg,
             errmsg);

  if ((flag1 == _TRUE_) && ((strstr(string1,"y") != NULL) || (strstr(string1,"Y") != NULL))) {

    sprintf(param_output_name,"%s%s",pop->root,"parameters.ini");
    sprintf(param_unused_name,"%s%s",pop->root,"unused_parameters");

    class_open(param_output,param_output_name,"w",errmsg);
    class_open(param_unused,param_unused_name,"w",errmsg);

    fprintf(param_output,"# List of input/precision parameters actually read\n");
    fprintf(param_output,"# (all other parameters set to default values)\n");
    fprintf(param_output,"# Obtained with CLASS %s (for developers: svn version %s)\n",_VERSION_,_SVN_VERSION_);
    fprintf(param_output,"#\n");
    fprintf(param_output,"# This file can be used as the input file of another run\n");
    fprintf(param_output,"#\n");

    fprintf(param_unused,"# List of input/precision parameters passed\n");
    fprintf(param_unused,"# but not used (just for info)\n");
    fprintf(param_unused,"#\n");

    for (i=0; i<pfc->size; i++) {
      if (pfc->read[i] == _TRUE_)
        fprintf(param_output,"%s = %s\n",pfc->name[i],pfc->value[i]);
      else
        fprintf(param_unused,"%s = %s\n",pfc->name[i],pfc->value[i]);
    }
    fprintf(param_output,"#\n");

    fclose(param_output);
    fclose(param_unused);
  }

  class_call(parser_read_string(pfc,"write warnings",&string1,&flag1,errmsg),
             errmsg,
             errmsg);

  if ((flag1 == _TRUE_) && ((strstr(string1,"y") != NULL) || (strstr(string1,"Y") != NULL))) {

    for (i=0; i<pfc->size; i++) {
      if (pfc->read[i] == _FALSE_)
        fprintf(stdout,"[WARNING: input line not recognized and not taken into account: '%s=%s']\n",pfc->name[i],pfc->value[i]);
    }
  }

  return _SUCCESS_;

}
int input_read_precisions(
                          struct file_content * pfc,
                          struct precision * ppr,
                          struct background *pba,
                          struct thermo *pth,
                          struct perturbs *ppt,
                          struct transfers *ptr,
                          struct primordial *ppm,
                          struct spectra *psp,
                          struct nonlinear * pnl,
                          struct lensing *ple,
                          struct output *pop,
                          ErrorMsg errmsg
                          ) {
  /** - set all precision parameters to default values */

  /**
   * Declare initial params to read into
   * */
  class_call(input_default_precision(ppr),
<<<<<<< HEAD
             errmsg,
             errmsg);

  int int1;
  int flag1;
  double param1;
  char string1[_ARGUMENT_LENGTH_MAX_];

  /**
   * Parse all precision parameters
   * */

#define __PARSE_PRECISION_PARAMETER__
#include "precisions.h"
#undef __PARSE_PRECISION_PARAMETER__

=======
            errmsg,
            errmsg);

  int int1;
  int flag1;
  double param1;
  char string1[_ARGUMENT_LENGTH_MAX_];

  /**
   * Parse all precision parameters
   * */

  #define __PARSE_PRECISION_PARAMETER__
  #include "precisions.h"
  #undef __PARSE_PRECISION_PARAMETER__

>>>>>>> d0dcf2a1
  return _SUCCESS_;
}
int input_read_parameters(
                          struct file_content * pfc,
                          struct precision * ppr,
                          struct background *pba,
                          struct thermo *pth,
                          struct perturbs *ppt,
                          struct transfers *ptr,
                          struct primordial *ppm,
                          struct spectra *psp,
                          struct nonlinear * pnl,
                          struct lensing *ple,
                          struct output *pop,
                          ErrorMsg errmsg
                          ) {

  /** Summary: */

  /** - define local variables */

  int flag1,flag2,flag3,flag4,flag5;
  double param1,param2,param3,param4, param5;
  int N_ncdm=0,n,entries_read;
  int int1,fileentries;
  double scf_lambda;
  double fnu_factor;
  double * pointer1;
  char string1[_ARGUMENT_LENGTH_MAX_];
  char string2[_ARGUMENT_LENGTH_MAX_];
  double k1=0.;
  double k2=0.;
  double prr1=0.;
  double prr2=0.;
  double pii1=0.;
  double pii2=0.;
  double pri1=0.;
  double pri2=0.;
  double n_iso=0.;
  double f_iso=0.;
  double n_cor=0.;
  double c_cor=0.;

  double Omega_tot;

  int i;

  double sigma_B; /* Stefan-Boltzmann constant in \f$ W/m^2/K^4 = Kg/K^4/s^3 \f$*/

  double rho_ncdm;
  double R0,R1,R2,R3,R4;
  double PSR0,PSR1,PSR2,PSR3,PSR4;
  double HSR0,HSR1,HSR2,HSR3,HSR4;

  double z_max=0.;
  int bin;
  int input_verbose=0;

  sigma_B = 2. * pow(_PI_,5) * pow(_k_B_,4) / 15. / pow(_h_P_,3) / pow(_c_,2);

  /** - set all input parameters to default values */

  class_call(input_default_params(pba,
                                  pth,
                                  ppt,
                                  ptr,
                                  ppm,
                                  psp,
                                  pnl,
                                  ple,
                                  pop),
             errmsg,
             errmsg);

  /** - if entries passed in file_content structure, carefully read
      and interpret each of them, and tune the relevant input
      parameters accordingly*/

  class_read_int("input_verbose",input_verbose);

  /** Knowing the gauge from the very beginning is useful (even if
      this could be a run not requiring perturbations at all: even in
      that case, knowing the gauge is important e.g. for fixing the
      sampling in momentum space for non-cold dark matter) */

  class_call(parser_read_string(pfc,"gauge",&string1,&flag1,errmsg),
             errmsg,
             errmsg);

  if (flag1 == _TRUE_) {

    if ((strstr(string1,"newtonian") != NULL) || (strstr(string1,"Newtonian") != NULL) || (strstr(string1,"new") != NULL)) {
      ppt->gauge = newtonian;
    }

    if ((strstr(string1,"synchronous") != NULL) || (strstr(string1,"sync") != NULL) || (strstr(string1,"Synchronous") != NULL)) {
      ppt->gauge = synchronous;
    }
  }

  /** (a) background parameters */

  /** - scale factor today (arbitrary) */
  class_read_double("a_today",pba->a_today);

  /** - h (dimensionless) and [\f$ H_0/c\f$] in \f$ Mpc^{-1} = h / 2997.9... = h * 10^5 / c \f$ */
  class_call(parser_read_double(pfc,"H0",&param1,&flag1,errmsg),
             errmsg,
             errmsg);
  class_call(parser_read_double(pfc,"h",&param2,&flag2,errmsg),
             errmsg,
             errmsg);
  class_test((flag1 == _TRUE_) && (flag2 == _TRUE_),
             errmsg,
             "In input file, you cannot enter both h and H0, choose one");
  if (flag1 == _TRUE_) {
    pba->H0 = param1 * 1.e3 / _c_;
    pba->h = param1 / 100.;
  }
  if (flag2 == _TRUE_) {
    pba->H0 = param2 *  1.e5 / _c_;
    pba->h = param2;
  }

  /** - Omega_0_g (photons) and T_cmb */
  class_call(parser_read_double(pfc,"T_cmb",&param1,&flag1,errmsg),
             errmsg,
             errmsg);
  class_call(parser_read_double(pfc,"Omega_g",&param2,&flag2,errmsg),
             errmsg,
             errmsg);
  class_call(parser_read_double(pfc,"omega_g",&param3,&flag3,errmsg),
             errmsg,
             errmsg);
  class_test(class_at_least_two_of_three(flag1,flag2,flag3),
             errmsg,
             "In input file, you can only enter one of T_cmb, Omega_g or omega_g, choose one");

  if (class_none_of_three(flag1,flag2,flag3)) {
    pba->Omega0_g = (4.*sigma_B/_c_*pow(pba->T_cmb,4.)) / (3.*_c_*_c_*1.e10*pba->h*pba->h/_Mpc_over_m_/_Mpc_over_m_/8./_PI_/_G_);
  }
  else {

    if (flag1 == _TRUE_) {
      /** - Omega0_g = rho_g / rho_c0, each of them expressed in \f$ Kg/m/s^2 \f$*/
      /** - rho_g = (4 sigma_B / c) \f$ T^4 \f$*/
      /** - rho_c0 \f$ = 3 c^2 H_0^2 / (8 \pi G) \f$*/
      pba->Omega0_g = (4.*sigma_B/_c_*pow(param1,4.)) / (3.*_c_*_c_*1.e10*pba->h*pba->h/_Mpc_over_m_/_Mpc_over_m_/8./_PI_/_G_);
      pba->T_cmb=param1;
    }

    if (flag2 == _TRUE_) {
      pba->Omega0_g = param2;
      pba->T_cmb=pow(pba->Omega0_g * (3.*_c_*_c_*1.e10*pba->h*pba->h/_Mpc_over_m_/_Mpc_over_m_/8./_PI_/_G_) / (4.*sigma_B/_c_),0.25);
    }

    if (flag3 == _TRUE_) {
      pba->Omega0_g = param3/pba->h/pba->h;
      pba->T_cmb = pow(pba->Omega0_g * (3.*_c_*_c_*1.e10*pba->h*pba->h/_Mpc_over_m_/_Mpc_over_m_/8./_PI_/_G_) / (4.*sigma_B/_c_),0.25);
    }
  }

  Omega_tot = pba->Omega0_g;

  /** - Omega_0_b (baryons) */
  class_call(parser_read_double(pfc,"Omega_b",&param1,&flag1,errmsg),
             errmsg,
             errmsg);
  class_call(parser_read_double(pfc,"omega_b",&param2,&flag2,errmsg),
             errmsg,
             errmsg);
  class_test(((flag1 == _TRUE_) && (flag2 == _TRUE_)),
             errmsg,
             "In input file, you can only enter one of Omega_b or omega_b, choose one");
  if (flag1 == _TRUE_)
    pba->Omega0_b = param1;
  if (flag2 == _TRUE_)
    pba->Omega0_b = param2/pba->h/pba->h;

  Omega_tot += pba->Omega0_b;

  /** - Omega_0_ur (ultra-relativistic species / massless neutrino) */

  /* (a) try to read N_ur */
  class_call(parser_read_double(pfc,"N_ur",&param1,&flag1,errmsg),
             errmsg,
             errmsg);

  /* these lines have been added for compatibility with deprecated syntax 'N_eff' instead of 'N_ur', in the future they could be suppressed */
  class_call(parser_read_double(pfc,"N_eff",&param2,&flag2,errmsg),
             errmsg,
             errmsg);
  class_test((flag1 == _TRUE_) && (flag2 == _TRUE_),
             errmsg,
             "In input file, you can only enter one of N_eff (deprecated syntax) or N_ur (up-to-date syntax), since they botgh describe the same, i.e. the contribution ukltra-relativistic species to the effective neutrino number");
  if (flag2 == _TRUE_) {
    param1 = param2;
    flag1 = _TRUE_;
    flag2 = _FALSE_;
  }
  /* end of lines for deprecated syntax */

  /* (b) try to read Omega_ur */
  class_call(parser_read_double(pfc,"Omega_ur",&param2,&flag2,errmsg),
             errmsg,
             errmsg);

  /* (c) try to read omega_ur */
  class_call(parser_read_double(pfc,"omega_ur",&param3,&flag3,errmsg),
             errmsg,
             errmsg);

  /* (d) infer the unpassed ones from the passed one */
  class_test(class_at_least_two_of_three(flag1,flag2,flag3),
             errmsg,
             "In input file, you can only enter one of N_eff, Omega_ur or omega_ur, choose one");

  if (class_none_of_three(flag1,flag2,flag3)) {
    pba->Omega0_ur = 3.046*7./8.*pow(4./11.,4./3.)*pba->Omega0_g;
  }
  else {

    if (flag1 == _TRUE_) {
      pba->Omega0_ur = param1*7./8.*pow(4./11.,4./3.)*pba->Omega0_g;
    }
    if (flag2 == _TRUE_) {
      pba->Omega0_ur = param2;
    }
    if (flag3 == _TRUE_) {
      pba->Omega0_ur = param3/pba->h/pba->h;
    }
  }

  class_call(parser_read_double(pfc,"ceff2_ur",&param1,&flag1,errmsg),
             errmsg,
             errmsg);
  if (flag1 == _TRUE_) ppt->three_ceff2_ur = 3.*param1;

  class_call(parser_read_double(pfc,"cvis2_ur",&param1,&flag1,errmsg),
             errmsg,
             errmsg);
  if (flag1 == _TRUE_) ppt->three_cvis2_ur = 3.*param1;

  Omega_tot += pba->Omega0_ur;

  /** - Omega_0_idr (interacting dark radiation) */
  /* Can take both the ethos parameters, and the NADM parameters */

  class_read_double("stat_f_idr",pba->stat_f_idr);

  class_call(parser_read_double(pfc,"N_dg",&param1,&flag1,errmsg),
             errmsg,
             errmsg);
  class_call(parser_read_double(pfc,"xi_idr",&param2,&flag2,errmsg),
             errmsg,
             errmsg);

  class_test(((flag1 == _TRUE_) && (flag2 == _TRUE_)),
             errmsg,
             "In input file, you can only enter one of N_dg or xi_idr, choose one");

  if (flag1 == _TRUE_) {
    pba->xi_idr = pow( param1/pba->stat_f_idr*(7./8.)/pow(11./4.,(4./3.)),(1./4.));
    pba->N_dg = param1;

    if (input_verbose > 1)
      printf("You passed N_dg = %e, this is equivalent to xi_idr = %e \n", pba->N_dg, pba->xi_idr);
  }

  else if (flag2 == _TRUE_) {
    pba->xi_idr = param2;
    pba->N_dg = pba->stat_f_idr*pow(param2,4.)/(7./8.)*pow(11./4.,(4./3.));
    if (input_verbose > 1)
      printf("You passed xi_idr = %e, this is equivalent to N_dg = %e \n", pba->xi_idr, pba->N_dg);
  }

  pba->Omega0_idr = pba->stat_f_idr*pow(pba->xi_idr,4.)*pba->Omega0_g;

  Omega_tot += pba->Omega0_idr;

  /** - Omega_0_cdm (CDM) and Omega0_idm_dr (interacting dark matter) */
  /* Can take both the Ethos parameters, and the NADM parameters */

  class_call(parser_read_double(pfc,"Omega_cdm",&param1,&flag1,errmsg),
             errmsg,
             errmsg);
  class_call(parser_read_double(pfc,"omega_cdm",&param2,&flag2,errmsg),
             errmsg,
             errmsg);
  class_call(parser_read_double(pfc,"f_idm_dr",&param3,&flag3,errmsg),
             errmsg,
             errmsg);
  class_call(parser_read_double(pfc,"a_dark",&param4,&flag4,errmsg),
             errmsg,
             errmsg);
  class_call(parser_read_double(pfc,"Gamma_0_nadm",&param5,&flag5,errmsg),
             errmsg,
             errmsg);

  class_test(((flag1 == _TRUE_) && (flag2 == _TRUE_)),
             errmsg,
             "In input file, you can only enter one of Omega_cdm or omega_cdm, choose one");
  class_test(((flag4 == _TRUE_) && (flag5 == _TRUE_)),
             errmsg,
             "In input file, you can only enter one of a_dark or Gamma_0_nadm, choose one");
  class_test(((flag3 == _TRUE_) && ((flag1 == _FALSE_) && (flag2 == _FALSE_))),
             errmsg,
             "You requested a fraction of interacting dark matter. In input file, you have to set one of Omega_cdm or omega_cdm in order to compute omega_idm_dr");
  class_test(((flag3 == _TRUE_) && ((flag4 == _FALSE_) && (flag5 == _FALSE_))),
             errmsg,
             "In input file, you have requested a fraction of interacting dark matter. Please set either a_dark or Gamma_0_nadm");
  class_test(((flag3 == _TRUE_) && (pba->Omega0_idr==0.0)),
             errmsg,
             "In input file, you have requested interacting dark matter, this requires interacting dark radiation. Please set either N_dg or xi_idr");
  class_test(((flag3 == _TRUE_) && ((param3 > 1.) || (param3 < 0.))),
             errmsg,
             "The fraction of DM interacting with DR has to be between 0 and 1, you asked for f_idm_dr = %e", param3);

  if (flag3 == _FALSE_){
    if (flag1 == _TRUE_)
      pba->Omega0_cdm = param1;
    else if (flag2 == _TRUE_)
      pba->Omega0_cdm = param2/pba->h/pba->h;
    pba->Omega0_idm_dr = 0;
  }

  else {
    if (flag5 == _TRUE_){
      pth->a_dark = param5*(3./4.)/(pba->h*pba->h*pba->Omega0_idr);
      pba->Gamma_0_nadm = param5;
      if (input_verbose > 1)
        printf("You passed Gamma_0_nadm = %e, this is equivalent to a_dark = %e \n", pba->Gamma_0_nadm, pth->a_dark);
    }
    else if(flag4 == _TRUE_){
      pth->a_dark = param4;
      pba->Gamma_0_nadm = param4*(4./3.)*(pba->h*pba->h*pba->Omega0_idr);
      if (input_verbose > 1)
        printf("You passed a_dark = %e, this is equivalent to Gamma_0_nadm = %e \n", pth->a_dark, pba->Gamma_0_nadm);
    }

    if (flag1 == _TRUE_){
      pba->Omega0_idm_dr = param3*param1;
      pba->Omega0_cdm = (1.-param3)*param1;
    }
    else if (flag2 == _TRUE_){
      pba->Omega0_idm_dr = param3*(param2/pba->h/pba->h);
      pba->Omega0_cdm = (1.-param3)*(param2/pba->h/pba->h);
    }
    pba->f_idm_dr = param3;
  }

  Omega_tot += pba->Omega0_cdm + pba->Omega0_idm_dr;

  if (input_verbose > 1)
    printf("In your current set-up, you have Omega0_cdm = %e, Omega0_idm_dr = %e, Omega0_idr = %e\n",pba->Omega0_cdm, pba->Omega0_idm_dr, pba->Omega0_idr);

  /** - Load the rest of the parameters for idm and idr */

  if (flag5 == _TRUE_){ /* If the user passed Gamma_0_nadm, assume they want nadm parameterisation*/
    pth->nindex_dark = 0;
    ppt->idr_nature = idr_fluid;
    if (input_verbose > 1)
      printf("NADM requested. Will use nindex_dark = %i and idr_nature = fluid \n", pth->nindex_dark);
  }

  else{
    class_read_double("nindex_dark",pth->nindex_dark);

    class_call(parser_read_string(pfc,"idr_nature",&string1,&flag1,errmsg),
               errmsg,
               errmsg);

    if (flag1 == _TRUE_) {
      if ((strstr(string1,"free_streaming") != NULL) || (strstr(string1,"Free_Streaming") != NULL) || (strstr(string1,"Free_streaming") != NULL) || (strstr(string1,"FREE_STREAMING") != NULL)) {
        ppt->idr_nature = idr_free_streaming;
      }
      if ((strstr(string1,"fluid") != NULL) || (strstr(string1,"Fluid") != NULL) || (strstr(string1,"FLUID") != NULL)) {
        ppt->idr_nature = idr_fluid;
      }
    }
  }

  class_read_double("m_dm",pth->m_dm);

  class_call(parser_read_list_of_doubles(pfc,"alpha_dark",&entries_read,&(ppt->alpha_dark),&flag1,errmsg),
             errmsg,
             errmsg);

  if(flag1 == _TRUE_){
    if(entries_read != (ppr->l_max_idr-1)){
      class_realloc(ppt->alpha_dark,ppt->alpha_dark,(ppr->l_max_idr-1)*sizeof(double),errmsg);
      for(n=entries_read; n<(ppr->l_max_idr-1); n++) ppt->alpha_dark[n] = ppt->alpha_dark[entries_read-1];
    }
  }
  else{
    class_alloc(ppt->alpha_dark,(ppr->l_max_idr-1)*sizeof(double),errmsg);
    for(n=0; n<(ppr->l_max_idr-1); n++) ppt->alpha_dark[n] = 1.5;
  }

  class_read_double("b_dark",pth->b_dark);

  class_call(parser_read_list_of_doubles(pfc,"beta_dark",&entries_read,&(ppt->beta_dark),&flag1,errmsg),
             errmsg,
             errmsg);

  if(flag1 == _TRUE_){
    if(entries_read != (ppr->l_max_idr-1)){
      class_realloc(ppt->beta_dark,ppt->beta_dark,(ppr->l_max_idr-1)*sizeof(double),errmsg);
      for(n=entries_read; n<(ppr->l_max_idr-1); n++) ppt->beta_dark[n] = ppt->beta_dark[entries_read-1];
    }
  }
  else{
    class_alloc(ppt->beta_dark,(ppr->l_max_idr-1)*sizeof(double),errmsg);
    for(n=0; n<(ppr->l_max_idr-1); n++) ppt->beta_dark[n] = 1.5;
  }

  /** - Omega_0_dcdmdr (DCDM) */
  class_call(parser_read_double(pfc,"Omega_dcdmdr",&param1,&flag1,errmsg),
             errmsg,
             errmsg);
  class_call(parser_read_double(pfc,"omega_dcdmdr",&param2,&flag2,errmsg),
             errmsg,
             errmsg);
  class_test(((flag1 == _TRUE_) && (flag2 == _TRUE_)),
             errmsg,
             "In input file, you can only enter one of Omega_dcdmdr or omega_dcdmdr, choose one");
  if (flag1 == _TRUE_)
    pba->Omega0_dcdmdr = param1;
  if (flag2 == _TRUE_)
    pba->Omega0_dcdmdr = param2/pba->h/pba->h;

  if (pba->Omega0_dcdmdr > 0) {

    Omega_tot += pba->Omega0_dcdmdr;

    /** - Read Omega_ini_dcdm or omega_ini_dcdm */
    class_call(parser_read_double(pfc,"Omega_ini_dcdm",&param1,&flag1,errmsg),
               errmsg,
               errmsg);
    class_call(parser_read_double(pfc,"omega_ini_dcdm",&param2,&flag2,errmsg),
               errmsg,
               errmsg);
    class_test(((flag1 == _TRUE_) && (flag2 == _TRUE_)),
               errmsg,
               "In input file, you can only enter one of Omega_ini_dcdm or omega_ini_dcdm, choose one");
    if (flag1 == _TRUE_)
      pba->Omega_ini_dcdm = param1;
    if (flag2 == _TRUE_)
      pba->Omega_ini_dcdm = param2/pba->h/pba->h;

    /** - Read Gamma in same units as H0, i.e. km/(s Mpc)*/
    class_read_double("Gamma_dcdm",pba->Gamma_dcdm);
    /* Convert to Mpc */
    pba->Gamma_dcdm *= (1.e3 / _c_);

  }

  /** - non-cold relics (ncdm) */
  class_read_int("N_ncdm",N_ncdm);
  if ((flag1 == _TRUE_) && (N_ncdm > 0)){
    pba->N_ncdm = N_ncdm;

    if (ppt->gauge == synchronous)
      ppr->tol_ncdm = ppr->tol_ncdm_synchronous;
    if (ppt->gauge == newtonian)
      ppr->tol_ncdm = ppr->tol_ncdm_newtonian;

    /* Quadrature modes, 0 is qm_auto. */
    class_read_list_of_integers_or_default("Quadrature strategy",pba->ncdm_quadrature_strategy,0,N_ncdm);
    /* Number of momentum bins */
    class_read_list_of_integers_or_default("Number of momentum bins",pba->ncdm_input_q_size,-1,N_ncdm);

    /* qmax, if relevant */
    class_read_list_of_doubles_or_default("Maximum q",pba->ncdm_qmax,15,N_ncdm);

    /* Read temperatures: */
    class_read_list_of_doubles_or_default("T_ncdm",pba->T_ncdm,pba->T_ncdm_default,N_ncdm);

    /* Read chemical potentials: */
    class_read_list_of_doubles_or_default("ksi_ncdm",pba->ksi_ncdm,pba->ksi_ncdm_default,N_ncdm);

    /* Read degeneracy of each ncdm species: */
    class_read_list_of_doubles_or_default("deg_ncdm",pba->deg_ncdm,pba->deg_ncdm_default,N_ncdm);

    /* Read mass of each ncdm species: */
    class_read_list_of_doubles_or_default("m_ncdm",pba->m_ncdm_in_eV,0.0,N_ncdm);

    /* Read Omega of each ncdm species: */
    class_read_list_of_doubles_or_default("Omega_ncdm",pba->Omega0_ncdm,0.0,N_ncdm);

    /* Read omega of each ncdm species: (Use pba->M_ncdm temporarily)*/
    class_read_list_of_doubles_or_default("omega_ncdm",pba->M_ncdm,0.0,N_ncdm);

    /* Check for duplicate Omega/omega entries, missing mass definition and
       update pba->Omega0_ncdm:*/
    for(n=0; n<N_ncdm; n++){
      /* pba->M_ncdm holds value of omega */
      if (pba->M_ncdm[n]!=0.0){
        class_test(pba->Omega0_ncdm[n]!=0,errmsg,
                   "Nonzero values for both Omega and omega for ncdm species %d are specified!",n);
        pba->Omega0_ncdm[n] = pba->M_ncdm[n]/pba->h/pba->h;
      }
      if ((pba->Omega0_ncdm[n]==0.0) && (pba->m_ncdm_in_eV[n]==0.0)) {
        /* this is the right place for passing the default value of
           the mass (all parameters must have a default value; most of
           them are defined in input_default_params{}, but the ncdm mass
           is a bit special and there is no better place for setting its
           default value). We put an arbitrary value m << 10^-3 eV,
           i.e. the ultra-relativistic limit.*/
        pba->m_ncdm_in_eV[n]=1.e-5;
      }
    }

    /* Check if filenames for interpolation tables are given: */
    class_read_list_of_integers_or_default("use_ncdm_psd_files",pba->got_files,_FALSE_,N_ncdm);

    if (flag1==_TRUE_){
      for(n=0,fileentries=0; n<N_ncdm; n++){
        if (pba->got_files[n] == _TRUE_) fileentries++;
      }

      if (fileentries > 0) {

        /* Okay, read filenames.. */
        class_call(parser_read_list_of_strings(pfc,"ncdm_psd_filenames",
                                               &entries_read,&(pba->ncdm_psd_files),&flag2,errmsg),
                   errmsg,
                   errmsg);
        class_test(flag2 == _FALSE_,errmsg,
                   "Input use_ncdm_files is found, but no filenames found!");
        class_test(entries_read != fileentries,errmsg,
                   "Number of filenames found, %d, does not match number of _TRUE_ values in use_ncdm_files, %d",
                   entries_read,fileentries);
      }
    }
    /* Read (optional) p.s.d.-parameters:*/
    parser_read_list_of_doubles(pfc,
                                "ncdm_psd_parameters",
                                &entries_read,
                                &(pba->ncdm_psd_parameters),
                                &flag2,
                                errmsg);

    class_call(background_ncdm_init(ppr,pba),
               pba->error_message,
               errmsg);

    /* We must calculate M from omega or vice versa if one of them is missing.
       If both are present, we must update the degeneracy parameter to
       reflect the implicit normalization of the distribution function.*/
    for (n=0; n < N_ncdm; n++){
      if (pba->m_ncdm_in_eV[n] != 0.0){
        /* Case of only mass or mass and Omega/omega: */
        pba->M_ncdm[n] = pba->m_ncdm_in_eV[n]/_k_B_*_eV_/pba->T_ncdm[n]/pba->T_cmb;
        class_call(background_ncdm_momenta(pba->q_ncdm_bg[n],
                                           pba->w_ncdm_bg[n],
                                           pba->q_size_ncdm_bg[n],
                                           pba->M_ncdm[n],
                                           pba->factor_ncdm[n],
                                           0.,
                                           NULL,
                                           &rho_ncdm,
                                           NULL,
                                           NULL,
                                           NULL),
                   pba->error_message,
                   errmsg);
        if (pba->Omega0_ncdm[n] == 0.0){
          pba->Omega0_ncdm[n] = rho_ncdm/pba->H0/pba->H0;
        }
        else{
          fnu_factor = (pba->H0*pba->H0*pba->Omega0_ncdm[n]/rho_ncdm);
          pba->factor_ncdm[n] *= fnu_factor;
          /* dlnf0dlnq is already computed, but it is
             independent of any normalization of f0.
             We don't need the factor anymore, but we
             store it nevertheless:*/
          pba->deg_ncdm[n] *=fnu_factor;
        }
      }
      else{
        /* Case of only Omega/omega: */
        class_call(background_ncdm_M_from_Omega(ppr,pba,n),
                   pba->error_message,
                   errmsg);
        //printf("M_ncdm:%g\n",pba->M_ncdm[n]);
        pba->m_ncdm_in_eV[n] = _k_B_/_eV_*pba->T_ncdm[n]*pba->M_ncdm[n]*pba->T_cmb;
      }
      pba->Omega0_ncdm_tot += pba->Omega0_ncdm[n];
      //printf("Adding %g to total Omega..\n",pba->Omega0_ncdm[n]);
    }
  }
  Omega_tot += pba->Omega0_ncdm_tot;

  /** - Omega_0_k (effective fractional density of curvature) */
  class_read_double("Omega_k",pba->Omega0_k);
  /** - Set curvature parameter K */
  pba->K = -pba->Omega0_k*pow(pba->a_today*pba->H0,2);
  /** - Set curvature sign */
  if (pba->K > 0.) pba->sgnK = 1;
  else if (pba->K < 0.) pba->sgnK = -1;

  /** - Omega_0_lambda (cosmological constant), Omega0_fld (dark energy fluid), Omega0_scf (scalar field) */

  class_call(parser_read_double(pfc,"Omega_Lambda",&param1,&flag1,errmsg),
             errmsg,
             errmsg);
  class_call(parser_read_double(pfc,"Omega_fld",&param2,&flag2,errmsg),
             errmsg,
             errmsg);
  class_call(parser_read_double(pfc,"Omega_scf",&param3,&flag3,errmsg),
             errmsg,
             errmsg);

  class_test((flag1 == _TRUE_) && (flag2 == _TRUE_) && ((flag3 == _FALSE_) || (param3 >= 0.)),
             errmsg,
             "In input file, either Omega_Lambda or Omega_fld must be left unspecified, except if Omega_scf is set and <0.0, in which case the contribution from the scalar field will be the free parameter.");

  /** - --> (flag3 == _FALSE_) || (param3 >= 0.) explained:
   *  it means that either we have not read Omega_scf so we are ignoring it
   *  (unlike lambda and fld!) OR we have read it, but it had a
   *  positive value and should not be used for filling.
   *  We now proceed in two steps:
   *  1) set each Omega0 and add to the total for each specified component.
   *  2) go through the components in order {lambda, fld, scf} and
   *     fill using first unspecified component.
   */

  /* Step 1 */
  if (flag1 == _TRUE_){
    pba->Omega0_lambda = param1;
    Omega_tot += pba->Omega0_lambda;
  }
  if (flag2 == _TRUE_){
    pba->Omega0_fld = param2;
    Omega_tot += pba->Omega0_fld;
  }
  if ((flag3 == _TRUE_) && (param3 >= 0.)){
    pba->Omega0_scf = param3;
    Omega_tot += pba->Omega0_scf;
  }
  /* Step 2 */
  if (flag1 == _FALSE_) {
    //Fill with Lambda
    pba->Omega0_lambda= 1. - pba->Omega0_k - Omega_tot;
    if (input_verbose > 0) printf(" -> matched budget equations by adjusting Omega_Lambda = %e\n",pba->Omega0_lambda);
  }
  else if (flag2 == _FALSE_) {
    // Fill up with fluid
    pba->Omega0_fld = 1. - pba->Omega0_k - Omega_tot;
    if (input_verbose > 0) printf(" -> matched budget equations by adjusting Omega_fld = %e\n",pba->Omega0_fld);
  }
  else if ((flag3 == _TRUE_) && (param3 < 0.)){
    // Fill up with scalar field
    pba->Omega0_scf = 1. - pba->Omega0_k - Omega_tot;
    if (input_verbose > 0) printf(" -> matched budget equations by adjusting Omega_scf = %e\n",pba->Omega0_scf);
  }

  /*
    fprintf(stderr,"%e %e %e %e %e\n",
    pba->Omega0_lambda,
    pba->Omega0_fld,
    pba->Omega0_scf,
    pba->Omega0_k,
    Omega_tot);
  */

  /** - Test that the user have not specified Omega_scf = -1 but left either
      Omega_lambda or Omega_fld unspecified:*/
  class_test(((flag1 == _FALSE_)||(flag2 == _FALSE_)) && ((flag3 == _TRUE_) && (param3 < 0.)),
             errmsg,
             "It looks like you want to fulfil the closure relation sum Omega = 1 using the scalar field, so you have to specify both Omega_lambda and Omega_fld in the .ini file");

  if (pba->Omega0_fld != 0.) {

    class_call(parser_read_string(pfc,
                                  "use_ppf",
                                  &string1,
                                  &flag1,
                                  errmsg),
               errmsg,
               errmsg);

    if (flag1 == _TRUE_){
      if((strstr(string1,"y") != NULL) || (strstr(string1,"Y") != NULL)){
        pba->use_ppf = _TRUE_;
        class_read_double("c_gamma_over_c_fld",pba->c_gamma_over_c_fld);
      }
      else {
        pba->use_ppf = _FALSE_;
      }
    }

    class_call(parser_read_string(pfc,"fluid_equation_of_state",&string1,&flag1,errmsg),
               errmsg,
               errmsg);

    if (flag1 == _TRUE_) {

      if ((strstr(string1,"CLP") != NULL) || (strstr(string1,"clp") != NULL)) {
        pba->fluid_equation_of_state = CLP;
      }

      else if ((strstr(string1,"EDE") != NULL) || (strstr(string1,"ede") != NULL)) {
        pba->fluid_equation_of_state = EDE;
      }

      else {
        class_stop(errmsg,"incomprehensible input '%s' for the field 'fluid_equation_of_state'",string1);
      }
    }

    if (pba->fluid_equation_of_state == CLP) {
      class_read_double("w0_fld",pba->w0_fld);
      class_read_double("wa_fld",pba->wa_fld);
      class_read_double("cs2_fld",pba->cs2_fld);
    }

    if (pba->fluid_equation_of_state == EDE) {
      class_read_double("w0_fld",pba->w0_fld);
      class_read_double("Omega_EDE",pba->Omega_EDE);
      class_read_double("cs2_fld",pba->cs2_fld);
    }
  }

  /* Additional SCF parameters: */
  if (pba->Omega0_scf != 0.){
    /** - Read parameters describing scalar field potential */
    class_call(parser_read_list_of_doubles(pfc,
                                           "scf_parameters",
                                           &(pba->scf_parameters_size),
                                           &(pba->scf_parameters),
                                           &flag1,
                                           errmsg),
               errmsg,errmsg);
    class_read_int("scf_tuning_index",pba->scf_tuning_index);
    class_test(pba->scf_tuning_index >= pba->scf_parameters_size,
               errmsg,
               "Tuning index scf_tuning_index = %d is larger than the number of entries %d in scf_parameters. Check your .ini file.",pba->scf_tuning_index,pba->scf_parameters_size);
    /** - Assign shooting parameter */
    class_read_double("scf_shooting_parameter",pba->scf_parameters[pba->scf_tuning_index]);

    scf_lambda = pba->scf_parameters[0];
    if ((fabs(scf_lambda) <3.)&&(pba->background_verbose>1))
      printf("lambda = %e <3 won't be tracking (for exp quint) unless overwritten by tuning function\n",scf_lambda);

    class_call(parser_read_string(pfc,
                                  "attractor_ic_scf",
                                  &string1,
                                  &flag1,
                                  errmsg),
               errmsg,
               errmsg);

    if (flag1 == _TRUE_){
      if((strstr(string1,"y") != NULL) || (strstr(string1,"Y") != NULL)){
        pba->attractor_ic_scf = _TRUE_;
      }
      else{
        pba->attractor_ic_scf = _FALSE_;
        class_test(pba->scf_parameters_size<2,
                   errmsg,
                   "Since you are not using attractor initial conditions, you must specify phi and its derivative phi' as the last two entries in scf_parameters. See explanatory.ini for more details.");
        pba->phi_ini_scf = pba->scf_parameters[pba->scf_parameters_size-2];
        pba->phi_prime_ini_scf = pba->scf_parameters[pba->scf_parameters_size-1];
      }
    }
  }

  /** (b) assign values to thermodynamics cosmological parameters */

  /** - primordial helium fraction */
  class_call(parser_read_string(pfc,"YHe",&string1,&flag1,errmsg),
             errmsg,
             errmsg);

  if (flag1 == _TRUE_) {

    if ((strstr(string1,"BBN") != NULL) || (strstr(string1,"bbn") != NULL)) {
      pth->YHe = _BBN_;
    }
    else {
      class_read_double("YHe",pth->YHe);
    }

  }

  /** - recombination parameters */
  class_call(parser_read_string(pfc,"recombination",&string1,&flag1,errmsg),
             errmsg,
             errmsg);

  if (flag1 == _TRUE_) {

    if ((strstr(string1,"HYREC") != NULL) || (strstr(string1,"hyrec") != NULL) || (strstr(string1,"HyRec") != NULL)) {
      pth->recombination = hyrec;
    }

  }

  /** - reionization parametrization */
  class_call(parser_read_string(pfc,"reio_parametrization",&string1,&flag1,errmsg),
             errmsg,
             errmsg);

  if (flag1 == _TRUE_) {
    flag2=_FALSE_;
    if (strcmp(string1,"reio_none") == 0) {
      pth->reio_parametrization=reio_none;
      flag2=_TRUE_;
    }
    if (strcmp(string1,"reio_camb") == 0) {
      pth->reio_parametrization=reio_camb;
      flag2=_TRUE_;
    }
    if (strcmp(string1,"reio_bins_tanh") == 0) {
      pth->reio_parametrization=reio_bins_tanh;
      flag2=_TRUE_;
    }
    if (strcmp(string1,"reio_half_tanh") == 0) {
      pth->reio_parametrization=reio_half_tanh;
      flag2=_TRUE_;
    }
    if (strcmp(string1,"reio_many_tanh") == 0) {
      pth->reio_parametrization=reio_many_tanh;
      flag2=_TRUE_;
    }
    if (strcmp(string1,"reio_inter") == 0) {
      pth->reio_parametrization=reio_inter;
      flag2=_TRUE_;
    }

    class_test(flag2==_FALSE_,
               errmsg,
               "could not identify reionization_parametrization value, check that it is one of 'reio_none', 'reio_camb', 'reio_bins_tanh', 'reio_half_tanh', 'reio_many_tanh', 'reio_inter'...");
  }

  /** - reionization parameters if reio_parametrization=reio_camb */
  if ((pth->reio_parametrization == reio_camb) || (pth->reio_parametrization == reio_half_tanh)){
    class_call(parser_read_double(pfc,"z_reio",&param1,&flag1,errmsg),
               errmsg,
               errmsg);
    class_call(parser_read_double(pfc,"tau_reio",&param2,&flag2,errmsg),
               errmsg,
               errmsg);
    class_test(((flag1 == _TRUE_) && (flag2 == _TRUE_)),
               errmsg,
               "In input file, you can only enter one of z_reio or tau_reio, choose one");
    if (flag1 == _TRUE_) {
      pth->z_reio=param1;
      pth->reio_z_or_tau=reio_z;
    }
    if (flag2 == _TRUE_) {
      pth->tau_reio=param2;
      pth->reio_z_or_tau=reio_tau;
    }

    class_read_double("reionization_exponent",pth->reionization_exponent);
    class_read_double("reionization_width",pth->reionization_width);
    class_read_double("helium_fullreio_redshift",pth->helium_fullreio_redshift);
    class_read_double("helium_fullreio_width",pth->helium_fullreio_width);

  }

  /** - reionization parameters if reio_parametrization=reio_bins_tanh */
  if (pth->reio_parametrization == reio_bins_tanh) {
    class_read_int("binned_reio_num",pth->binned_reio_num);
    class_read_list_of_doubles("binned_reio_z",pth->binned_reio_z,pth->binned_reio_num);
    class_read_list_of_doubles("binned_reio_xe",pth->binned_reio_xe,pth->binned_reio_num);
    class_read_double("binned_reio_step_sharpness",pth->binned_reio_step_sharpness);
  }

  /** - reionization parameters if reio_parametrization=reio_many_tanh */
  if (pth->reio_parametrization == reio_many_tanh) {
    class_read_int("many_tanh_num",pth->many_tanh_num);
    class_read_list_of_doubles("many_tanh_z",pth->many_tanh_z,pth->many_tanh_num);
    class_read_list_of_doubles("many_tanh_xe",pth->many_tanh_xe,pth->many_tanh_num);
    class_read_double("many_tanh_width",pth->many_tanh_width);
  }

  /** - reionization parameters if reio_parametrization=reio_many_tanh */
  if (pth->reio_parametrization == reio_inter) {
    class_read_int("reio_inter_num",pth->reio_inter_num);
    class_read_list_of_doubles("reio_inter_z",pth->reio_inter_z,pth->reio_inter_num);
    class_read_list_of_doubles("reio_inter_xe",pth->reio_inter_xe,pth->reio_inter_num);
  }

  /** - energy injection parameters from CDM annihilation/decay */

  class_read_double("annihilation",pth->annihilation);

  if (pth->annihilation > 0.) {

    class_read_double("annihilation_variation",pth->annihilation_variation);
    class_read_double("annihilation_z",pth->annihilation_z);
    class_read_double("annihilation_zmax",pth->annihilation_zmax);
    class_read_double("annihilation_zmin",pth->annihilation_zmin);
    class_read_double("annihilation_f_halo",pth->annihilation_f_halo);
    class_read_double("annihilation_z_halo",pth->annihilation_z_halo);

    class_call(parser_read_string(pfc,
                                  "on the spot",
                                  &(string1),
                                  &(flag1),
                                  errmsg),
               errmsg,
               errmsg);

    if (flag1 == _TRUE_) {
      if ((strstr(string1,"y") != NULL) || (strstr(string1,"Y") != NULL)) {
        pth->has_on_the_spot = _TRUE_;
      }
      else {
        if ((strstr(string1,"n") != NULL) || (strstr(string1,"N") != NULL)) {
          pth->has_on_the_spot = _FALSE_;
        }
        else {
          class_stop(errmsg,"incomprehensible input '%s' for the field 'on the spot'",string1);
        }
      }
    }
  }

  class_read_double("decay",pth->decay);

  class_call(parser_read_string(pfc,
                                "compute damping scale",
                                &(string1),
                                &(flag1),
                                errmsg),
             errmsg,
             errmsg);

  if (flag1 == _TRUE_) {
    if ((strstr(string1,"y") != NULL) || (strstr(string1,"Y") != NULL)) {
      pth->compute_damping_scale = _TRUE_;
    }
    else {
      if ((strstr(string1,"n") != NULL) || (strstr(string1,"N") != NULL)) {
        pth->compute_damping_scale = _FALSE_;
      }
      else {
        class_stop(errmsg,"incomprehensible input '%s' for the field 'compute damping scale'",string1);
      }
    }
  }

  /** (c) define which perturbations and sources should be computed, and down to which scale */

  ppt->has_perturbations = _FALSE_;
  ppt->has_cls = _FALSE_;

  class_call(parser_read_string(pfc,"output",&string1,&flag1,errmsg),
             errmsg,
             errmsg);

  if (flag1 == _TRUE_) {

    if ((strstr(string1,"tCl") != NULL) || (strstr(string1,"TCl") != NULL) || (strstr(string1,"TCL") != NULL)) {
      ppt->has_cl_cmb_temperature = _TRUE_;
      ppt->has_perturbations = _TRUE_;
      ppt->has_cls = _TRUE_;
    }

    if ((strstr(string1,"pCl") != NULL) || (strstr(string1,"PCl") != NULL) || (strstr(string1,"PCL") != NULL)) {
      ppt->has_cl_cmb_polarization = _TRUE_;
      ppt->has_perturbations = _TRUE_;
      ppt->has_cls = _TRUE_;
    }

    if ((strstr(string1,"lCl") != NULL) || (strstr(string1,"LCl") != NULL) || (strstr(string1,"LCL") != NULL)) {
      ppt->has_cl_cmb_lensing_potential = _TRUE_;
      ppt->has_perturbations = _TRUE_;
      ppt->has_cls = _TRUE_;
    }

    if ((strstr(string1,"nCl") != NULL) || (strstr(string1,"NCl") != NULL) || (strstr(string1,"NCL") != NULL) ||
        (strstr(string1,"dCl") != NULL) || (strstr(string1,"DCl") != NULL) || (strstr(string1,"DCL") != NULL)) {
      ppt->has_cl_number_count = _TRUE_;
      ppt->has_perturbations = _TRUE_;
      ppt->has_cls = _TRUE_;
    }

    if ((strstr(string1,"sCl") != NULL) || (strstr(string1,"SCl") != NULL) || (strstr(string1,"SCL") != NULL)) {
      ppt->has_cl_lensing_potential=_TRUE_;
      ppt->has_perturbations = _TRUE_;
      ppt->has_cls = _TRUE_;
    }

    if ((strstr(string1,"mPk") != NULL) || (strstr(string1,"MPk") != NULL) || (strstr(string1,"MPK") != NULL)) {
      ppt->has_pk_matter=_TRUE_;
      ppt->has_perturbations = _TRUE_;

      /*if (pba->Omega0_ncdm_tot != 0.0){
        class_call(parser_read_string(pfc,"pk_only_cdm_bar",&string1,&flag1,errmsg),
        errmsg,
        errmsg);
        if (flag1 == _TRUE_){
        if((strstr(string1,"y") != NULL) || (strstr(string1,"Y") != NULL)){
        ppt->pk_only_cdm_bar = _TRUE_;
        }
        else {
        ppt->pk_only_cdm_bar = _FALSE_;
        }
        }
        }*/

    }

    if ((strstr(string1,"mTk") != NULL) || (strstr(string1,"MTk") != NULL) || (strstr(string1,"MTK") != NULL) ||
        (strstr(string1,"dTk") != NULL) || (strstr(string1,"DTk") != NULL) || (strstr(string1,"DTK") != NULL)) {
      ppt->has_density_transfers=_TRUE_;
      ppt->has_perturbations = _TRUE_;
    }

    if ((strstr(string1,"vTk") != NULL) || (strstr(string1,"VTk") != NULL) || (strstr(string1,"VTK") != NULL)) {
      ppt->has_velocity_transfers=_TRUE_;
      ppt->has_perturbations = _TRUE_;
    }

  }

  if (ppt->has_density_transfers == _TRUE_) {
    class_call(parser_read_string(pfc,"extra metric transfer functions",&string1,&flag1,errmsg),
               errmsg,
               errmsg);

    if ((flag1 == _TRUE_) && ((strstr(string1,"y") != NULL) || (strstr(string1,"y") != NULL))) {
      ppt->has_metricpotential_transfers = _TRUE_;
    }
  }

  if (ppt->has_cl_cmb_temperature == _TRUE_) {

    class_call(parser_read_string(pfc,"temperature contributions",&string1,&flag1,errmsg),
               errmsg,
               errmsg);

    if (flag1 == _TRUE_) {

      ppt->switch_sw = 0;
      ppt->switch_eisw = 0;
      ppt->switch_lisw = 0;
      ppt->switch_dop = 0;
      ppt->switch_pol = 0;

      if ((strstr(string1,"tsw") != NULL) || (strstr(string1,"TSW") != NULL))
        ppt->switch_sw = 1;
      if ((strstr(string1,"eisw") != NULL) || (strstr(string1,"EISW") != NULL))
        ppt->switch_eisw = 1;
      if ((strstr(string1,"lisw") != NULL) || (strstr(string1,"LISW") != NULL))
        ppt->switch_lisw = 1;
      if ((strstr(string1,"dop") != NULL) || (strstr(string1,"Dop") != NULL))
        ppt->switch_dop = 1;
      if ((strstr(string1,"pol") != NULL) || (strstr(string1,"Pol") != NULL))
        ppt->switch_pol = 1;

      class_test((ppt->switch_sw == 0) && (ppt->switch_eisw == 0) && (ppt->switch_lisw == 0) && (ppt->switch_dop == 0) && (ppt->switch_pol == 0),
                 errmsg,
                 "In the field 'output', you selected CMB temperature, but in the field 'temperature contributions', you removed all contributions");

      class_read_double("early/late isw redshift",ppt->eisw_lisw_split_z);

    }

  }

  if (ppt->has_cl_number_count == _TRUE_) {

    class_call(parser_read_string(pfc,"number count contributions",&string1,&flag1,errmsg),
               errmsg,
               errmsg);

    if (flag1 == _TRUE_) {

      if (strstr(string1,"density") != NULL)
        ppt->has_nc_density = _TRUE_;
      if (strstr(string1,"rsd") != NULL)
        ppt->has_nc_rsd = _TRUE_;
      if (strstr(string1,"lensing") != NULL)
        ppt->has_nc_lens = _TRUE_;
      if (strstr(string1,"gr") != NULL)
        ppt->has_nc_gr = _TRUE_;

      class_test((ppt->has_nc_density == _FALSE_) && (ppt->has_nc_rsd == _FALSE_) && (ppt->has_nc_lens == _FALSE_) && (ppt->has_nc_gr == _FALSE_),
                 errmsg,
                 "In the field 'output', you selected number count Cl's, but in the field 'number count contributions', you removed all contributions");

    }

    else {
      /* default: only the density contribution */
      ppt->has_nc_density = _TRUE_;
    }
  }

  if (ppt->has_perturbations == _TRUE_) {

    /* perturbed recombination */
    class_call(parser_read_string(pfc,
                                  "perturbed recombination",
                                  &(string1),
                                  &(flag1),
                                  errmsg),
               errmsg,
               errmsg);

    if ((flag1 == _TRUE_) && ((strstr(string1,"y") != NULL) || (strstr(string1,"Y") != NULL))) {
      ppt->has_perturbed_recombination = _TRUE_;
    }

    /* modes */
    class_call(parser_read_string(pfc,"modes",&string1,&flag1,errmsg),
               errmsg,
               errmsg);

    if (flag1 == _TRUE_) {

      /* if no modes are specified, the default is has_scalars=_TRUE_;
         but if they are specified we should reset has_scalars to _FALSE_ before reading */
      ppt->has_scalars=_FALSE_;

      if ((strstr(string1,"s") != NULL) || (strstr(string1,"S") != NULL))
        ppt->has_scalars=_TRUE_;

      if ((strstr(string1,"v") != NULL) || (strstr(string1,"V") != NULL))
        ppt->has_vectors=_TRUE_;

      if ((strstr(string1,"t") != NULL) || (strstr(string1,"T") != NULL))
        ppt->has_tensors=_TRUE_;

      class_test(class_none_of_three(ppt->has_scalars,ppt->has_vectors,ppt->has_tensors),
                 errmsg,
                 "You wrote: modes='%s'. Could not identify any of the modes ('s', 'v', 't') in such input",string1);
    }

    if (ppt->has_scalars == _TRUE_) {

      class_call(parser_read_string(pfc,"ic",&string1,&flag1,errmsg),
                 errmsg,
                 errmsg);

      if (flag1 == _TRUE_) {

        /* if no initial conditions are specified, the default is has_ad=_TRUE_;
           but if they are specified we should reset has_ad to _FALSE_ before reading */
        ppt->has_ad=_FALSE_;

        if ((strstr(string1,"ad") != NULL) || (strstr(string1,"AD") != NULL))
          ppt->has_ad=_TRUE_;

        if ((strstr(string1,"bi") != NULL) || (strstr(string1,"BI") != NULL))
          ppt->has_bi=_TRUE_;

        if ((strstr(string1,"cdi") != NULL) || (strstr(string1,"CDI") != NULL))
          ppt->has_cdi=_TRUE_;

        if ((strstr(string1,"nid") != NULL) || (strstr(string1,"NID") != NULL))
          ppt->has_nid=_TRUE_;

        if ((strstr(string1,"niv") != NULL) || (strstr(string1,"NIV") != NULL))
          ppt->has_niv=_TRUE_;

        class_test(ppt->has_ad==_FALSE_ && ppt->has_bi ==_FALSE_ && ppt->has_cdi ==_FALSE_ && ppt->has_nid ==_FALSE_ && ppt->has_niv ==_FALSE_,
                   errmsg,
                   "You wrote: ic='%s'. Could not identify any of the initial conditions ('ad', 'bi', 'cdi', 'nid', 'niv') in such input",string1);

      }
    }

    else {

      class_test(ppt->has_cl_cmb_lensing_potential == _TRUE_,
                 errmsg,
                 "Inconsistency: you want C_l's for cmb lensing potential, but no scalar modes\n");

      class_test(ppt->has_pk_matter == _TRUE_,
                 errmsg,
                 "Inconsistency: you want P(k) of matter, but no scalar modes\n");

    }

    if (ppt->has_vectors == _TRUE_){

      class_test((ppt->has_cl_cmb_temperature == _FALSE_) && (ppt->has_cl_cmb_polarization == _FALSE_),
                 errmsg,
                 "inconsistent input: you asked for vectors, so you should have at least one non-zero tensor source type (temperature or polarization). Please adjust your input.");

    }

    if (ppt->has_tensors == _TRUE_){

      class_test((ppt->has_cl_cmb_temperature == _FALSE_) && (ppt->has_cl_cmb_polarization == _FALSE_),
                 errmsg,
                 "inconsistent input: you asked for tensors, so you should have at least one non-zero tensor source type (temperature or polarization). Please adjust your input.");

    }
  }

  /** (d) define the primordial spectrum */

  class_call(parser_read_string(pfc,"P_k_ini type",&string1,&flag1,errmsg),
             errmsg,
             errmsg);

  if (flag1 == _TRUE_) {
    flag2=_FALSE_;
    if (strcmp(string1,"analytic_Pk") == 0) {
      ppm->primordial_spec_type = analytic_Pk;
      flag2=_TRUE_;
    }
    if (strcmp(string1,"two_scales") == 0) {
      ppm->primordial_spec_type = two_scales;
      flag2=_TRUE_;
    }
    if (strcmp(string1,"inflation_V") == 0) {
      ppm->primordial_spec_type = inflation_V;
      flag2=_TRUE_;
    }
    if (strcmp(string1,"inflation_H") == 0) {
      ppm->primordial_spec_type = inflation_H;
      flag2=_TRUE_;
    }
    if (strcmp(string1,"inflation_V_end") == 0) {
      ppm->primordial_spec_type = inflation_V_end;
      flag2=_TRUE_;
    }
    if (strcmp(string1,"external_Pk") == 0) {
      ppm->primordial_spec_type = external_Pk;
      flag2=_TRUE_;
    }
    class_test(flag2==_FALSE_,
               errmsg,
               "could not identify primordial spectrum type, check that it is one of 'analytic_pk', 'two_scales', 'inflation_V', 'inflation_H', 'external_Pk'...");
  }

  class_read_double("k_pivot",ppm->k_pivot);

  if (ppm->primordial_spec_type == two_scales) {

    class_read_double("k1",k1);
    class_read_double("k2",k2);
    class_test(k1<=0.,errmsg,"enter strictly positive scale k1");
    class_test(k2<=0.,errmsg,"enter strictly positive scale k2");

    if (ppt->has_scalars == _TRUE_) {

      class_read_double("P_{RR}^1",prr1);
      class_read_double("P_{RR}^2",prr2);
      class_test(prr1<=0.,errmsg,"enter strictly positive scale P_{RR}^1");
      class_test(prr2<=0.,errmsg,"enter strictly positive scale P_{RR}^2");

      ppm->n_s = log(prr2/prr1)/log(k2/k1)+1.;
      ppm->A_s = prr1*exp((ppm->n_s-1.)*log(ppm->k_pivot/k1));

      if ((ppt->has_bi == _TRUE_) ||
          (ppt->has_cdi == _TRUE_) ||
          (ppt->has_nid == _TRUE_) ||
          (ppt->has_niv == _TRUE_)) {

        class_read_double("P_{II}^1",pii1);
        class_read_double("P_{II}^2",pii2);
        class_read_double("P_{RI}^1",pri1);
        class_read_double("|P_{RI}^2|",pri2);

        class_test(pii1 <= 0.,
                   errmsg,
                   "since you request iso modes, you should have P_{ii}^1 strictly positive");
        class_test(pii2 < 0.,
                   errmsg,
                   "since you request iso modes, you should have P_{ii}^2 positive or eventually null");
        class_test(pri2 < 0.,
                   errmsg,
                   "by definition, you should have |P_{ri}^2| positive or eventually null");

        flag1 = _FALSE_;

        class_call(parser_read_string(pfc,"special iso",&string1,&flag1,errmsg),
                   errmsg,
                   errmsg);

        /* axion case, only one iso parameter: piir1  */
        if ((flag1 == _TRUE_) && (strstr(string1,"axion") != NULL)) {
          n_iso = 1.;
          n_cor = 0.;
          c_cor = 0.;
        }
        /* curvaton case, only one iso parameter: piir1  */
        else if ((flag1 == _TRUE_) && (strstr(string1,"anticurvaton") != NULL)) {
          n_iso = ppm->n_s;
          n_cor = 0.;
          c_cor = 1.;
        }
        /* inverted-correlation-curvaton case, only one iso parameter: piir1  */
        else if ((flag1 == _TRUE_) && (strstr(string1,"curvaton") != NULL)) {
          n_iso = ppm->n_s;
          n_cor = 0.;
          c_cor = -1.;
        }
        /* general case, but if pii2 or pri2=0 the code interprets it
           as a request for n_iso=n_ad or n_cor=0 respectively */
        else {
          if (pii2 == 0.) {
            n_iso = ppm->n_s;
          }
          else {
            class_test((pii1==0.) || (pii2 == 0.) || (pii1*pii2<0.),errmsg,"should NEVER happen");
            n_iso = log(pii2/pii1)/log(k2/k1)+1.;
          }
          class_test(pri1==0,errmsg,"the general isocurvature case requires a non-zero P_{RI}^1");
          if (pri2 == 0.) {
            n_cor = 0.;
          }
          else {
            class_test((pri1==0.) || (pri2 <= 0.) || (pii1*pii2<0),errmsg,"should NEVER happen");
            n_cor = log(pri2/fabs(pri1))/log(k2/k1)-0.5*(ppm->n_s+n_iso-2.);
          }
          class_test((pii1*prr1<=0.),errmsg,"should NEVER happen");
          class_test(fabs(pri1)/sqrt(pii1*prr1)>1,errmsg,"too large ad-iso cross-correlation in k1");
          class_test(fabs(pri1)/sqrt(pii1*prr1)*exp(n_cor*log(k2/k1))>1,errmsg,"too large ad-iso cross-correlation in k2");
          c_cor = -pri1/sqrt(pii1*prr1)*exp(n_cor*log(ppm->k_pivot/k1));
        }
        /* formula for f_iso valid in all cases */
        class_test((pii1==0.) || (prr1 == 0.) || (pii1*prr1<0.),errmsg,"should NEVER happen");
        f_iso = sqrt(pii1/prr1)*exp(0.5*(n_iso-ppm->n_s)*log(ppm->k_pivot/k1));

      }

      if (ppt->has_bi == _TRUE_) {
        ppm->f_bi = f_iso;
        ppm->n_bi = n_iso;
        ppm->c_ad_bi = c_cor;
        ppm->n_ad_bi = n_cor;
      }

      if (ppt->has_cdi == _TRUE_) {
        ppm->f_cdi = f_iso;
        ppm->n_cdi = n_iso;
        ppm->c_ad_cdi = c_cor;
        ppm->n_ad_cdi = n_cor;
      }

      if (ppt->has_nid == _TRUE_) {
        ppm->f_nid = f_iso;
        ppm->n_nid = n_iso;
        ppm->c_ad_nid = c_cor;
        ppm->n_ad_nid = n_cor;
      }

      if (ppt->has_niv == _TRUE_) {
        ppm->f_niv = f_iso;
        ppm->n_niv = n_iso;
        ppm->c_ad_niv = c_cor;
        ppm->n_ad_niv = n_cor;
      }
    }

    ppm->primordial_spec_type = analytic_Pk;

  }

  else if (ppm->primordial_spec_type == analytic_Pk) {

    if (ppt->has_scalars == _TRUE_) {

      class_call(parser_read_double(pfc,"A_s",&param1,&flag1,errmsg),
                 errmsg,
                 errmsg);
      class_call(parser_read_double(pfc,"ln10^{10}A_s",&param2,&flag2,errmsg),
                 errmsg,
                 errmsg);
      class_test((flag1 == _TRUE_) && (flag2 == _TRUE_),
                 errmsg,
                 "In input file, you cannot enter both A_s and ln10^{10}A_s, choose one");
      if (flag1 == _TRUE_)
        ppm->A_s = param1;
      else if (flag2 == _TRUE_)
        ppm->A_s = exp(param2)*1.e-10;

      if (ppt->has_ad == _TRUE_) {

        class_read_double("n_s",ppm->n_s);
        class_read_double("alpha_s",ppm->alpha_s);

      }

      if (ppt->has_bi == _TRUE_) {

        class_read_double("f_bi",ppm->f_bi);
        class_read_double("n_bi",ppm->n_bi);
        class_read_double("alpha_bi",ppm->alpha_bi);

      }

      if (ppt->has_cdi == _TRUE_) {

        class_read_double("f_cdi",ppm->f_cdi);
        class_read_double("n_cdi",ppm->n_cdi);
        class_read_double("alpha_cdi",ppm->alpha_cdi);

      }

      if (ppt->has_nid == _TRUE_) {

        class_read_double("f_nid",ppm->f_nid);
        class_read_double("n_nid",ppm->n_nid);
        class_read_double("alpha_nid",ppm->alpha_nid);

      }

      if (ppt->has_niv == _TRUE_) {

        class_read_double("f_niv",ppm->f_niv);
        class_read_double("n_niv",ppm->n_niv);
        class_read_double("alpha_niv",ppm->alpha_niv);

      }

      if ((ppt->has_ad == _TRUE_) && (ppt->has_bi == _TRUE_)) {
        class_read_double_one_of_two("c_ad_bi","c_bi_ad",ppm->c_ad_bi);
        class_read_double_one_of_two("n_ad_bi","n_bi_ad",ppm->n_ad_bi);
        class_read_double_one_of_two("alpha_ad_bi","alpha_bi_ad",ppm->alpha_ad_bi);
      }

      if ((ppt->has_ad == _TRUE_) && (ppt->has_cdi == _TRUE_)) {
        class_read_double_one_of_two("c_ad_cdi","c_cdi_ad",ppm->c_ad_cdi);
        class_read_double_one_of_two("n_ad_cdi","n_cdi_ad",ppm->n_ad_cdi);
        class_read_double_one_of_two("alpha_ad_cdi","alpha_cdi_ad",ppm->alpha_ad_cdi);
      }

      if ((ppt->has_ad == _TRUE_) && (ppt->has_nid == _TRUE_)) {
        class_read_double_one_of_two("c_ad_nid","c_nid_ad",ppm->c_ad_nid);
        class_read_double_one_of_two("n_ad_nid","n_nid_ad",ppm->n_ad_nid);
        class_read_double_one_of_two("alpha_ad_nid","alpha_nid_ad",ppm->alpha_ad_nid);
      }

      if ((ppt->has_ad == _TRUE_) && (ppt->has_niv == _TRUE_)) {
        class_read_double_one_of_two("c_ad_niv","c_niv_ad",ppm->c_ad_niv);
        class_read_double_one_of_two("n_ad_niv","n_niv_ad",ppm->n_ad_niv);
        class_read_double_one_of_two("alpha_ad_niv","alpha_niv_ad",ppm->alpha_ad_niv);
      }

      if ((ppt->has_bi == _TRUE_) && (ppt->has_cdi == _TRUE_)) {
        class_read_double_one_of_two("c_bi_cdi","c_cdi_bi",ppm->c_bi_cdi);
        class_read_double_one_of_two("n_bi_cdi","n_cdi_bi",ppm->n_bi_cdi);
        class_read_double_one_of_two("alpha_bi_cdi","alpha_cdi_bi",ppm->alpha_bi_cdi);
      }

      if ((ppt->has_bi == _TRUE_) && (ppt->has_nid == _TRUE_)) {
        class_read_double_one_of_two("c_bi_nid","c_nid_bi",ppm->c_bi_nid);
        class_read_double_one_of_two("n_bi_nid","n_nid_bi",ppm->n_bi_nid);
        class_read_double_one_of_two("alpha_bi_nid","alpha_nid_bi",ppm->alpha_bi_nid);
      }

      if ((ppt->has_bi == _TRUE_) && (ppt->has_niv == _TRUE_)) {
        class_read_double_one_of_two("c_bi_niv","c_niv_bi",ppm->c_bi_niv);
        class_read_double_one_of_two("n_bi_niv","n_niv_bi",ppm->n_bi_niv);
        class_read_double_one_of_two("alpha_bi_niv","alpha_niv_bi",ppm->alpha_bi_niv);
      }

      if ((ppt->has_cdi == _TRUE_) && (ppt->has_nid == _TRUE_)) {
        class_read_double_one_of_two("c_cdi_nid","c_nid_cdi",ppm->c_cdi_nid);
        class_read_double_one_of_two("n_cdi_nid","n_nid_cdi",ppm->n_cdi_nid);
        class_read_double_one_of_two("alpha_cdi_nid","alpha_nid_cdi",ppm->alpha_cdi_nid);
      }

      if ((ppt->has_cdi == _TRUE_) && (ppt->has_niv == _TRUE_)) {
        class_read_double_one_of_two("c_cdi_niv","c_niv_cdi",ppm->c_cdi_niv);
        class_read_double_one_of_two("n_cdi_niv","n_niv_cdi",ppm->n_cdi_niv);
        class_read_double_one_of_two("alpha_cdi_niv","alpha_niv_cdi",ppm->alpha_cdi_niv);
      }

      if ((ppt->has_nid == _TRUE_) && (ppt->has_niv == _TRUE_)) {
        class_read_double_one_of_two("c_nid_niv","c_niv_nid",ppm->c_nid_niv);
        class_read_double_one_of_two("n_nid_niv","n_niv_nid",ppm->n_nid_niv);
        class_read_double_one_of_two("alpha_nid_niv","alpha_niv_nid",ppm->alpha_nid_niv);
      }

    }

    if (ppt->has_tensors == _TRUE_) {

      class_read_double("r",ppm->r);

      if (ppt->has_scalars == _FALSE_) {
        class_read_double("A_s",ppm->A_s);
      }

      if (ppm->r <= 0) {
        ppt->has_tensors = _FALSE_;
      }
      else {

        class_call(parser_read_string(pfc,"n_t",&string1,&flag1,errmsg),
                   errmsg,
                   errmsg);

        if ((flag1 == _TRUE_) && !((strstr(string1,"SCC") != NULL) || (strstr(string1,"scc") != NULL))) {
          class_read_double("n_t",ppm->n_t);
        }
        else {
          /* enforce single slow-roll self-consistency condition (order 2 in slow-roll) */
          ppm->n_t = -ppm->r/8.*(2.-ppm->r/8.-ppm->n_s);
        }

        class_call(parser_read_string(pfc,"alpha_t",&string1,&flag1,errmsg),
                   errmsg,
                   errmsg);

        if ((flag1 == _TRUE_) && !((strstr(string1,"SCC") != NULL) || (strstr(string1,"scc") != NULL))) {
          class_read_double("alpha_t",ppm->alpha_t);
        }
        else {
          /* enforce single slow-roll self-consistency condition (order 2 in slow-roll) */
          ppm->alpha_t = ppm->r/8.*(ppm->r/8.+ppm->n_s-1.);
        }
      }
    }
  }

  else if ((ppm->primordial_spec_type == inflation_V) || (ppm->primordial_spec_type == inflation_H)) {

    if (ppm->primordial_spec_type == inflation_V) {

      class_call(parser_read_string(pfc,"potential",&string1,&flag1,errmsg),
                 errmsg,
                 errmsg);

      /* only polynomial coded so far: no need to interpret string1 **/

      class_call(parser_read_string(pfc,"PSR_0",&string1,&flag1,errmsg),
                 errmsg,
                 errmsg);

      if (flag1 == _TRUE_) {

        PSR0=0.;
        PSR1=0.;
        PSR2=0.;
        PSR3=0.;
        PSR4=0.;

        class_read_double("PSR_0",PSR0);
        class_read_double("PSR_1",PSR1);
        class_read_double("PSR_2",PSR2);
        class_read_double("PSR_3",PSR3);
        class_read_double("PSR_4",PSR4);

        class_test(PSR0 <= 0.,
                   errmsg,
                   "inconsistent parametrization of polynomial inflation potential");
        class_test(PSR1 <= 0.,
                   errmsg,
                   "inconsistent parametrization of polynomial inflation potential");

        R0 = PSR0;
        R1 = PSR1*16.*_PI_;
        R2 = PSR2*8.*_PI_;
        R3 = PSR3*pow(8.*_PI_,2);
        R4 = PSR4*pow(8.*_PI_,3);

        ppm->V0 = R0*R1*3./128./_PI_;
        ppm->V1 = -sqrt(R1)*ppm->V0;
        ppm->V2 = R2*ppm->V0;
        ppm->V3 = R3*ppm->V0*ppm->V0/ppm->V1;
        ppm->V4 = R4*ppm->V0/R1;
      }

      else {

        class_call(parser_read_string(pfc,"R_0",&string1,&flag1,errmsg),
                   errmsg,
                   errmsg);

        if (flag1 == _TRUE_) {

          R0=0.;
          R1=0.;
          R2=0.;
          R3=0.;
          R4=0.;

          class_read_double("R_0",R0);
          class_read_double("R_1",R1);
          class_read_double("R_2",R2);
          class_read_double("R_3",R3);
          class_read_double("R_4",R4);

          class_test(R0 <= 0.,
                     errmsg,
                     "inconsistent parametrization of polynomial inflation potential");
          class_test(R1 <= 0.,
                     errmsg,
                     "inconsistent parametrization of polynomial inflation potential");

          ppm->V0 = R0*R1*3./128./_PI_;
          ppm->V1 = -sqrt(R1)*ppm->V0;
          ppm->V2 = R2*ppm->V0;
          ppm->V3 = R3*ppm->V0*ppm->V0/ppm->V1;
          ppm->V4 = R4*ppm->V0/R1;
        }

        else {

          class_read_double("V_0",ppm->V0);
          class_read_double("V_1",ppm->V1);
          class_read_double("V_2",ppm->V2);
          class_read_double("V_3",ppm->V3);
          class_read_double("V_4",ppm->V4);

        }
      }
    }

    else {

      class_call(parser_read_string(pfc,"HSR_0",&string1,&flag1,errmsg),
                 errmsg,
                 errmsg);

      if (flag1 == _TRUE_) {

        HSR0=0.;
        HSR1=0.;
        HSR2=0.;
        HSR3=0.;
        HSR4=0.;

        class_read_double("HSR_0",HSR0);
        class_read_double("HSR_1",HSR1);
        class_read_double("HSR_2",HSR2);
        class_read_double("HSR_3",HSR3);
        class_read_double("HSR_4",HSR4);

        ppm->H0 = sqrt(HSR0*HSR1*_PI_);
        ppm->H1 = -sqrt(4.*_PI_*HSR1)*ppm->H0;
        ppm->H2 = 4.*_PI_*HSR2*ppm->H0;
        ppm->H3 = 4.*_PI_*HSR3*ppm->H0*ppm->H0/ppm->H1;
        ppm->H4 = 4.*_PI_*HSR4*ppm->H0*ppm->H0*ppm->H0/ppm->H1/ppm->H1;

      }
      else {

        class_read_double("H_0",ppm->H0);
        class_read_double("H_1",ppm->H1);
        class_read_double("H_2",ppm->H2);
        class_read_double("H_3",ppm->H3);
        class_read_double("H_4",ppm->H4);
      }

      class_test(ppm->H0 <= 0.,
                 errmsg,
                 "inconsistent parametrization of polynomial inflation potential");

    }
  }

  else if (ppm->primordial_spec_type == inflation_V_end) {

    class_call(parser_read_string(pfc,"full_potential",&string1,&flag1,errmsg),
               errmsg,
               errmsg);

    if (flag1 == _TRUE_) {
      if (strcmp(string1,"polynomial") == 0) {
        ppm->potential = polynomial;
      }
      else if (strcmp(string1,"higgs_inflation") == 0) {
        ppm->potential = higgs_inflation;
      }
      else {
        class_stop(errmsg,"did not recognize input parameter 'potential': should be one of 'polynomial' or 'higgs_inflation'");
      }
    }

    class_read_double("phi_end",ppm->phi_end);
    class_read_double("Vparam0",ppm->V0);
    class_read_double("Vparam1",ppm->V1);
    class_read_double("Vparam2",ppm->V2);
    class_read_double("Vparam3",ppm->V3);
    class_read_double("Vparam4",ppm->V4);

    class_call(parser_read_string(pfc,"ln_aH_ratio",&string1,&flag1,errmsg),
               errmsg,
               errmsg);

    class_call(parser_read_string(pfc,"N_star",&string2,&flag2,errmsg),
               errmsg,
               errmsg);

    class_test((flag1 == _TRUE_) && (flag2 == _TRUE_),
               errmsg,
               "In input file, you can only enter one of ln_aH_ratio or N_star, the two are not compatible");

    if (flag1 == _TRUE_) {
      if ((strstr(string1,"auto") != NULL) || (strstr(string1,"AUTO") != NULL)) {
        ppm->phi_pivot_method = ln_aH_ratio_auto;
      }
      else {
        ppm->phi_pivot_method = ln_aH_ratio;
        class_read_double("ln_aH_ratio",ppm->phi_pivot_target);
      }
    }

    if (flag2 == _TRUE_) {
      ppm->phi_pivot_method = N_star;
      class_read_double("N_star",ppm->phi_pivot_target);
    }

    class_call(parser_read_string(pfc,"inflation_behavior",&string1,&flag1,errmsg),
               errmsg,
               errmsg);

    if (flag1 == _TRUE_) {
      if (strstr(string1,"numerical") != NULL) {
        ppm->behavior = numerical;
      }
      else if (strstr(string1,"analytical") != NULL) {
        ppm->behavior = analytical;
      }
      else {
        class_stop(errmsg,"Your entry for 'inflation behavior' could not be understood");
      }
    }
  }

  else if (ppm->primordial_spec_type == external_Pk) {
    class_call(parser_read_string(pfc, "command", &(string1), &(flag1), errmsg),
               errmsg, errmsg);
    class_test(strlen(string1) == 0,
               errmsg,
               "You omitted to write a command for the external Pk");

    ppm->command = (char *) malloc (strlen(string1) + 1);
    strcpy(ppm->command, string1);
    class_read_double("custom1",ppm->custom1);
    class_read_double("custom2",ppm->custom2);
    class_read_double("custom3",ppm->custom3);
    class_read_double("custom4",ppm->custom4);
    class_read_double("custom5",ppm->custom5);
    class_read_double("custom6",ppm->custom6);
    class_read_double("custom7",ppm->custom7);
    class_read_double("custom8",ppm->custom8);
    class_read_double("custom9",ppm->custom9);
    class_read_double("custom10",ppm->custom10);
  }

  /* Tests moved from primordial module: */
  if ((ppm->primordial_spec_type == inflation_V) || (ppm->primordial_spec_type == inflation_H) || (ppm->primordial_spec_type == inflation_V_end)) {

    class_test(ppt->has_scalars == _FALSE_,
               errmsg,
               "inflationary module cannot work if you do not ask for scalar modes");

    class_test(ppt->has_vectors == _TRUE_,
               errmsg,
               "inflationary module cannot work if you ask for vector modes");

    class_test(ppt->has_tensors == _FALSE_,
               errmsg,
               "inflationary module cannot work if you do not ask for tensor modes");

    class_test(ppt->has_bi == _TRUE_ || ppt->has_cdi == _TRUE_ || ppt->has_nid == _TRUE_ || ppt->has_niv == _TRUE_,
               errmsg,
               "inflationary module cannot work if you ask for isocurvature modes");
  }

  /** (e) parameters for final spectra */

  if (ppt->has_cls == _TRUE_) {

    if (ppt->has_scalars == _TRUE_) {
      if ((ppt->has_cl_cmb_temperature == _TRUE_) ||
          (ppt->has_cl_cmb_polarization == _TRUE_) ||
          (ppt->has_cl_cmb_lensing_potential == _TRUE_))
        class_read_double("l_max_scalars",ppt->l_scalar_max);

      if ((ppt->has_cl_lensing_potential == _TRUE_) || (ppt->has_cl_number_count == _TRUE_))
        class_read_double("l_max_lss",ppt->l_lss_max);
    }

    if (ppt->has_vectors == _TRUE_) {
      class_read_double("l_max_vectors",ppt->l_vector_max);
    }

    if (ppt->has_tensors == _TRUE_) {
      class_read_double("l_max_tensors",ppt->l_tensor_max);
    }
  }

  class_call(parser_read_string(pfc,
                                "lensing",
                                &(string1),
                                &(flag1),
                                errmsg),
             errmsg,
             errmsg);

  if ((flag1 == _TRUE_) && ((strstr(string1,"y") != NULL) || (strstr(string1,"Y") != NULL))) {

    if ((ppt->has_scalars == _TRUE_) &&
        ((ppt->has_cl_cmb_temperature == _TRUE_) || (ppt->has_cl_cmb_polarization == _TRUE_)) &&
        (ppt->has_cl_cmb_lensing_potential == _TRUE_)) {
      ple->has_lensed_cls = _TRUE_;
    }
    else {
      class_stop(errmsg,"you asked for lensed CMB Cls, but this requires a minimal number of options: 'modes' should include 's', 'output' should include 'tCl' and/or 'pCL', and also, importantly, 'lCl', the CMB lensing potential spectrum. You forgot one of those in your input.");
    }
  }

  if ((ppt->has_scalars == _TRUE_) &&
      (ppt->has_cl_cmb_lensing_potential == _TRUE_)) {

    class_read_double("lcmb_rescale",ptr->lcmb_rescale);
    class_read_double("lcmb_tilt",ptr->lcmb_tilt);
    class_read_double("lcmb_pivot",ptr->lcmb_pivot);

  }

  if ((ppt->has_pk_matter == _TRUE_) || (ppt->has_density_transfers == _TRUE_) || (ppt->has_velocity_transfers == _TRUE_)) {

    class_call(parser_read_double(pfc,"P_k_max_h/Mpc",&param1,&flag1,errmsg),
               errmsg,
               errmsg);
    class_call(parser_read_double(pfc,"P_k_max_1/Mpc",&param2,&flag2,errmsg),
               errmsg,
               errmsg);
    class_test((flag1 == _TRUE_) && (flag2 == _TRUE_),
               errmsg,
               "In input file, you cannot enter both P_k_max_h/Mpc and P_k_max_1/Mpc, choose one");
    if (flag1 == _TRUE_) {
      ppt->k_max_for_pk=param1*pba->h;
    }
    if (flag2 == _TRUE_) {
      ppt->k_max_for_pk=param2;
    }

    class_call(parser_read_list_of_doubles(pfc,
                                           "z_pk",
                                           &(int1),
                                           &(pointer1),
                                           &flag1,
                                           errmsg),
               errmsg,
               errmsg);

    if (flag1 == _TRUE_) {
      class_test(int1 > _Z_PK_NUM_MAX_,
                 errmsg,
                 "you want to write some output for %d different values of z, hence you should increase _Z_PK_NUM_MAX_ in include/output.h to at least this number",
                 int1);
      pop->z_pk_num = int1;
      for (i=0; i<int1; i++) {
        pop->z_pk[i] = pointer1[i];
      }
      free(pointer1);
    }
  }

  /** Do we want density and velocity transfer functions in Nbody gauge? */
  if ((ppt->has_density_transfers == _TRUE_) || (ppt->has_velocity_transfers == _TRUE_)){
    class_call(parser_read_string(pfc,"Nbody gauge transfer functions",&string1,&flag1,errmsg),
	       errmsg,
	       errmsg);

    if ((flag1 == _TRUE_) && ((strstr(string1,"y") != NULL) || (strstr(string1,"y") != NULL))) {
      ppt->has_Nbody_gauge_transfers = _TRUE_;
    }
  }

  /* deal with selection functions */
  if ((ppt->has_cl_number_count == _TRUE_) || (ppt->has_cl_lensing_potential == _TRUE_)) {

    class_call(parser_read_string(pfc,
                                  "selection",
                                  &(string1),
                                  &(flag1),
                                  errmsg),
               errmsg,
               errmsg);

    if (flag1 == _TRUE_) {
      if (strstr(string1,"gaussian") != NULL) {
        ppt->selection=gaussian;
      }
      else if (strstr(string1,"tophat") != NULL) {
        ppt->selection=tophat;
      }
      else if (strstr(string1,"dirac") != NULL) {
        ppt->selection=dirac;
      }
      else {
        class_stop(errmsg,"In selection function input: type '%s' is unclear",string1);
      }
    }

    class_call(parser_read_list_of_doubles(pfc,
                                           "selection_mean",
                                           &(int1),
                                           &(pointer1),
                                           &flag1,
                                           errmsg),
               errmsg,
               errmsg);

    if ((flag1 == _TRUE_) && (int1>0)) {

      class_test(int1 > _SELECTION_NUM_MAX_,
                 errmsg,
                 "you want to compute density Cl's for %d different bins, hence you should increase _SELECTION_NUM_MAX_ in include/perturbations.h to at least this number",
                 int1);

      ppt->selection_num = int1;
      for (i=0; i<int1; i++) {
        class_test((pointer1[i] < 0.) || (pointer1[i] > 1000.),
                   errmsg,
                   "input of selection functions: you asked for a mean redshift equal to %e, sounds odd",
                   pointer1[i]);
        ppt->selection_mean[i] = pointer1[i];
      }
      free(pointer1);
      /* first set all widths to default; correct eventually later */
      for (i=1; i<int1; i++) {
        class_test(ppt->selection_mean[i]<=ppt->selection_mean[i-1],
                   errmsg,
                   "input of selection functions: the list of mean redshifts must be passed in growing order; you entered %e before %e",ppt->selection_mean[i-1],ppt->selection_mean[i]);
        ppt->selection_width[i] = ppt->selection_width[0];
        ptr->selection_bias[i] = ptr->selection_bias[0];
        ptr->selection_magnification_bias[i] = ptr->selection_magnification_bias[0];
      }

      class_call(parser_read_list_of_doubles(pfc,
                                             "selection_width",
                                             &(int1),
                                             &(pointer1),
                                             &flag1,
                                             errmsg),
                 errmsg,
                 errmsg);

      if ((flag1 == _TRUE_) && (int1>0)) {

        if (int1==1) {
          for (i=0; i<ppt->selection_num; i++) {
            ppt->selection_width[i] = pointer1[0];
          }
        }
        else if (int1==ppt->selection_num) {
          for (i=0; i<int1; i++) {
            ppt->selection_width[i] = pointer1[i];
          }
        }
        else {
          class_stop(errmsg,
                     "In input for selection function, you asked for %d bin centers and %d bin widths; number of bins unclear; you should pass either one bin width (common to all bins) or %d bin widths",
                     ppt->selection_num,int1,ppt->selection_num);
        }
        free(pointer1);
      }

      class_call(parser_read_list_of_doubles(pfc,
                                             "selection_bias",
                                             &(int1),
                                             &(pointer1),
                                             &flag1,
                                             errmsg),
                 errmsg,
                 errmsg);

      if ((flag1 == _TRUE_) && (int1>0)) {

        if (int1==1) {
          for (i=0; i<ppt->selection_num; i++) {
            ptr->selection_bias[i] = pointer1[0];
          }
        }
        else if (int1==ppt->selection_num) {
          for (i=0; i<int1; i++) {
            ptr->selection_bias[i] = pointer1[i];
          }
        }
        else {
          class_stop(errmsg,
                     "In input for selection function, you asked for %d bin centers and %d bin biases; number of bins unclear; you should pass either one bin bias (common to all bins) or %d bin biases",
                     ppt->selection_num,int1,ppt->selection_num);
        }
        free(pointer1);
      }

      class_call(parser_read_list_of_doubles(pfc,
                                             "selection_magnification_bias",
                                             &(int1),
                                             &(pointer1),
                                             &flag1,
                                             errmsg),
                 errmsg,
                 errmsg);

      if ((flag1 == _TRUE_) && (int1>0)) {

        if (int1==1) {
          for (i=0; i<ppt->selection_num; i++) {
            ptr->selection_magnification_bias[i] = pointer1[0];
          }
        }
        else if (int1==ppt->selection_num) {
          for (i=0; i<int1; i++) {
            ptr->selection_magnification_bias[i] = pointer1[i];
          }
        }
        else {
          class_stop(errmsg,
                     "In input for selection function, you asked for %d bin centers and %d bin biases; number of bins unclear; you should pass either one bin bias (common to all bins) or %d bin biases",
                     ppt->selection_num,int1,ppt->selection_num);
        }
        free(pointer1);
      }

    }

    if (ppt->selection_num>1) {
      class_read_int("non_diagonal",psp->non_diag);
      if ((psp->non_diag<0) || (psp->non_diag>=ppt->selection_num))
        class_stop(errmsg,
                   "Input for non_diagonal is %d, while it is expected to be between 0 and %d\n",
                   psp->non_diag,ppt->selection_num-1);
    }

    class_call(parser_read_string(pfc,
                                  "dNdz_selection",
                                  &(string1),
                                  &(flag1),
                                  errmsg),
               errmsg,
               errmsg);

    if ((flag1 == _TRUE_)) {
      if ((strstr(string1,"analytic") != NULL)){
        ptr->has_nz_analytic = _TRUE_;
      }
      else{
        ptr->has_nz_file = _TRUE_;
        class_read_string("dNdz_selection",ptr->nz_file_name);
      }
    }

    class_call(parser_read_string(pfc,
                                  "dNdz_evolution",
                                  &(string1),
                                  &(flag1),
                                  errmsg),
               errmsg,
               errmsg);

    if ((flag1 == _TRUE_)) {
      if ((strstr(string1,"analytic") != NULL)){
        ptr->has_nz_evo_analytic = _TRUE_;
      }
      else{
        ptr->has_nz_evo_file = _TRUE_;
        class_read_string("dNdz_evolution",ptr->nz_evo_file_name);
      }
    }

    flag1 = _FALSE_;
    class_call(parser_read_double(pfc,"bias",&param1,&flag1,errmsg),
               errmsg,
               errmsg);
    class_test(flag1 == _TRUE_,
               errmsg,
               "the input parameter 'bias' is obsolete, because you can now pass an independent light-to-mass bias for each bin/selection function. The new input name is 'selection_bias'. It can be set to a single number (common bias for all bins) or as many numbers as the number of bins");

    flag1 = _FALSE_;
    class_call(parser_read_double(pfc,"s_bias",&param1,&flag1,errmsg),
               errmsg,
               errmsg);
    class_test(flag1 == _TRUE_,
               errmsg,
               "the input parameter 's_bias' is obsolete, because you can now pass an independent magnitude bias for each bin/selection function. The new input name is 'selection_magnitude_bias'. It can be set to a single number (common magnitude bias for all bins) or as many numbers as the number of bins");

  }
  /* end of selection function section */

  /* deal with z_max issues */
  if ((ppt->has_pk_matter == _TRUE_) || (ppt->has_density_transfers == _TRUE_) || (ppt->has_velocity_transfers == _TRUE_) || (ppt->has_cl_number_count == _TRUE_) || (ppt->has_cl_lensing_potential == _TRUE_)) {

    class_call(parser_read_double(pfc,"z_max_pk",&param1,&flag1,errmsg),
               errmsg,
               errmsg);

    class_call(parser_read_string(pfc,"compute_neff_Lya",&string2,&flag2,errmsg),
               errmsg,
               errmsg);

    if (flag1==_TRUE_) {
      ppt->z_max_pk = param1;
    }
    else {
      ppt->z_max_pk = 0.;

      if ((ppt->has_pk_matter == _TRUE_) || (ppt->has_density_transfers == _TRUE_) || (ppt->has_velocity_transfers == _TRUE_)) {
        for (i=0; i<pop->z_pk_num; i++) {
          ppt->z_max_pk = MAX(ppt->z_max_pk,pop->z_pk[i]);
        }
      }

      if ((ppt->has_cl_number_count == _TRUE_) || (ppt->has_cl_lensing_potential == _TRUE_)) {

        for (bin=0; bin<ppt->selection_num; bin++) {

          /* the few lines below should be consistent with their counterpart in transfer.c, in transfer_selection_times() */
          if (ppt->selection==gaussian) {
            z_max = ppt->selection_mean[bin]+ppt->selection_width[bin]*ppr->selection_cut_at_sigma;
          }
          if (ppt->selection==tophat) {
            z_max = ppt->selection_mean[bin]+(1.+ppr->selection_cut_at_sigma*ppr->selection_tophat_edge)*ppt->selection_width[bin];
          }
          if (ppt->selection==dirac) {
            z_max = ppt->selection_mean[bin];
          }
          ppt->z_max_pk = MAX(ppt->z_max_pk,z_max);
        }
      }

      if ((flag2 == _TRUE_) && ((strstr(string2,"y") != NULL) || (strstr(string2,"Y") != NULL))) {
        psp->compute_neff_Lya=_TRUE_;
        class_read_double("Lya_k_s_over_km",psp->Lya_k_s_over_km);
        class_read_double("Lya_z",psp->Lya_z);
        ppt->z_max_pk = MAX(ppt->z_max_pk,psp->Lya_z);
      }
    }
    psp->z_max_pk = ppt->z_max_pk;
  }
  /* end of z_max section */

  /* Lya calculation */
  class_call(parser_read_string(pfc,"compute_neff_Lya",&string1,&flag1,errmsg),
             errmsg,
             errmsg);
  if ((flag1 == _TRUE_) && ((strstr(string1,"y") != NULL) || (strstr(string1,"Y") != NULL))) {
    psp->compute_neff_Lya=_TRUE_;
  }
  class_read_double("Lya_k_s_over_km",psp->Lya_k_s_over_km);
  class_read_double("Lya_z",psp->Lya_z);

  class_call(parser_read_string(pfc,"root",&string1,&flag1,errmsg),
             errmsg,
             errmsg);
  if (flag1 == _TRUE_){
    class_test(strlen(string1)>_FILENAMESIZE_-32,errmsg,"Root directory name is too long. Please install in other directory, or increase _FILENAMESIZE_ in common.h");
    strcpy(pop->root,string1);
  }

  class_call(parser_read_string(pfc,
                                "headers",
                                &(string1),
                                &(flag1),
                                errmsg),
             errmsg,
             errmsg);

  if ((flag1 == _TRUE_) && ((strstr(string1,"y") == NULL) && (strstr(string1,"Y") == NULL))) {
    pop->write_header = _FALSE_;
  }

  class_call(parser_read_string(pfc,"format",&string1,&flag1,errmsg),
             errmsg,
             errmsg);

  if (flag1 == _TRUE_) {

    if ((strstr(string1,"class") != NULL) || (strstr(string1,"CLASS") != NULL))
      pop->output_format = class_format;
    else {
      if ((strstr(string1,"camb") != NULL) || (strstr(string1,"CAMB") != NULL))
        pop->output_format = camb_format;
      else
        class_stop(errmsg,
                   "You wrote: format='%s'. Could not identify any of the possible formats ('class', 'CLASS', 'camb', 'CAMB')",string1);
    }
  }

  /** (f) parameter related to the non-linear spectra computation */

  class_call(parser_read_string(pfc,
                                "non linear",
                                &(string1),
                                &(flag1),
                                errmsg),
             errmsg,
             errmsg);

  if (flag1 == _TRUE_) {

    class_test(ppt->has_perturbations == _FALSE_, errmsg, "You requested non linear computation but no linear computation. You must set output to tCl or similar.");
    class_test(ppt->has_pk_matter == _FALSE_, errmsg, "You requested non linear computation but no matter power spectrum. You must set output to mPk.");

    if ((strstr(string1,"halofit") != NULL) || (strstr(string1,"Halofit") != NULL) || (strstr(string1,"HALOFIT") != NULL)) {
      pnl->method=nl_halofit;
      ppt->k_max_for_pk = MAX(ppt->k_max_for_pk,ppr->halofit_min_k_max);
      ppt->has_nl_corrections_based_on_delta_m = _TRUE_;
    }
    if ((strstr(string1,"hmcode") != NULL) || (strstr(string1,"HMCODE") != NULL) || (strstr(string1,"HMcode") != NULL) || (strstr(string1,"Hmcode") != NULL)) {
      pnl->method=nl_HMcode;
      ppt->k_max_for_pk = MAX(ppt->k_max_for_pk,ppr->hmcode_min_k_max);
      ppt->has_nl_corrections_based_on_delta_m = _TRUE_;
      class_read_int("extrapolation_method",pnl->extrapolation_method);

      class_call(parser_read_string(pfc,
                                    "feedback model",
                                    &(string1),
                                    &(flag1),
                                    errmsg),
                 errmsg,
                 errmsg);

      if (flag1 == _TRUE_) {

		if (strstr(string1,"emu_dmonly") != NULL) {
          pnl->feedback = nl_emu_dmonly;
		}
		if (strstr(string1,"owls_dmonly") != NULL) {
          pnl->feedback = nl_owls_dmonly;
		}
		if (strstr(string1,"owls_ref") != NULL) {
          pnl->feedback = nl_owls_ref;
		}
		if (strstr(string1,"owls_agn") != NULL) {
          pnl->feedback = nl_owls_agn;
		}
		if (strstr(string1,"owls_dblim") != NULL) {
          pnl->feedback = nl_owls_dblim;
		}
      }

      class_call(parser_read_double(pfc,"eta_0",&param2,&flag2,errmsg),
                 errmsg,
                 errmsg);
      class_call(parser_read_double(pfc,"c_min",&param3,&flag3,errmsg),
                 errmsg,
                 errmsg);

      class_test(((flag1 == _TRUE_) && ((flag2 == _TRUE_) || (flag3 == _TRUE_))),
                 errmsg,
                 "In input file, you cannot enter both a baryonic feedback model and a choice of baryonic feedback parameters, choose one of both methods");

      if ((flag2 == _TRUE_) && (flag3 == _TRUE_)) {
		pnl->feedback = nl_user_defined;
		class_read_double("eta_0", pnl->eta_0);
		class_read_double("c_min", pnl->c_min);
      }
      else if ((flag2 == _TRUE_) && (flag3 == _FALSE_)) {
		pnl->feedback = nl_user_defined;
		class_read_double("eta_0", pnl->eta_0);
		pnl->c_min = (0.98 - pnl->eta_0)/0.12;
      }
      else if ((flag2 == _FALSE_) && (flag3 == _TRUE_)) {
		pnl->feedback = nl_user_defined;
		class_read_double("c_min", pnl->c_min);
		pnl->eta_0 = 0.98 - 0.12*pnl->c_min;
      }

      class_call(parser_read_double(pfc,"z_infinity",&param1,&flag1,errmsg),
                 errmsg,
                 errmsg);

      if (flag1 == _TRUE_) {
        class_read_double("z_infinity", pnl->z_infinity);
      }
    }
  }

  /** (g) amount of information sent to standard output (none if all set to zero) */

  class_read_int("background_verbose",
                 pba->background_verbose);

  class_read_int("thermodynamics_verbose",
                 pth->thermodynamics_verbose);

  class_read_int("perturbations_verbose",
                 ppt->perturbations_verbose);

  class_read_int("transfer_verbose",
                 ptr->transfer_verbose);

  class_read_int("primordial_verbose",
                 ppm->primordial_verbose);

  class_read_int("spectra_verbose",
                 psp->spectra_verbose);

  class_read_int("nonlinear_verbose",
                 pnl->nonlinear_verbose);

  class_read_int("lensing_verbose",
                 ple->lensing_verbose);

  class_read_int("output_verbose",
                 pop->output_verbose);

<<<<<<< HEAD
=======
  /** (h) deal with special parameters, and deprecated ones */
>>>>>>> d0dcf2a1

  if (ppt->has_tensors == _TRUE_) {
    /** - ---> Include ur and ncdm shear in tensor computation? */
    class_call(parser_read_string(pfc,"tensor method",&string1,&flag1,errmsg),
               errmsg,
               errmsg);
    if (flag1 == _TRUE_) {
      if (strstr(string1,"photons") != NULL)
        ppt->tensor_method = tm_photons_only;
      if (strstr(string1,"massless") != NULL)
        ppt->tensor_method = tm_massless_approximation;
      if (strstr(string1,"exact") != NULL)
        ppt->tensor_method = tm_exact;
    }
  }

  /** - ---> derivatives of baryon sound speed only computed if some non-minimal tight-coupling schemes is requested */
  if ((ppr->tight_coupling_approximation == (int)first_order_CLASS) || (ppr->tight_coupling_approximation == (int)second_order_CLASS)) {
    pth->compute_cb2_derivatives = _TRUE_;
  }

  class_test(ppr->ur_fluid_trigger_tau_over_tau_k==ppr->radiation_streaming_trigger_tau_over_tau_k,
             errmsg,
             "please choose different values for precision parameters ur_fluid_trigger_tau_over_tau_k and radiation_streaming_trigger_tau_over_tau_k, in order to avoid switching two approximation schemes at the same time");

  if (pba->N_ncdm>0) {

    class_test(ppr->ncdm_fluid_trigger_tau_over_tau_k==ppr->radiation_streaming_trigger_tau_over_tau_k,
               errmsg,
               "please choose different values for precision parameters ncdm_fluid_trigger_tau_over_tau_k and radiation_streaming_trigger_tau_over_tau_k, in order to avoid switching two approximation schemes at the same time");

    class_test(ppr->ncdm_fluid_trigger_tau_over_tau_k==ppr->ur_fluid_trigger_tau_over_tau_k,
               errmsg,
               "please choose different values for precision parameters ncdm_fluid_trigger_tau_over_tau_k and ur_fluid_trigger_tau_over_tau_k, in order to avoid switching two approximation schemes at the same time");

  }
  if (pba->Omega0_idr != 0.){
    class_test(ppr->dark_radiation_streaming_trigger_tau_over_tau_k==ppr->radiation_streaming_trigger_tau_over_tau_k,
               errmsg,
               "please choose different values for precision parameters dark_radiation_trigger_tau_over_tau_k and radiation_streaming_trigger_tau_over_tau_k, in order to avoid switching two approximation schemes at the same time");

    class_test(ppr->dark_radiation_streaming_trigger_tau_over_tau_k==ppr->ur_fluid_trigger_tau_over_tau_k,
               errmsg,
               "please choose different values for precision parameters dark_radiation_trigger_tau_over_tau_k and ur_fluid_trigger_tau_over_tau_k, in order to avoid switching two approximation schemes at the same time");
    class_test(ppr->dark_radiation_streaming_trigger_tau_over_tau_k==ppr->ncdm_fluid_trigger_tau_over_tau_k,
               errmsg,
               "please choose different values for precision parameters dark_radiation_trigger_tau_over_tau_k and ncdm_fluid_trigger_tau_over_tau_k, in order to avoid switching two approximation schemes at the same time");
  }


  /**
   * Here we can place all obsolete (deprecated) names for the precision parameters,
<<<<<<< HEAD
   * so they will still get read.
=======
   *  so they will still get read.
>>>>>>> d0dcf2a1
   * The new parameter names should be used preferrably
   * */
  class_read_double("k_scalar_min_tau0",ppr->k_min_tau0); // obsolete precision parameter: read for compatibility with old precision files
  class_read_double("k_scalar_max_tau0_over_l_max",ppr->k_max_tau0_over_l_max); // obsolete precision parameter: read for compatibility with old precision files
  class_read_double("k_scalar_step_sub",ppr->k_step_sub); // obsolete precision parameter: read for compatibility with old precision files
  class_read_double("k_scalar_step_super",ppr->k_step_super); // obsolete precision parameter: read for compatibility with old precision files
  class_read_double("k_scalar_step_transition",ppr->k_step_transition); // obsolete precision parameter: read for compatibility with old precision files
  class_read_double("k_scalar_k_per_decade_for_pk",ppr->k_per_decade_for_pk); // obsolete precision parameter: read for compatibility with old precision files
  class_read_double("k_scalar_k_per_decade_for_bao",ppr->k_per_decade_for_bao); // obsolete precision parameter: read for compatibility with old precision files
  class_read_double("k_scalar_bao_center",ppr->k_bao_center); // obsolete precision parameter: read for compatibility with old precision files
  class_read_double("k_scalar_bao_width",ppr->k_bao_width); // obsolete precision parameter: read for compatibility with old precision files

  class_read_double("k_step_trans_scalars",ppr->q_linstep); // obsolete precision parameter: read for compatibility with old precision files
  class_read_double("k_step_trans_tensors",ppr->q_linstep); // obsolete precision parameter: read for compatibility with old precision files
  class_read_double("k_step_trans",ppr->q_linstep); // obsolete precision parameter: read for compatibility with old precision files
  class_read_double("q_linstep_trans",ppr->q_linstep); // obsolete precision parameter: read for compatibility with old precision files
  class_read_double("q_logstep_trans",ppr->q_logstep_spline); // obsolete precision parameter: read for compatibility with old precision files

  class_call(parser_read_string(pfc,
                                "l_switch_limber_for_cl_density_over_z",
                                &string1,
                                &flag1,
                                errmsg),
             errmsg,
             errmsg);

  class_test(flag1 == _TRUE_,
             errmsg,
             "You passed in input a precision parameter called l_switch_limber_for_cl_density_over_z. This syntax is deprecated since v2.5.0. Please use instead the two precision parameters l_switch_limber_for_nc_local_over_z, l_switch_limber_for_nc_los_over_z, defined in include/common.h, and allowing for better performance.");

  /** (i) Write values in file */
  if (ple->has_lensed_cls == _TRUE_)
    ppt->l_scalar_max+=ppr->delta_l_max;

  /** - (i.1.) shall we write background quantities in a file? */

  class_call(parser_read_string(pfc,"write background",&string1,&flag1,errmsg),
             errmsg,
             errmsg);

  if ((flag1 == _TRUE_) && ((strstr(string1,"y") != NULL) || (strstr(string1,"Y") != NULL))) {

    pop->write_background = _TRUE_;

  }

  /** - (i.2.) shall we write thermodynamics quantities in a file? */

  class_call(parser_read_string(pfc,"write thermodynamics",&string1,&flag1,errmsg),
             errmsg,
             errmsg);

  if ((flag1 == _TRUE_) && ((strstr(string1,"y") != NULL) || (strstr(string1,"Y") != NULL))) {

    pop->write_thermodynamics = _TRUE_;

  }

  /** - (i.3.) shall we write perturbation quantities in files? */

  class_call(parser_read_list_of_doubles(pfc,
                                         "k_output_values",
                                         &(int1),
                                         &(pointer1),
                                         &flag1,
                                         errmsg),
             errmsg,
             errmsg);

  if (flag1 == _TRUE_) {
    class_test(int1 > _MAX_NUMBER_OF_K_FILES_,
               errmsg,
               "you want to write some output for %d different values of k, hence you should increase _MAX_NUMBER_OF_K_FILES_ in include/perturbations.h to at least this number",
               int1);
    ppt->k_output_values_num = int1;

    for (i=0; i<int1; i++) {
      ppt->k_output_values[i] = pointer1[i];
    }
    free(pointer1);

    /* Sort the k_array using qsort */
    qsort (ppt->k_output_values, ppt->k_output_values_num, sizeof(double), compare_doubles);

    ppt->store_perturbations = _TRUE_;
    pop->write_perturbations = _TRUE_;
  }

  /** - (i.4.) shall we write primordial spectra in a file? */

  class_call(parser_read_string(pfc,"write primordial",&string1,&flag1,errmsg),
             errmsg,
             errmsg);

  if ((flag1 == _TRUE_) && ((strstr(string1,"y") != NULL) || (strstr(string1,"Y") != NULL))) {

    pop->write_primordial = _TRUE_;

  }

  /** - (i.5) special steps if we want Halofit with wa_fld non-zero:
      so-called "Pk_equal method" of 0810.0190 and 1601.07230 */

  if ((pnl->method == nl_halofit) && (pba->Omega0_fld != 0.) && (pba->wa_fld != 0.)){

    class_call(parser_read_string(pfc,"pk_eq",&string1,&flag1,errmsg),
             errmsg,
             errmsg);

    if ((flag1 == _TRUE_) && ((strstr(string1,"y") != NULL) || (strstr(string1,"Y") != NULL))) {

      pnl->has_pk_eq = _TRUE_;

    }
  }


  if (pnl->has_pk_eq == _TRUE_) {

    if (input_verbose > 0) {
      printf(" -> since you want to use Halofit with a non-zero wa_fld, calling background module to\n");
      printf("    extract the effective w(tau), Omega_m(tau) parameters required by the Pk_equal method\n");
    }
    class_call(input_prepare_pk_eq(ppr,pba,pth,pnl,input_verbose,errmsg),
               errmsg,
               errmsg);
  }

  return _SUCCESS_;

}

/**
 * All default parameter values (for input parameters)
 *
 * @param pba Input: pointer to background structure
 * @param pth Input: pointer to thermodynamics structure
 * @param ppt Input: pointer to perturbation structure
 * @param ptr Input: pointer to transfer structure
 * @param ppm Input: pointer to primordial structure
 * @param psp Input: pointer to spectra structure
 * @param pnl Input: pointer to nonlinear structure
 * @param ple Input: pointer to lensing structure
 * @param pop Input: pointer to output structure
 * @return the error status
 */

int input_default_params(
                         struct background *pba,
                         struct thermo *pth,
                         struct perturbs *ppt,
                         struct transfers *ptr,
                         struct primordial *ppm,
                         struct spectra *psp,
                         struct nonlinear * pnl,
                         struct lensing *ple,
                         struct output *pop
                         ) {

  double sigma_B; /* Stefan-Boltzmann constant in \f$ W/m^2/K^4 = Kg/K^4/s^3 \f$*/

  sigma_B = 2. * pow(_PI_,5) * pow(_k_B_,4) / 15. / pow(_h_P_,3) / pow(_c_,2);

  /** Define all default parameter values (for input parameters) for each structure:*/
  /** - background structure */

  /* 5.10.2014: default parameters matched to Planck 2013 + WP
     best-fitting model, with ones small difference: the published
     Planck 2013 + WP bestfit is with h=0.6704 and one massive
     neutrino species with m_ncdm=0.06eV; here we assume only massless
     neutrinos in the default model; for the CMB, taking m_ncdm = 0 or
     0.06 eV makes practically no difference, provided that we adapt
     the value of h in order ot get the same peak scale, i.e. the same
     100*theta_s. The Planck 2013 + WP best-fitting model with
     h=0.6704 gives 100*theta_s = 1.042143 (or equivalently
     100*theta_MC=1.04119). By taking only massless neutrinos, one
     gets the same 100*theta_s provided that h is increased to
     0.67556. Hence, we take h=0.67556, N_ur=3.046, N_ncdm=0, and all
     other parameters from the Planck2013 Cosmological Parameter
     paper. */

  pba->h = 0.67556;
  pba->H0 = pba->h * 1.e5 / _c_;
  pba->T_cmb = 2.7255;
  pba->Omega0_g = (4.*sigma_B/_c_*pow(pba->T_cmb,4.)) / (3.*_c_*_c_*1.e10*pba->h*pba->h/_Mpc_over_m_/_Mpc_over_m_/8./_PI_/_G_);
  pba->Omega0_ur = 3.046*7./8.*pow(4./11.,4./3.)*pba->Omega0_g;
  pba->Omega0_idr = 0.0;
  pba->Omega0_idm_dr = 0.0;
  pba->f_idm_dr = 0.0;
  pba->stat_f_idr = 7./8.;
  pba->xi_idr = 0.0;
  pba->N_dg = 0.0;
  pba->Gamma_0_nadm = 0.0;
  pba->Omega0_b = 0.022032/pow(pba->h,2);
  pba->Omega0_cdm = 0.12038/pow(pba->h,2);
  pba->Omega0_dcdmdr = 0.0;
  pba->Omega0_dcdm = 0.0;
  pba->Gamma_dcdm = 0.0;
  pba->N_ncdm = 0;
  pba->Omega0_ncdm_tot = 0.;
  pba->ksi_ncdm_default = 0.;
  pba->ksi_ncdm = NULL;
  pba->T_ncdm_default = 0.71611; /* this value gives m/omega = 93.14 eV b*/
  pba->T_ncdm = NULL;
  pba->deg_ncdm_default = 1.;
  pba->deg_ncdm = NULL;
  pba->ncdm_psd_parameters = NULL;
  pba->ncdm_psd_files = NULL;

  pba->Omega0_scf = 0.; /* Scalar field defaults */
  pba->attractor_ic_scf = _TRUE_;
  pba->scf_parameters = NULL;
  pba->scf_parameters_size = 0;
  pba->scf_tuning_index = 0;
  //MZ: initial conditions are as multiplicative factors of the radiation attractor values
  pba->phi_ini_scf = 1;
  pba->phi_prime_ini_scf = 1;

  pba->Omega0_k = 0.;
  pba->K = 0.;
  pba->sgnK = 0;
  pba->Omega0_lambda = 1.-pba->Omega0_k-pba->Omega0_g-pba->Omega0_ur-pba->Omega0_b-pba->Omega0_cdm-pba->Omega0_ncdm_tot-pba->Omega0_dcdmdr-pba->Omega0_idm_dr-pba->Omega0_idr;
  pba->Omega0_fld = 0.;
  pba->a_today = 1.;
  pba->use_ppf = _TRUE_;
  pba->c_gamma_over_c_fld = 0.4;
  pba->fluid_equation_of_state = CLP;
  pba->w0_fld = -1.;
  pba->wa_fld = 0.;
  pba->Omega_EDE = 0.;
  pba->cs2_fld = 1.;

  pba->shooting_failed = _FALSE_;

  /** - thermodynamics structure */

  pth->YHe=_BBN_;
  pth->recombination=recfast;
  pth->reio_parametrization=reio_camb;
  pth->reio_z_or_tau=reio_z;
  pth->z_reio=11.357;
  pth->tau_reio=0.0925;
  pth->reionization_exponent=1.5;
  pth->reionization_width=0.5;
  pth->helium_fullreio_redshift=3.5;
  pth->helium_fullreio_width=0.5;

  pth->binned_reio_num=0;
  pth->binned_reio_z=NULL;
  pth->binned_reio_xe=NULL;
  pth->binned_reio_step_sharpness = 0.3;

  pth->annihilation = 0.;
  pth->decay = 0.;

  pth->annihilation_variation = 0.;
  pth->annihilation_z = 1000.;
  pth->annihilation_zmax = 2500.;
  pth->annihilation_zmin = 30.;
  pth->annihilation_f_halo = 0.;
  pth->annihilation_z_halo = 30.;
  pth->has_on_the_spot = _TRUE_;

  pth->compute_cb2_derivatives=_FALSE_;

  pth->compute_damping_scale = _FALSE_;

  pth->a_dark = 0.;
  pth->b_dark = 0.;
  pth->nindex_dark = 4.;
  pth->m_dm = 1.e11;

  /** - perturbation structure */

  ppt->has_cl_cmb_temperature = _FALSE_;
  ppt->has_cl_cmb_polarization = _FALSE_;
  ppt->has_cl_cmb_lensing_potential = _FALSE_;
  ppt->has_cl_number_count = _FALSE_;
  ppt->has_cl_lensing_potential = _FALSE_;
  ppt->has_pk_matter = _FALSE_;
  ppt->has_density_transfers = _FALSE_;
  ppt->has_velocity_transfers = _FALSE_;
  ppt->has_metricpotential_transfers = _FALSE_;

  ppt->has_nl_corrections_based_on_delta_m = _FALSE_;

  ppt->has_nc_density = _FALSE_;
  ppt->has_nc_rsd = _FALSE_;
  ppt->has_nc_lens = _FALSE_;
  ppt->has_nc_gr = _FALSE_;

  //ppt->pk_only_cdm_bar=_FALSE_;

  ppt->switch_sw = 1;
  ppt->switch_eisw = 1;
  ppt->switch_lisw = 1;
  ppt->switch_dop = 1;
  ppt->switch_pol = 1;
  ppt->eisw_lisw_split_z = 120;

  ppt->has_ad=_TRUE_;
  ppt->has_bi=_FALSE_;
  ppt->has_cdi=_FALSE_;
  ppt->has_nid=_FALSE_;
  ppt->has_niv=_FALSE_;

  ppt->has_perturbed_recombination=_FALSE_;
  ppt->tensor_method = tm_massless_approximation;
  ppt->evolve_tensor_ur = _FALSE_;
  ppt->evolve_tensor_ncdm = _FALSE_;

  ppt->has_scalars=_TRUE_;
  ppt->has_vectors=_FALSE_;
  ppt->has_tensors=_FALSE_;

  ppt->l_scalar_max=2500;
  ppt->l_vector_max=500;
  ppt->l_tensor_max=500;
  ppt->l_lss_max=300;
  ppt->k_max_for_pk=1.;

  ppt->gauge=synchronous;

<<<<<<< HEAD
  ppt->idr_nature=idr_free_streaming;

=======
  ppt->has_Nbody_gauge_transfers = _FALSE_;
>>>>>>> d0dcf2a1
  ppt->k_output_values_num=0;
  ppt->store_perturbations = _FALSE_;

  ppt->three_ceff2_ur=1.;
  ppt->three_cvis2_ur=1.;

  ppt->z_max_pk=0.;

  ppt->selection_num=1;
  ppt->selection=gaussian;
  ppt->selection_mean[0]=1.;
  ppt->selection_width[0]=0.1;

  /** - primordial structure */

  ppm->primordial_spec_type = analytic_Pk;
  ppm->k_pivot = 0.05;
  ppm->A_s = 2.215e-9;
  ppm->n_s = 0.9619;
  ppm->alpha_s = 0.;
  ppm->f_bi = 1.;
  ppm->n_bi = 1.;
  ppm->alpha_bi = 0.;
  ppm->f_cdi = 1.;
  ppm->n_cdi = 1.;
  ppm->alpha_cdi = 0.;
  ppm->f_nid = 1.;
  ppm->n_nid = 1.;
  ppm->alpha_nid = 0.;
  ppm->f_niv = 1.;
  ppm->n_niv = 1.;
  ppm->alpha_niv = 0.;
  ppm->c_ad_bi = 0.;
  ppm->n_ad_bi = 0.;
  ppm->alpha_ad_bi = 0.;
  ppm->c_ad_cdi = 0.;
  ppm->n_ad_cdi = 0.;
  ppm->alpha_ad_cdi = 0.;
  ppm->c_ad_nid = 0.;
  ppm->n_ad_nid = 0.;
  ppm->alpha_ad_nid = 0.;
  ppm->c_ad_niv = 0.;
  ppm->n_ad_niv = 0.;
  ppm->alpha_ad_niv = 0.;
  ppm->c_bi_cdi = 0.;
  ppm->n_bi_cdi = 0.;
  ppm->alpha_bi_cdi = 0.;
  ppm->c_bi_nid = 0.;
  ppm->n_bi_nid = 0.;
  ppm->alpha_bi_nid = 0.;
  ppm->c_bi_niv = 0.;
  ppm->n_bi_niv = 0.;
  ppm->alpha_bi_niv = 0.;
  ppm->c_cdi_nid = 0.;
  ppm->n_cdi_nid = 0.;
  ppm->alpha_cdi_nid = 0.;
  ppm->c_cdi_niv = 0.;
  ppm->n_cdi_niv = 0.;
  ppm->alpha_cdi_niv = 0.;
  ppm->c_nid_niv = 0.;
  ppm->n_nid_niv = 0.;
  ppm->alpha_nid_niv = 0.;
  ppm->r = 1.;
  ppm->n_t = -ppm->r/8.*(2.-ppm->r/8.-ppm->n_s);
  ppm->alpha_t = ppm->r/8.*(ppm->r/8.+ppm->n_s-1.);
  ppm->potential=polynomial;
  ppm->phi_end=0.;
  ppm->phi_pivot_method = N_star;
  ppm->phi_pivot_target = 60;
  ppm->V0=1.25e-13;
  ppm->V1=-1.12e-14;
  ppm->V2=-6.95e-14;
  ppm->V3=0.;
  ppm->V4=0.;
  ppm->H0=3.69e-6;
  ppm->H1=-5.84e-7;
  ppm->H2=0.;
  ppm->H3=0.;
  ppm->H4=0.;
  ppm->behavior=numerical;
  ppm->command="write here your command for the external Pk";
  ppm->custom1=0.;
  ppm->custom2=0.;
  ppm->custom3=0.;
  ppm->custom4=0.;
  ppm->custom5=0.;
  ppm->custom6=0.;
  ppm->custom7=0.;
  ppm->custom8=0.;
  ppm->custom9=0.;
  ppm->custom10=0.;

  /** - nonlinear structure */

  pnl->method = nl_none;
  pnl->extrapolation_method = extrap_max_scaled;
  pnl->has_pk_eq = _FALSE_;

  pnl->feedback = nl_emu_dmonly;
  pnl->z_infinity = 10.;

  /** - transfer structure */

  ptr->selection_bias[0]=1.;
  ptr->selection_magnification_bias[0]=0.;
  ptr->lcmb_rescale=1.;
  ptr->lcmb_pivot=0.1;
  ptr->lcmb_tilt=0.;
  ptr->initialise_HIS_cache=_FALSE_;
  ptr->has_nz_analytic = _FALSE_;
  ptr->has_nz_file = _FALSE_;
  ptr->has_nz_evo_analytic = _FALSE_;
  ptr->has_nz_evo_file = _FALSE_;
<<<<<<< HEAD
=======

  /** - spectra structure */

  psp->z_max_pk = pop->z_pk[0];
  psp->non_diag=0;

  /** - lensing structure */

  ple->has_lensed_cls = _FALSE_;

>>>>>>> d0dcf2a1
  /** - output structure */

  pop->z_pk_num = 1;
  pop->z_pk[0] = 0.;
  sprintf(pop->root,"output/");
  pop->write_header = _TRUE_;
  pop->output_format = class_format;
  pop->write_background = _FALSE_;
  pop->write_thermodynamics = _FALSE_;
  pop->write_perturbations = _FALSE_;
  pop->write_primordial = _FALSE_;

<<<<<<< HEAD
  /** - spectra structure */

  psp->z_max_pk = pop->z_pk[0];
  psp->non_diag=0;

  psp->compute_neff_Lya=_FALSE_;
  psp->Lya_k_s_over_km=0.009;
  psp->Lya_z=3.0;

  /** - nonlinear structure */

  /** - lensing structure */

  ple->has_lensed_cls = _FALSE_;

  /** - nonlinear structure */

  pnl->method = nl_none;
  pnl->has_pk_eq = _FALSE_;

=======
>>>>>>> d0dcf2a1
  /** - all verbose parameters */

  pba->background_verbose = 0;
  pth->thermodynamics_verbose = 0;
  ppt->perturbations_verbose = 0;
  ptr->transfer_verbose = 0;
  ppm->primordial_verbose = 0;
  psp->spectra_verbose = 0;
  pnl->nonlinear_verbose = 0;
  ple->lensing_verbose = 0;
  pop->output_verbose = 0;

  return _SUCCESS_;

}

/**
 * Initialize the precision parameter structure.
 *
 * All precision parameters used in the other modules are listed here
 * and assigned here a default value.
 *
 * @param ppr Input/Output: a precision_params structure pointer
 * @return the error status
 *
 */

int input_default_precision ( struct precision * ppr ) {

  /**
   * - automatic estimate of machine precision
   */
  ppr->smallest_allowed_variation=DBL_EPSILON;

  //get_machine_precision(&(ppr->smallest_allowed_variation));

  class_test(ppr->smallest_allowed_variation < 0,
             ppr->error_message,
             "smallest_allowed_variation = %e < 0",ppr->smallest_allowed_variation);


<<<<<<< HEAD
#define __ASSIGN_DEFAULT_PRECISION__
#include "precisions.h"
#undef __ASSIGN_DEFAULT_PRECISION__
=======
  #define __ASSIGN_DEFAULT_PRECISION__
  #include "precisions.h"
  #undef __ASSIGN_DEFAULT_PRECISION__
>>>>>>> d0dcf2a1

  return _SUCCESS_;

}

int class_version(
                  char * version
                  ) {

  sprintf(version,"%s",_VERSION_);
  return _SUCCESS_;
}

/**
 * Automatically computes the machine precision.
 *
 * @param smallest_allowed_variation a pointer to the smallest allowed variation
 *
 * Returns the smallest
 * allowed variation (minimum epsilon * _TOLVAR_)
 */

int get_machine_precision(double * smallest_allowed_variation) {
  double one, meps, sum;

  one = 1.0;
  meps = 1.0;
  do {
    meps /= 2.0;
    sum = one + meps;
  } while (sum != one);
  meps *= 2.0;

  *smallest_allowed_variation = meps * _TOLVAR_;

  return _SUCCESS_;

}

int input_fzerofun_1d(double input,
                      void* pfzw,
                      double *output,
                      ErrorMsg error_message){

  class_call(input_try_unknown_parameters(&input,
                                          1,
                                          pfzw,
                                          output,
                                          error_message),
             error_message,
             error_message);

  return _SUCCESS_;
}

int class_fzero_ridder(int (*func)(double x, void *param, double *y, ErrorMsg error_message),
                       double x1,
                       double x2,
                       double xtol,
                       void *param,
                       double *Fx1,
                       double *Fx2,
                       double *xzero,
                       int *fevals,
                       ErrorMsg error_message){
  /**Using Ridders' method, return the root of a function func known to
     lie between x1 and x2. The root, returned as zriddr, will be found to
     an approximate accuracy xtol.
  */
  int j,MAXIT=1000;
  double ans,fh,fl,fm,fnew,s,xh,xl,xm,xnew;
  if ((Fx1!=NULL)&&(Fx2!=NULL)){
    fl = *Fx1;
    fh = *Fx2;
  }
  else{
    class_call((*func)(x1, param, &fl, error_message),
               error_message, error_message);
    class_call((*func)(x2, param, &fh, error_message),
               error_message, error_message);

    *fevals = (*fevals)+2;
  }
  if ((fl > 0.0 && fh < 0.0) || (fl < 0.0 && fh > 0.0)) {
    xl=x1;
    xh=x2;
    ans=-1.11e11;
    for (j=1;j<=MAXIT;j++) {
      xm=0.5*(xl+xh);
      class_call((*func)(xm, param, &fm, error_message),
                 error_message, error_message);
      *fevals = (*fevals)+1;
      s=sqrt(fm*fm-fl*fh);
      if (s == 0.0){
        *xzero = ans;
        //printf("Success 1\n");
        return _SUCCESS_;
      }
      xnew=xm+(xm-xl)*((fl >= fh ? 1.0 : -1.0)*fm/s);
      if (fabs(xnew-ans) <= xtol) {
        *xzero = ans;
        return _SUCCESS_;
      }
      ans=xnew;
      class_call((*func)(ans, param, &fnew, error_message),
                 error_message, error_message);
      *fevals = (*fevals)+1;
      if (fnew == 0.0){
        *xzero = ans;
        //printf("Success 2, ans=%g\n",ans);
        return _SUCCESS_;
      }
      if (NRSIGN(fm,fnew) != fm) {
        xl=xm;
        fl=fm;
        xh=ans;
        fh=fnew;
      } else if (NRSIGN(fl,fnew) != fl) {
        xh=ans;
        fh=fnew;
      } else if (NRSIGN(fh,fnew) != fh) {
        xl=ans;
        fl=fnew;
      } else return _FAILURE_;
      if (fabs(xh-xl) <= xtol) {
        *xzero = ans;
        //        printf("Success 3\n");
        return _SUCCESS_;
      }
    }
    class_stop(error_message,"zriddr exceed maximum iterations");
  }
  else {
    if (fl == 0.0) return x1;
    if (fh == 0.0) return x2;
    class_stop(error_message,"root must be bracketed in zriddr.");
  }
  class_stop(error_message,"Failure in int.");
}

int input_try_unknown_parameters(double * unknown_parameter,
                                 int unknown_parameters_size,
                                 void * voidpfzw,
                                 double * output,
                                 ErrorMsg errmsg){
  /** Summary:
   * - Call the structures*/

  struct precision pr;        /* for precision parameters */
  struct background ba;       /* for cosmological background */
  struct thermo th;           /* for thermodynamics */
  struct perturbs pt;         /* for source functions */
  struct transfers tr;        /* for transfer functions */
  struct primordial pm;       /* for primordial spectra */
  struct spectra sp;          /* for output spectra */
  struct nonlinear nl;        /* for non-linear spectra */
  struct lensing le;          /* for lensed spectra */
  struct output op;           /* for output files */

  int i;
  double rho_dcdm_today, rho_dr_today;
  struct fzerofun_workspace * pfzw;
  int input_verbose;
  int flag;
  int param;
  short compute_sigma8 = _FALSE_;

  pfzw = (struct fzerofun_workspace *) voidpfzw;
  /** - Read input parameters */
  for (i=0; i < unknown_parameters_size; i++) {
    sprintf(pfzw->fc.value[pfzw->unknown_parameters_index[i]],
            "%e",unknown_parameter[i]);
  }

  class_call(input_read_precisions(&(pfzw->fc),
                                   &pr,
                                   &ba,
                                   &th,
                                   &pt,
                                   &tr,
                                   &pm,
                                   &sp,
                                   &nl,
                                   &le,
                                   &op,
                                   errmsg),
             errmsg,
             errmsg);

  class_call(input_read_parameters(&(pfzw->fc),
                                   &pr,
                                   &ba,
                                   &th,
                                   &pt,
                                   &tr,
                                   &pm,
                                   &sp,
                                   &nl,
                                   &le,
                                   &op,
                                   errmsg),
             errmsg,
             errmsg);

  class_call(parser_read_int(&(pfzw->fc),
                             "input_verbose",
                             &param,
                             &flag,
                             errmsg),
             errmsg,
             errmsg);

  if (flag == _TRUE_)
    input_verbose = param;
  else
    input_verbose = 0;

  /** - Optimise flags for sigma8 calculation.*/
  for (i=0; i < unknown_parameters_size; i++) {
    if (pfzw->target_name[i] == sigma8) {
      compute_sigma8 = _TRUE_;
    }
  }
  if (compute_sigma8 == _TRUE_) {
    pt.k_max_for_pk=1.0;
    pt.has_pk_matter=_TRUE_;
    pt.has_perturbations = _TRUE_;
    pt.has_cl_cmb_temperature = _FALSE_;
    pt.has_cls = _FALSE_;
    pt.has_cl_cmb_polarization = _FALSE_;
    pt.has_cl_cmb_lensing_potential = _FALSE_;
    pt.has_cl_number_count = _FALSE_;
    pt.has_cl_lensing_potential=_FALSE_;
    pt.has_density_transfers=_FALSE_;
    pt.has_velocity_transfers=_FALSE_;

  }

  /** - Shoot forward into class up to required stage */
  if (pfzw->required_computation_stage >= cs_background){
    if (input_verbose>2)
      printf("Stage 1: background\n");
    ba.background_verbose = 0;
    class_call(background_init(&pr,&ba), ba.error_message, errmsg);
  }

  if (pfzw->required_computation_stage >= cs_thermodynamics){
    if (input_verbose>2)
      printf("Stage 2: thermodynamics\n");
    pr.recfast_Nz0 = 10000;
    th.thermodynamics_verbose = 0;
    class_call(thermodynamics_init(&pr,&ba,&th), th.error_message, errmsg);
  }

  if (pfzw->required_computation_stage >= cs_perturbations){
    if (input_verbose>2)
      printf("Stage 3: perturbations\n");
    pt.perturbations_verbose = 0;
    class_call(perturb_init(&pr,&ba,&th,&pt), pt.error_message, errmsg);
  }

  if (pfzw->required_computation_stage >= cs_primordial){
    if (input_verbose>2)
      printf("Stage 4: primordial\n");
    pm.primordial_verbose = 0;
    class_call(primordial_init(&pr,&pt,&pm), pm.error_message, errmsg);
  }

  if (pfzw->required_computation_stage >= cs_nonlinear){
    if (input_verbose>2)
      printf("Stage 5: nonlinear\n");
    nl.nonlinear_verbose = 0;
    class_call(nonlinear_init(&pr,&ba,&th,&pt,&pm,&nl), nl.error_message, errmsg);
  }

  if (pfzw->required_computation_stage >= cs_transfer){
    if (input_verbose>2)
      printf("Stage 6: transfer\n");
    tr.transfer_verbose = 0;
    class_call(transfer_init(&pr,&ba,&th,&pt,&nl,&tr), tr.error_message, errmsg);
  }

  if (pfzw->required_computation_stage >= cs_spectra){
    if (input_verbose>2)
      printf("Stage 7: spectra\n");
    sp.spectra_verbose = 0;
    class_call(spectra_init(&pr,&ba,&pt,&pm,&nl,&tr,&sp),sp.error_message, errmsg);
  }

  /** - Get the corresponding shoot variable and put into output */
  for (i=0; i < pfzw->target_size; i++) {
    switch (pfzw->target_name[i]) {
    case theta_s:
      output[i] = 100.*th.rs_rec/th.ra_rec-pfzw->target_value[i];
      break;
    case Omega_dcdmdr:
      rho_dcdm_today = ba.background_table[(ba.bt_size-1)*ba.bg_size+ba.index_bg_rho_dcdm];
      if (ba.has_dr == _TRUE_)
        rho_dr_today = ba.background_table[(ba.bt_size-1)*ba.bg_size+ba.index_bg_rho_dr];
      else
        rho_dr_today = 0.;
      output[i] = (rho_dcdm_today+rho_dr_today)/(ba.H0*ba.H0)-pfzw->target_value[i];
      break;
    case omega_dcdmdr:
      rho_dcdm_today = ba.background_table[(ba.bt_size-1)*ba.bg_size+ba.index_bg_rho_dcdm];
      if (ba.has_dr == _TRUE_)
        rho_dr_today = ba.background_table[(ba.bt_size-1)*ba.bg_size+ba.index_bg_rho_dr];
      else
        rho_dr_today = 0.;
      output[i] = (rho_dcdm_today+rho_dr_today)/(ba.H0*ba.H0)-pfzw->target_value[i]/ba.h/ba.h;
      break;
    case Omega_scf:
      /** - In case scalar field is used to fill, pba->Omega0_scf is not equal to pfzw->target_value[i].*/
      output[i] = ba.background_table[(ba.bt_size-1)*ba.bg_size+ba.index_bg_rho_scf]/(ba.H0*ba.H0)
        -ba.Omega0_scf;
      break;
    case Omega_ini_dcdm:
    case omega_ini_dcdm:
      rho_dcdm_today = ba.background_table[(ba.bt_size-1)*ba.bg_size+ba.index_bg_rho_dcdm];
      if (ba.has_dr == _TRUE_)
        rho_dr_today = ba.background_table[(ba.bt_size-1)*ba.bg_size+ba.index_bg_rho_dr];
      else
        rho_dr_today = 0.;
      output[i] = -(rho_dcdm_today+rho_dr_today)/(ba.H0*ba.H0)+ba.Omega0_dcdmdr;
      break;
    case sigma8:
      output[i] = nl.sigma8[nl.index_pk_m]-pfzw->target_value[i];
      break;
    }
  }


  /** - Free structures */
  if (pfzw->required_computation_stage >= cs_spectra){
    class_call(spectra_free(&sp), sp.error_message, errmsg);
  }
  if (pfzw->required_computation_stage >= cs_transfer){
    class_call(transfer_free(&tr), tr.error_message, errmsg);
  }
  if (pfzw->required_computation_stage >= cs_nonlinear){
    class_call(nonlinear_free(&nl), nl.error_message, errmsg);
  }
  if (pfzw->required_computation_stage >= cs_primordial){
    class_call(primordial_free(&pm), pm.error_message, errmsg);
  }
  if (pfzw->required_computation_stage >= cs_perturbations){
    class_call(perturb_free(&pt), pt.error_message, errmsg);
  }
  if (pfzw->required_computation_stage >= cs_thermodynamics){
    class_call(thermodynamics_free(&th), th.error_message, errmsg);
  }
  if (pfzw->required_computation_stage >= cs_background){
    class_call(background_free(&ba), ba.error_message, errmsg);
  }

  /** - Set filecontent to unread */
  for (i=0; i<pfzw->fc.size; i++) {
    pfzw->fc.read[i] = _FALSE_;
  }

  return _SUCCESS_;
}

int input_get_guess(double *xguess,
                    double *dxdy,
                    struct fzerofun_workspace * pfzw,
                    ErrorMsg errmsg){

  struct precision pr;        /* for precision parameters */
  struct background ba;       /* for cosmological background */
  struct thermo th;           /* for thermodynamics */
  struct perturbs pt;         /* for source functions */
  struct transfers tr;        /* for transfer functions */
  struct primordial pm;       /* for primordial spectra */
  struct spectra sp;          /* for output spectra */
  struct nonlinear nl;        /* for non-linear spectra */
  struct lensing le;          /* for lensed spectra */
  struct output op;           /* for output files */
  int i;

  double Omega_M, a_decay, gamma, Omega0_dcdmdr=1.0;
  int index_guess;

  /* Cheat to read only known parameters: */
  pfzw->fc.size -= pfzw->target_size;

  class_call(input_read_precisions(&(pfzw->fc),
                                   &pr,
                                   &ba,
                                   &th,
                                   &pt,
                                   &tr,
                                   &pm,
                                   &sp,
                                   &nl,
                                   &le,
                                   &op,
                                   errmsg),
             errmsg,
             errmsg);

  class_call(input_read_parameters(&(pfzw->fc),
                                   &pr,
                                   &ba,
                                   &th,
                                   &pt,
                                   &tr,
                                   &pm,
                                   &sp,
                                   &nl,
                                   &le,
                                   &op,
                                   errmsg),
             errmsg,
             errmsg);

  pfzw->fc.size += pfzw->target_size;
  /** Summary: */
  /** - Here we should write reasonable guesses for the unknown parameters.
      Also estimate dxdy, i.e. how the unknown parameter responds to the known.
      This can simply be estimated as the derivative of the guess formula.*/

  for (index_guess=0; index_guess < pfzw->target_size; index_guess++) {
    switch (pfzw->target_name[index_guess]) {
    case theta_s:
      xguess[index_guess] = 3.54*pow(pfzw->target_value[index_guess],2)-5.455*pfzw->target_value[index_guess]+2.548;
      dxdy[index_guess] = (7.08*pfzw->target_value[index_guess]-5.455);
      /** - Update pb to reflect guess */
      ba.h = xguess[index_guess];
      ba.H0 = ba.h *  1.e5 / _c_;
      break;
    case Omega_dcdmdr:
      Omega_M = ba.Omega0_cdm+ba.Omega0_idm_dr+ba.Omega0_dcdmdr+ba.Omega0_b;
      /* This formula is exact in a Matter + Lambda Universe, but only
         for Omega_dcdm, not the combined.
         sqrt_one_minus_M = sqrt(1.0 - Omega_M);
         xguess[index_guess] = pfzw->target_value[index_guess]*
         exp(2./3.*ba.Gamma_dcdm/ba.H0*
         atanh(sqrt_one_minus_M)/sqrt_one_minus_M);
         dxdy[index_guess] = 1.0;//exp(2./3.*ba.Gamma_dcdm/ba.H0*atanh(sqrt_one_minus_M)/sqrt_one_minus_M);
      */
      gamma = ba.Gamma_dcdm/ba.H0;
      if (gamma < 1)
        a_decay = 1.0;
      else
        a_decay = pow(1+(gamma*gamma-1.)/Omega_M,-1./3.);
      xguess[index_guess] = pfzw->target_value[index_guess]/a_decay;
      dxdy[index_guess] = 1./a_decay;
      //printf("x = Omega_ini_guess = %g, dxdy = %g\n",*xguess,*dxdy);
      break;
    case omega_dcdmdr:
      Omega_M = ba.Omega0_cdm+ba.Omega0_idm_dr+ba.Omega0_dcdmdr+ba.Omega0_b;
      /* This formula is exact in a Matter + Lambda Universe, but only
         for Omega_dcdm, not the combined.
         sqrt_one_minus_M = sqrt(1.0 - Omega_M);
         xguess[index_guess] = pfzw->target_value[index_guess]*
         exp(2./3.*ba.Gamma_dcdm/ba.H0*
         atanh(sqrt_one_minus_M)/sqrt_one_minus_M);
         dxdy[index_guess] = 1.0;//exp(2./3.*ba.Gamma_dcdm/ba.H0*atanh(sqrt_one_minus_M)/sqrt_one_minus_M);
      */
      gamma = ba.Gamma_dcdm/ba.H0;
      if (gamma < 1)
        a_decay = 1.0;
      else
        a_decay = pow(1+(gamma*gamma-1.)/Omega_M,-1./3.);
      xguess[index_guess] = pfzw->target_value[index_guess]/ba.h/ba.h/a_decay;
      dxdy[index_guess] = 1./a_decay/ba.h/ba.h;
      //printf("x = Omega_ini_guess = %g, dxdy = %g\n",*xguess,*dxdy);
      break;
    case Omega_scf:

      /** - This guess is arbitrary, something nice using WKB should be implemented.
       *
       * - Version 2: use a fit: `xguess[index_guess] = 1.77835*pow(ba.Omega0_scf,-2./7.);
       * dxdy[index_guess] = -0.5081*pow(ba.Omega0_scf,-9./7.)`;
       *
       * - Version 3: use attractor solution */

      if (ba.scf_tuning_index == 0){
        xguess[index_guess] = sqrt(3.0/ba.Omega0_scf);
        dxdy[index_guess] = -0.5*sqrt(3.0)*pow(ba.Omega0_scf,-1.5);
      }
      else{
        /* Default: take the passed value as xguess and set dxdy to 1. */
        xguess[index_guess] = ba.scf_parameters[ba.scf_tuning_index];
        dxdy[index_guess] = 1.;
      }
      break;
    case omega_ini_dcdm:
      Omega0_dcdmdr = 1./(ba.h*ba.h);
    case Omega_ini_dcdm:
      /** - This works since correspondence is
          Omega_ini_dcdm -> Omega_dcdmdr and
          omega_ini_dcdm -> omega_dcdmdr */
      Omega0_dcdmdr *=pfzw->target_value[index_guess];
      Omega_M = ba.Omega0_cdm+ba.Omega0_idm_dr+Omega0_dcdmdr+ba.Omega0_b;
      gamma = ba.Gamma_dcdm/ba.H0;
      if (gamma < 1)
        a_decay = 1.0;
      else
        a_decay = pow(1+(gamma*gamma-1.)/Omega_M,-1./3.);
      xguess[index_guess] = pfzw->target_value[index_guess]*a_decay;
      dxdy[index_guess] = a_decay;
      if (gamma > 100)
        dxdy[index_guess] *= gamma/100;

      //printf("x = Omega_ini_guess = %g, dxdy = %g\n",*xguess,*dxdy);
      break;

    case sigma8:
      /* Assume linear relationship between A_s and sigma8 and fix coefficient
         according to vanilla LambdaCDM. Should be good enough... */
      xguess[index_guess] = 2.43e-9/0.87659*pfzw->target_value[index_guess];
      dxdy[index_guess] = 2.43e-9/0.87659;
      break;
    }
    //printf("xguess = %g\n",xguess[index_guess]);
  }

  for (i=0; i<pfzw->fc.size; i++) {
    pfzw->fc.read[i] = _FALSE_;
  }

  /** - Deallocate everything allocated by input_read_parameters */
  background_free_input(&ba);

  return _SUCCESS_;
}

int input_find_root(double *xzero,
                    int *fevals,
                    struct fzerofun_workspace *pfzw,
                    ErrorMsg errmsg){
  double x1, x2, f1, f2, dxdy, dx;
  int iter, iter2;
  int return_function;
  /** Summary: */

  /** - Fisrt we do our guess */
  class_call(input_get_guess(&x1, &dxdy, pfzw, errmsg),
             errmsg, errmsg);
  //      printf("x1= %g\n",x1);
  class_call(input_fzerofun_1d(x1,
                               pfzw,
                               &f1,
                               errmsg),
             errmsg, errmsg);
  (*fevals)++;
  //printf("x1= %g, f1= %g\n",x1,f1);

  dx = 1.5*f1*dxdy;

  /** - Then we do a linear hunt for the boundaries */
  for (iter=1; iter<=15; iter++){
    //x2 = x1 + search_dir*dx;
    x2 = x1 - dx;

    for (iter2=1; iter2 <= 3; iter2++) {
      return_function = input_fzerofun_1d(x2,pfzw,&f2,errmsg);
      (*fevals)++;
      //printf("x2= %g, f2= %g\n",x2,f2);
      //fprintf(stderr,"iter2=%d\n",iter2);

      if (return_function ==_SUCCESS_) {
        break;
      }
      else if (iter2 < 3) {
        dx*=0.5;
        x2 = x1-dx;
      }
      else {
        //fprintf(stderr,"get here\n");
        class_stop(errmsg,errmsg);
      }
    }

    if (f1*f2<0.0){
      /** - root has been bracketed */
      if (0==1){
        printf("Root has been bracketed after %d iterations: [%g, %g].\n",iter,x1,x2);
      }
      break;
    }

    x1 = x2;
    f1 = f2;
  }

  /** - Find root using Ridders method. (Exchange for bisection if you are old-school.)*/
  class_call(class_fzero_ridder(input_fzerofun_1d,
                                x1,
                                x2,
                                1e-5*MAX(fabs(x1),fabs(x2)),
                                pfzw,
                                &f1,
                                &f2,
                                xzero,
                                fevals,
                                errmsg),
             errmsg,errmsg);

  return _SUCCESS_;
}

int file_exists(const char *fname){
  FILE *file = fopen(fname, "r");
  if (file != NULL){
    fclose(file);
    return _TRUE_;
  }
  return _FALSE_;
}

int input_auxillary_target_conditions(struct file_content * pfc,
                                      enum target_names target_name,
                                      double target_value,
                                      int * aux_flag,
                                      ErrorMsg errmsg){
  *aux_flag = _TRUE_;
  /*
    double param1;
    int int1, flag1;
    int input_verbose = 0;
    class_read_int("input_verbose",input_verbose);
  */
  switch (target_name){
  case Omega_dcdmdr:
  case omega_dcdmdr:
  case Omega_scf:
  case Omega_ini_dcdm:
  case omega_ini_dcdm:
    /* Check that Omega's or omega's are nonzero: */
    if (target_value == 0.)
      *aux_flag = _FALSE_;
    break;
  default:
    /* Default is no additional checks */
    *aux_flag = _TRUE_;
    break;
  }
  return _SUCCESS_;
}

int compare_integers (const void * elem1, const void * elem2) {
  int f = *((int*)elem1);
  int s = *((int*)elem2);
  if (f > s) return  1;
  if (f < s) return -1;
  return 0;
}

int compare_doubles(const void *a,const void *b) {
  double *x = (double *) a;
  double *y = (double *) b;
  if (*x < *y)
    return -1;
  else if
    (*x > *y) return 1;
  return 0;
}


/**
 * Perform preliminary steps fur using the method called Pk_equal,
 * described in 0810.0190 and 1601.07230, extending the range of
 * validity of HALOFIT from constant w to (w0,wa) models. In that
 * case, one must compute here some effective values of w0_eff(z_i)
 * and Omega_m_eff(z_i), that will be interpolated later at arbitrary
 * redshift in the non-linear module.
 *
 * Returns table of values [z_i, tau_i, w0_eff_i, Omega_m_eff_i]
 * stored in nonlinear structure.
 *
 * @param ppr           Input: pointer to precision structure
 * @param pba           Input: pointer to background structure
 * @param pth           Input: pointer to thermodynamics structure
 * @param pnl    Input/Output: pointer to nonlinear structure
 * @param input_verbose Input: verbosity of this input module
 * @param errmsg  Input/Ouput: error message
 */

int input_prepare_pk_eq(
                        struct precision * ppr,
                        struct background *pba,
                        struct thermo *pth,
                        struct nonlinear *pnl,
                        int input_verbose,
                        ErrorMsg errmsg
                        ) {

  /** Summary: */

  /** - define local variables */

  double tau_of_z;
  double delta_tau;
  double error;
  double delta_tau_eq;
  double * pvecback;
  int last_index=0;
  int index_pk_eq_z;
  int index_eq;
  int true_background_verbose;
  int true_thermodynamics_verbose;
  double true_w0_fld;
  double true_wa_fld;
  double * z;

  /** - store the true cosmological parameters (w0, wa) somwhere before using temporarily some fake ones in this function */

  true_background_verbose = pba->background_verbose;
  true_thermodynamics_verbose = pth->thermodynamics_verbose;
  true_w0_fld = pba->w0_fld;
  true_wa_fld = pba->wa_fld;

  /** - the fake calls of the background and thermodynamics module will be done in non-verbose mode */

  pba->background_verbose = 0;
  pth->thermodynamics_verbose = 0;

  /** - allocate indices and arrays for storing the results */

  pnl->pk_eq_tau_size = 10;
  class_alloc(pnl->pk_eq_tau,pnl->pk_eq_tau_size*sizeof(double),errmsg);
  class_alloc(z,pnl->pk_eq_tau_size*sizeof(double),errmsg);

  index_eq = 0;
  class_define_index(pnl->index_pk_eq_w,_TRUE_,index_eq,1);
  class_define_index(pnl->index_pk_eq_Omega_m,_TRUE_,index_eq,1);
  pnl->pk_eq_size = index_eq;
  class_alloc(pnl->pk_eq_w_and_Omega,pnl->pk_eq_tau_size*pnl->pk_eq_size*sizeof(double),errmsg);
  class_alloc(pnl->pk_eq_ddw_and_ddOmega,pnl->pk_eq_tau_size*pnl->pk_eq_size*sizeof(double),errmsg);

  /** - call the background module in order to fill a table of tau_i[z_i] */

  class_call(background_init(ppr,pba), pba->error_message, errmsg);
  for (index_pk_eq_z=0; index_pk_eq_z<pnl->pk_eq_tau_size; index_pk_eq_z++) {
    z[index_pk_eq_z] = exp(log(1.+ppr->pk_eq_z_max)/(pnl->pk_eq_tau_size-1)*index_pk_eq_z)-1.;
    class_call(background_tau_of_z(pba,z[index_pk_eq_z],&tau_of_z),
               pba->error_message, errmsg);
    pnl->pk_eq_tau[index_pk_eq_z] = tau_of_z;
  }
  class_call(background_free_noinput(pba), pba->error_message, errmsg);

  /** - loop over z_i values. For each of them, we will call the
      background and thermodynamics module for fake models. The goal is
      to find, for each z_i, and effective w0_eff[z_i] and
      Omega_m_eff{z_i], such that: the true model with (w0,wa) and the
      equivalent model with (w0_eff[z_i],0) have the same conformal
      distance between z_i and z_recombination, namely chi = tau[z_i] -
      tau_rec. It is thus necessary to call both the background and
      thermodynamics module for each fake model and to re-compute
      tau_rec for each of them. Once the eqauivalent model is found we
      compute and store Omega_m_effa(z_i) of the equivalent model */

  for (index_pk_eq_z=0; index_pk_eq_z<pnl->pk_eq_tau_size; index_pk_eq_z++) {

    if (input_verbose > 2)
      printf("    * computing Pk_equal parameters at z=%e\n",z[index_pk_eq_z]);

    /* get chi = (tau[z_i] - tau_rec) in true model */

    pba->w0_fld = true_w0_fld;
    pba->wa_fld = true_wa_fld;

    class_call(background_init(ppr,pba), pba->error_message, errmsg);
    class_call(thermodynamics_init(ppr,pba,pth), pth->error_message, errmsg);

    delta_tau = pnl->pk_eq_tau[index_pk_eq_z] - pth->tau_rec;

    /* launch iterations in order to coverge to effective model with wa=0 but the same chi = (tau[z_i] - tau_rec) */

    pba->wa_fld=0.;

    do {
      class_call(background_free_noinput(pba), pba->error_message, errmsg);
      class_call(thermodynamics_free(pth), pth->error_message, errmsg);

      class_call(background_init(ppr,pba), pba->error_message, errmsg);
      class_call(background_tau_of_z(pba,z[index_pk_eq_z],&tau_of_z), pba->error_message, errmsg);
      class_call(thermodynamics_init(ppr,pba,pth), pth->error_message, errmsg);

      delta_tau_eq = tau_of_z - pth->tau_rec;

      error = 1.-delta_tau_eq/delta_tau;
      pba->w0_fld = pba->w0_fld*pow(1.+error,10.);

    }
    while(fabs(error) > ppr->pk_eq_tol);

    /* Equivalent model found. Store w0(z) in that model. Find Omega_m(z) in that model and store it. */

    pnl->pk_eq_w_and_Omega[pnl->pk_eq_size*index_pk_eq_z+pnl->index_pk_eq_w] = pba->w0_fld;

    class_alloc(pvecback,pba->bg_size*sizeof(double),pba->error_message);
    class_call(background_at_tau(pba,
                                 tau_of_z,
                                 pba->long_info,
                                 pba->inter_normal,
                                 &last_index,
                                 pvecback),
               pba->error_message, errmsg);
    pnl->pk_eq_w_and_Omega[pnl->pk_eq_size*index_pk_eq_z+pnl->index_pk_eq_Omega_m] = pvecback[pba->index_bg_Omega_m];
    free(pvecback);

    class_call(background_free_noinput(pba), pba->error_message, errmsg);
    class_call(thermodynamics_free(pth), pth->error_message, errmsg);

  }

  /** - restore cosmological parameters (w0, wa) to their true values before main call to CLASS modules */

  pba->background_verbose = true_background_verbose;
  pth->thermodynamics_verbose = true_thermodynamics_verbose;
  pba->w0_fld = true_w0_fld;
  pba->wa_fld = true_wa_fld;

  /* in verbose mode, report the results */

  if (input_verbose > 1) {

    fprintf(stdout,"    Effective parameters for Pk_equal:\n");

    for (index_pk_eq_z=0; index_pk_eq_z<pnl->pk_eq_tau_size; index_pk_eq_z++) {

      fprintf(stdout,"    * at z=%e, tau=%e w=%e Omega_m=%e\n",
              z[index_pk_eq_z],
              pnl->pk_eq_tau[index_pk_eq_z],
              pnl->pk_eq_w_and_Omega[pnl->pk_eq_size*index_pk_eq_z+pnl->index_pk_eq_w],
              pnl->pk_eq_w_and_Omega[pnl->pk_eq_size*index_pk_eq_z+pnl->index_pk_eq_Omega_m]
              );
    }
  }

  free(z);

  /** - spline the table for later interpolation */

  class_call(array_spline_table_lines(
                                      pnl->pk_eq_tau,
                                      pnl->pk_eq_tau_size,
                                      pnl->pk_eq_w_and_Omega,
                                      pnl->pk_eq_size,
                                      pnl->pk_eq_ddw_and_ddOmega,
                                      _SPLINE_NATURAL_,
                                      errmsg),
             errmsg,errmsg);

  return _SUCCESS_;

}<|MERGE_RESOLUTION|>--- conflicted
+++ resolved
@@ -379,11 +379,7 @@
                 "Computing unknown input parameter '%s' using input parameter '%s'\n",
                 fzw.fc.name[fzw.unknown_parameters_index[0]],
                 target_namestrings[fzw.target_name[0]]
-<<<<<<< HEAD
                 );
-=======
-               );
->>>>>>> d0dcf2a1
       }
       /* We can do 1 dimensional root finding */
       /* If shooting fails, postpone error to background module to play nice with MontePython. */
@@ -582,7 +578,6 @@
    * Declare initial params to read into
    * */
   class_call(input_default_precision(ppr),
-<<<<<<< HEAD
              errmsg,
              errmsg);
 
@@ -599,24 +594,6 @@
 #include "precisions.h"
 #undef __PARSE_PRECISION_PARAMETER__
 
-=======
-            errmsg,
-            errmsg);
-
-  int int1;
-  int flag1;
-  double param1;
-  char string1[_ARGUMENT_LENGTH_MAX_];
-
-  /**
-   * Parse all precision parameters
-   * */
-
-  #define __PARSE_PRECISION_PARAMETER__
-  #include "precisions.h"
-  #undef __PARSE_PRECISION_PARAMETER__
-
->>>>>>> d0dcf2a1
   return _SUCCESS_;
 }
 int input_read_parameters(
@@ -2707,9 +2684,9 @@
                errmsg,
                errmsg);
 
-    class_call(parser_read_string(pfc,"compute_neff_Lya",&string2,&flag2,errmsg),
-               errmsg,
-               errmsg);
+    //    class_call(parser_read_string(pfc,"compute_neff_Lya",&string2,&flag2,errmsg),
+    //           errmsg,
+    //           errmsg);
 
     if (flag1==_TRUE_) {
       ppt->z_max_pk = param1;
@@ -2741,26 +2718,26 @@
         }
       }
 
-      if ((flag2 == _TRUE_) && ((strstr(string2,"y") != NULL) || (strstr(string2,"Y") != NULL))) {
-        psp->compute_neff_Lya=_TRUE_;
-        class_read_double("Lya_k_s_over_km",psp->Lya_k_s_over_km);
-        class_read_double("Lya_z",psp->Lya_z);
-        ppt->z_max_pk = MAX(ppt->z_max_pk,psp->Lya_z);
-      }
+      //      if ((flag2 == _TRUE_) && ((strstr(string2,"y") != NULL) || (strstr(string2,"Y") != NULL))) {
+      //  psp->compute_neff_Lya=_TRUE_;
+      //  class_read_double("Lya_k_s_over_km",psp->Lya_k_s_over_km);
+      //  class_read_double("Lya_z",psp->Lya_z);
+      //  ppt->z_max_pk = MAX(ppt->z_max_pk,psp->Lya_z);
+      //}
     }
     psp->z_max_pk = ppt->z_max_pk;
   }
   /* end of z_max section */
 
   /* Lya calculation */
-  class_call(parser_read_string(pfc,"compute_neff_Lya",&string1,&flag1,errmsg),
-             errmsg,
-             errmsg);
-  if ((flag1 == _TRUE_) && ((strstr(string1,"y") != NULL) || (strstr(string1,"Y") != NULL))) {
-    psp->compute_neff_Lya=_TRUE_;
-  }
-  class_read_double("Lya_k_s_over_km",psp->Lya_k_s_over_km);
-  class_read_double("Lya_z",psp->Lya_z);
+  //  class_call(parser_read_string(pfc,"compute_neff_Lya",&string1,&flag1,errmsg),
+  //           errmsg,
+  //           errmsg);
+  //if ((flag1 == _TRUE_) && ((strstr(string1,"y") != NULL) || (strstr(string1,"Y") != NULL))) {
+  //  psp->compute_neff_Lya=_TRUE_;
+  //}
+  //class_read_double("Lya_k_s_over_km",psp->Lya_k_s_over_km);
+  //class_read_double("Lya_z",psp->Lya_z);
 
   class_call(parser_read_string(pfc,"root",&string1,&flag1,errmsg),
              errmsg,
@@ -2918,10 +2895,6 @@
   class_read_int("output_verbose",
                  pop->output_verbose);
 
-<<<<<<< HEAD
-=======
-  /** (h) deal with special parameters, and deprecated ones */
->>>>>>> d0dcf2a1
 
   if (ppt->has_tensors == _TRUE_) {
     /** - ---> Include ur and ncdm shear in tensor computation? */
@@ -2974,11 +2947,7 @@
 
   /**
    * Here we can place all obsolete (deprecated) names for the precision parameters,
-<<<<<<< HEAD
    * so they will still get read.
-=======
-   *  so they will still get read.
->>>>>>> d0dcf2a1
    * The new parameter names should be used preferrably
    * */
   class_read_double("k_scalar_min_tau0",ppr->k_min_tau0); // obsolete precision parameter: read for compatibility with old precision files
@@ -3302,12 +3271,10 @@
 
   ppt->gauge=synchronous;
 
-<<<<<<< HEAD
   ppt->idr_nature=idr_free_streaming;
 
-=======
   ppt->has_Nbody_gauge_transfers = _FALSE_;
->>>>>>> d0dcf2a1
+
   ppt->k_output_values_num=0;
   ppt->store_perturbations = _FALSE_;
 
@@ -3421,8 +3388,6 @@
   ptr->has_nz_file = _FALSE_;
   ptr->has_nz_evo_analytic = _FALSE_;
   ptr->has_nz_evo_file = _FALSE_;
-<<<<<<< HEAD
-=======
 
   /** - spectra structure */
 
@@ -3433,7 +3398,6 @@
 
   ple->has_lensed_cls = _FALSE_;
 
->>>>>>> d0dcf2a1
   /** - output structure */
 
   pop->z_pk_num = 1;
@@ -3446,29 +3410,6 @@
   pop->write_perturbations = _FALSE_;
   pop->write_primordial = _FALSE_;
 
-<<<<<<< HEAD
-  /** - spectra structure */
-
-  psp->z_max_pk = pop->z_pk[0];
-  psp->non_diag=0;
-
-  psp->compute_neff_Lya=_FALSE_;
-  psp->Lya_k_s_over_km=0.009;
-  psp->Lya_z=3.0;
-
-  /** - nonlinear structure */
-
-  /** - lensing structure */
-
-  ple->has_lensed_cls = _FALSE_;
-
-  /** - nonlinear structure */
-
-  pnl->method = nl_none;
-  pnl->has_pk_eq = _FALSE_;
-
-=======
->>>>>>> d0dcf2a1
   /** - all verbose parameters */
 
   pba->background_verbose = 0;
@@ -3510,15 +3451,9 @@
              "smallest_allowed_variation = %e < 0",ppr->smallest_allowed_variation);
 
 
-<<<<<<< HEAD
 #define __ASSIGN_DEFAULT_PRECISION__
 #include "precisions.h"
 #undef __ASSIGN_DEFAULT_PRECISION__
-=======
-  #define __ASSIGN_DEFAULT_PRECISION__
-  #include "precisions.h"
-  #undef __ASSIGN_DEFAULT_PRECISION__
->>>>>>> d0dcf2a1
 
   return _SUCCESS_;
 
