/** @file input.c Documented input module.
/** @file input.c Documented input module.
 *
 * Julien Lesgourgues, 27.08.2010
 */

#include "input.h"

/**
 * Use this routine to extract initial parameters from files 'xxx.ini'
 * and/or 'xxx.pre'. They can be the arguments of the main() routine.
 *
 * If class is embedded into another code, you will probably prefer to
 * call directly input_init() in order to pass input parameters
 * through a 'file_content' structure.
 */

int input_init_from_arguments(
                              int argc,
                              char **argv,
                              struct precision * ppr,
                              struct background *pba,
                              struct thermo *pth,
                              struct perturbs *ppt,
                              struct transfers *ptr,
                              struct primordial *ppm,
                              struct spectra *psp,
                              struct nonlinear * pnl,
                              struct lensing *ple,
                              struct output *pop,
                              ErrorMsg errmsg
                              ) {

  /** Summary: */

  /** - define local variables */

  struct file_content fc;             /** - --> the final structure with all parameters */
  struct file_content fc_input;       /** - --> a temporary structure with all input parameters */
  struct file_content fc_precision;   /** - --> a temporary structure with all precision parameters */
  struct file_content fc_root;        /** - --> a temporary structure with only the root name */
  struct file_content fc_inputroot;   /** - --> sum of fc_inoput and fc_root */
  struct file_content * pfc_input;    /** - --> a pointer to either fc_root or fc_inputroot */

  char input_file[_ARGUMENT_LENGTH_MAX_];
  char precision_file[_ARGUMENT_LENGTH_MAX_];
  char tmp_file[_ARGUMENT_LENGTH_MAX_];

  int i;
  char extension[5];
  FileArg stringoutput, inifilename;
  int flag1, filenum;

  pfc_input = &fc_input;

  /** - Initialize the two file_content structures (for input
      parameters and precision parameters) to some null content. If no
      arguments are passed, they will remain null and inform
      init_params() that all parameters take default values. */

  fc.size = 0;
  fc_input.size = 0;
  fc_precision.size = 0;
  input_file[0]='\0';
  precision_file[0]='\0';

  /** - If some arguments are passed, identify eventually some 'xxx.ini'
      and 'xxx.pre' files, and store their name. */

  if (argc > 1) {
    for (i=1; i<argc; i++) {
      strncpy(extension,(argv[i]+strlen(argv[i])-4),4);
      extension[4]='\0';
      if (strcmp(extension,".ini") == 0) {
        class_test(input_file[0] != '\0',
                   errmsg,
                   "You have passed more than one input file with extension '.ini', choose one.");
        strcpy(input_file,argv[i]);
      }
      else if (strcmp(extension,".pre") == 0) {
        class_test(precision_file[0] != '\0',
                   errmsg,
                   "You have passed more than one precision with extension '.pre', choose one.");
        strcpy(precision_file,argv[i]);
      }
      else {
        fprintf(stdout,"Warning: the file %s has an extension different from .ini and .pre, so it has been ignored\n",argv[i]);
      }
    }
  }

  /** - if there is an 'xxx.ini' file, read it and store its content. */

  if (input_file[0] != '\0'){

    class_call(parser_read_file(input_file,&fc_input,errmsg),
               errmsg,
               errmsg);

    /** - check whether a root name has been set */

    class_call(parser_read_string(&fc_input,"root",&stringoutput,&flag1,errmsg),
               errmsg, errmsg);

    /** - if root has not been set, use root=output/inputfilennameN_ */

    if (flag1 == _FALSE_){
      //printf("strlen-4 = %zu\n",strlen(input_file)-4);
      strncpy(inifilename, input_file, strlen(input_file)-4);
      inifilename[strlen(input_file)-4] = '\0';
      for (filenum = 0; filenum < 100; filenum++){
        sprintf(tmp_file,"output/%s%02d_cl.dat", inifilename, filenum);
        if (file_exists(tmp_file) == _TRUE_)
          continue;
        sprintf(tmp_file,"output/%s%02d_pk.dat", inifilename, filenum);
        if (file_exists(tmp_file) == _TRUE_)
          continue;
        sprintf(tmp_file,"output/%s%02d_tk.dat", inifilename, filenum);
        if (file_exists(tmp_file) == _TRUE_)
          continue;
        sprintf(tmp_file,"output/%s%02d_parameters.ini", inifilename, filenum);
        if (file_exists(tmp_file) == _TRUE_)
          continue;
        break;
      }
      class_call(parser_init(&fc_root,
                             1,
                             fc_input.filename,
                             errmsg),
                 errmsg,errmsg);
      sprintf(fc_root.name[0],"root");
      sprintf(fc_root.value[0],"output/%s%02d_",inifilename,filenum);
      fc_root.read[0] = _FALSE_;
      class_call(parser_cat(&fc_input,&fc_root,&fc_inputroot,errmsg),
                 errmsg,
                 errmsg);
      class_call(parser_free(&fc_input),errmsg,errmsg);
      class_call(parser_free(&fc_root),errmsg,errmsg);
      pfc_input = &fc_inputroot;
    }
  }

  /** - if there is an 'xxx.pre' file, read it and store its content. */

  if (precision_file[0] != '\0')

    class_call(parser_read_file(precision_file,&fc_precision,errmsg),
               errmsg,
               errmsg);

  /** - if one or two files were read, merge their contents in a
      single 'file_content' structure. */

  if ((input_file[0]!='\0') || (precision_file[0]!='\0'))

    class_call(parser_cat(pfc_input,&fc_precision,&fc,errmsg),
               errmsg,
               errmsg);

  class_call(parser_free(pfc_input),errmsg,errmsg);
  class_call(parser_free(&fc_precision),errmsg,errmsg);

  /** - Finally, initialize all parameters given the input 'file_content'
      structure.  If its size is null, all parameters take their
      default values. */

  class_call(input_init(&fc,
                        ppr,
                        pba,
                        pth,
                        ppt,
                        ptr,
                        ppm,
                        psp,
                        pnl,
                        ple,
                        pop,
                        errmsg),
             errmsg,
             errmsg);

  class_call(parser_free(&fc),errmsg,errmsg);

  return _SUCCESS_;
}

/**
 * Initialize each parameter, first to its default values, and then
 * from what can be interpreted from the values passed in the input
 * 'file_content' structure. If its size is null, all parameters keep
 * their default values.
 *
 */

int input_init(
               struct file_content * pfc,
               struct precision * ppr,
               struct background *pba,
               struct thermo *pth,
               struct perturbs *ppt,
               struct transfers *ptr,
               struct primordial *ppm,
               struct spectra *psp,
               struct nonlinear * pnl,
               struct lensing *ple,
               struct output *pop,
               ErrorMsg errmsg
               ) {

  int flag1;
  double param1;
  int counter, index_target, i;
  double * unknown_parameter;
  int unknown_parameters_size;
  int fevals=0;
  double xzero;
  int target_indices[_NUM_TARGETS_];
  double *dxdF, *x_inout;

  char string1[_ARGUMENT_LENGTH_MAX_];
  FILE * param_output;
  FILE * param_unused;
  char param_output_name[_LINE_LENGTH_MAX_];
  char param_unused_name[_LINE_LENGTH_MAX_];

  struct fzerofun_workspace fzw;
  /**
   *
   * These two arrays must contain the strings of names to be searched
   *  for and the corresponding new parameter */
  char * const target_namestrings[] = {"100*theta_s","Omega_dcdmdr","omega_dcdmdr",
                                       "Omega_scf","Omega_ini_dcdm","omega_ini_dcdm","sigma8"};
  char * const unknown_namestrings[] = {"h","Omega_ini_dcdm","Omega_ini_dcdm",
                                        "scf_shooting_parameter","Omega_dcdmdr","omega_dcdmdr","A_s"};
  enum computation_stage target_cs[] = {cs_thermodynamics, cs_background, cs_background,
                                        cs_background, cs_background, cs_background, cs_spectra};

  int input_verbose = 0, int1, aux_flag, shooting_failed=_FALSE_;

  class_read_int("input_verbose",input_verbose);
  if (input_verbose >0) printf("Reading input parameters\n");

  /** - Do we need to fix unknown parameters? */
  unknown_parameters_size = 0;
  fzw.required_computation_stage = 0;

  for (index_target = 0; index_target < _NUM_TARGETS_; index_target++){
    class_call(parser_read_double(pfc,
                                  target_namestrings[index_target],
                                  &param1,
                                  &flag1,
                                  errmsg),
               errmsg,
               errmsg);
    if (flag1 == _TRUE_){
      /** - --> input_auxillary_target_conditions() takes care of the case where for
          instance Omega_dcdmdr is set to 0.0.
       */
      class_call(input_auxillary_target_conditions(pfc,
                                                   index_target,
                                                   param1,
                                                   &aux_flag,
                                                   errmsg),
                 errmsg, errmsg);
      if (aux_flag == _TRUE_){
        // printf("Found target: %s, target value =  %e\n",target_namestrings[index_target],param1);
        target_indices[unknown_parameters_size] = index_target;
        fzw.required_computation_stage = MAX(fzw.required_computation_stage,target_cs[index_target]);
        unknown_parameters_size++;
      }
    }
  }
  // class_call(parser_read_double(pfc,
  //                               "f_ini_dcdm",
  //                               &param1,
  //                               &flag1,
  //                               errmsg),
  //            errmsg,
  //            errmsg);
  //
  // if (flag1 == _TRUE_){
  //   /** input_auxillary_target_conditions() takes care of the case where for
  //       instance Omega_dcdmdr is set to 0.0.
  //    */
  //   index_target = 5;
  //   class_call(input_auxillary_target_conditions(pfc,
  //                                                index_target,
  //                                                param1,
  //                                                &aux_flag,
  //                                                errmsg),
  //              errmsg, errmsg);
  //   if (aux_flag == _TRUE_){
  //     printf("Found target: %s\n",target_namestrings[index_target]);
  //     target_indices[unknown_parameters_size] = index_target;
  //     fzw.required_computation_stage = MAX(fzw.required_computation_stage,target_cs[index_target]);
  //     unknown_parameters_size++;
  //   }
  //   fprintf(stdout, "index_target = %d\n",index_target );
  //
  // }

  /** - case with unknown parameters */
  if (unknown_parameters_size > 0) {
    /* Create file content structure with additional entries */
    class_call(parser_init(&(fzw.fc),
                           pfc->size+unknown_parameters_size,
                           pfc->filename,
                           errmsg),
               errmsg,errmsg);
    /* Copy input file content to the new file content structure: */
    memcpy(fzw.fc.name, pfc->name, pfc->size*sizeof(FileArg));
    memcpy(fzw.fc.value, pfc->value, pfc->size*sizeof(FileArg));
    memcpy(fzw.fc.read, pfc->read, pfc->size*sizeof(short));

    class_alloc(unknown_parameter,
                unknown_parameters_size*sizeof(double),
                errmsg);
    class_alloc(fzw.unknown_parameters_index,
                unknown_parameters_size*sizeof(int),
                errmsg);
    fzw.target_size = unknown_parameters_size;
    class_alloc(fzw.target_name,
                fzw.target_size*sizeof(enum target_names),
                errmsg);
    class_alloc(fzw.target_value,
                fzw.target_size*sizeof(double),
                errmsg);

    /** - --> go through all cases with unknown parameters: */
    for (counter = 0; counter < unknown_parameters_size; counter++){
      index_target = target_indices[counter];
      // fprintf(stdout, "index_target = %d\n",index_target );
      class_call(parser_read_double(pfc,
                                    target_namestrings[index_target],
                                    &param1,
                                    &flag1,
                                    errmsg),
               errmsg,
               errmsg);

      // store name of target parameter
      fzw.target_name[counter] = index_target;
      // store target value of target parameter
      fzw.target_value[counter] = param1;
      fzw.unknown_parameters_index[counter]=pfc->size+counter;
      // substitute the name of the target parameter with the name of the corresponding unknown parameter
      strcpy(fzw.fc.name[fzw.unknown_parameters_index[counter]],unknown_namestrings[index_target]);
      //printf("%d, %d: %s\n",counter,index_target,target_namestrings[index_target]);
    }
    // class_call(parser_read_double(pfc,
    //                               "f_ini_dcdm",
    //                               &param1,
    //                               &flag1,
    //                               errmsg),
    //          errmsg,
    //          errmsg);
    // if (flag1 == _TRUE_){
    //   // store name of target parameter
    //   fzw.target_name[counter] = index_target;
    //   // store target value of target parameter
    //   fzw.target_value[counter] = param1;
    //   fzw.unknown_parameters_index[counter]=pfc->size+counter;
    //   // substitute the name of the target parameter with the name of the corresponding unknown parameter
    //   strcpy(fzw.fc.name[fzw.unknown_parameters_index[counter]],unknown_namestrings[index_target]);
    //   //printf("%d, %d: %s\n",counter,index_target,target_namestrings[index_target]);
    // }

    if (unknown_parameters_size == 1){
      /* We can do 1 dimensional root finding */
      /* If shooting fails, postpone error to background module to play nice with MontePython. */
      class_call_try(input_find_root(&xzero,
                                     &fevals,
                                     &fzw,
                                     errmsg),
                     errmsg,
                     pba->shooting_error,
                     shooting_failed=_TRUE_);

      /* Store xzero */
      sprintf(fzw.fc.value[fzw.unknown_parameters_index[0]],"%e",xzero);
      if (input_verbose > 0) {
        fprintf(stdout,"Computing unknown input parameters\n");
        fprintf(stdout," -> found %s = %s\n",
                fzw.fc.name[fzw.unknown_parameters_index[0]],
                fzw.fc.value[fzw.unknown_parameters_index[0]]);
      }
    }
    else{
      class_alloc(x_inout,
                  sizeof(double)*unknown_parameters_size,
                  errmsg);
      class_alloc(dxdF,
                  sizeof(double)*unknown_parameters_size,
                  errmsg);
      class_call(input_get_guess(x_inout,
                                 dxdF,
                                 &fzw,
                                 errmsg),
                 errmsg, errmsg);

      class_call_try(fzero_Newton(input_try_unknown_parameters,
                                  x_inout,
                                  dxdF,
                                  unknown_parameters_size,
                                  1e-4,
                                  1e-6,
                                  &fzw,
                                  &fevals,
                                  errmsg),
                     errmsg, pba->shooting_error,shooting_failed=_TRUE_);

      if (input_verbose > 0) {
        fprintf(stdout,"Computing unknown input parameters\n");
      }

      /* Store xzero */
      for (counter = 0; counter < unknown_parameters_size; counter++){
        sprintf(fzw.fc.value[fzw.unknown_parameters_index[counter]],
                "%e",x_inout[counter]);
        if (input_verbose > 0) {
          fprintf(stdout," -> found %s = %s\n",
                  fzw.fc.name[fzw.unknown_parameters_index[counter]],
                  fzw.fc.value[fzw.unknown_parameters_index[counter]]);
        }
      }

      free(x_inout);
      free(dxdF);
    }

    if (input_verbose > 1) {
      fprintf(stdout,"Shooting completed using %d function evaluations\n",fevals);
    }

    /** - --> Read all parameters from tuned pfc */
    class_call(input_read_parameters(&(fzw.fc),
                                     ppr,
                                     pba,
                                     pth,
                                     ppt,
                                     ptr,
                                     ppm,
                                     psp,
                                     pnl,
                                     ple,
                                     pop,
                                     errmsg),
               errmsg,
               errmsg);

    /** - --> Set status of shooting */
    pba->shooting_failed = shooting_failed;

    /* all parameters read in fzw must be considered as read in
       pfc. At the same time the parameters read before in pfc (like
       theta_s,...) must still be considered as read (hence we could
       not do a memcopy) */
    for (i=0; i < pfc->size; i ++) {
      if (fzw.fc.read[i] == _TRUE_)
        pfc->read[i] = _TRUE_;
    }

    // Free tuned pfc
    parser_free(&(fzw.fc));
    /** - --> Free arrays allocated*/
    free(unknown_parameter);
    free(fzw.unknown_parameters_index);
    free(fzw.target_name);
    free(fzw.target_value);
  }
  /** - case with no unknown parameters */
  else{

    /** - --> just read all parameters from input pfc: */
    class_call(input_read_parameters(pfc,
                                     ppr,
                                     pba,
                                     pth,
                                     ppt,
                                     ptr,
                                     ppm,
                                     psp,
                                     pnl,
                                     ple,
                                     pop,
                                     errmsg),
               errmsg,
               errmsg);
  }

  /** - eventually write all the read parameters in a file, unread parameters in another file, and warnings about unread parameters */

  class_call(parser_read_string(pfc,"write parameters",&string1,&flag1,errmsg),
             errmsg,
             errmsg);

  if ((flag1 == _TRUE_) && ((strstr(string1,"y") != NULL) || (strstr(string1,"Y") != NULL))) {

    sprintf(param_output_name,"%s%s",pop->root,"parameters.ini");
    sprintf(param_unused_name,"%s%s",pop->root,"unused_parameters");

    class_open(param_output,param_output_name,"w",errmsg);
    class_open(param_unused,param_unused_name,"w",errmsg);

    fprintf(param_output,"# List of input/precision parameters actually read\n");
    fprintf(param_output,"# (all other parameters set to default values)\n");
    fprintf(param_output,"# Obtained with CLASS %s (for developers: svn version %s)\n",_VERSION_,_SVN_VERSION_);
    fprintf(param_output,"#\n");
    fprintf(param_output,"# This file can be used as the input file of another run\n");
    fprintf(param_output,"#\n");

    fprintf(param_unused,"# List of input/precision parameters passed\n");
    fprintf(param_unused,"# but not used (just for info)\n");
    fprintf(param_unused,"#\n");

    for (i=0; i<pfc->size; i++) {
      if (pfc->read[i] == _TRUE_)
        fprintf(param_output,"%s = %s\n",pfc->name[i],pfc->value[i]);
      else
        fprintf(param_unused,"%s = %s\n",pfc->name[i],pfc->value[i]);
    }
    fprintf(param_output,"#\n");

    fclose(param_output);
    fclose(param_unused);
  }

  class_call(parser_read_string(pfc,"write warnings",&string1,&flag1,errmsg),
             errmsg,
             errmsg);

  if ((flag1 == _TRUE_) && ((strstr(string1,"y") != NULL) || (strstr(string1,"Y") != NULL))) {

    for (i=0; i<pfc->size; i++) {
      if (pfc->read[i] == _FALSE_)
        fprintf(stdout,"[WARNING: input line not recognized and not taken into account: '%s=%s']\n",pfc->name[i],pfc->value[i]);
    }
  }

  return _SUCCESS_;

}

int input_read_parameters(
                          struct file_content * pfc,
                          struct precision * ppr,
                          struct background *pba,
                          struct thermo *pth,
                          struct perturbs *ppt,
                          struct transfers *ptr,
                          struct primordial *ppm,
                          struct spectra *psp,
                          struct nonlinear * pnl,
                          struct lensing *ple,
                          struct output *pop,
                          ErrorMsg errmsg
                          ) {

  /** Summary: */

  /** - define local variables */

  int flag1,flag2,flag3;
  double param1,param2,param3;
  int N_ncdm=0,n,entries_read;
  int int1,fileentries;
  double scf_lambda;
  double fnu_factor;
  double * pointer1;
  char string1[_ARGUMENT_LENGTH_MAX_];
  char string2[_ARGUMENT_LENGTH_MAX_];
  double k1=0.;
  double k2=0.;
  double prr1=0.;
  double prr2=0.;
  double pii1=0.;
  double pii2=0.;
  double pri1=0.;
  double pri2=0.;
  double n_iso=0.;
  double f_iso=0.;
  double n_cor=0.;
  double c_cor=0.;

  double Omega_tot;

  int i;

  double sigma_B; /* Stefan-Boltzmann constant in \f$ W/m^2/K^4 = Kg/K^4/s^3 \f$*/

  double rho_ncdm;
  double R0,R1,R2,R3,R4;
  double PSR0,PSR1,PSR2,PSR3,PSR4;
  double HSR0,HSR1,HSR2,HSR3,HSR4;

  double z_max=0.;
  int bin;
  int input_verbose=0;

  sigma_B = 2. * pow(_PI_,5) * pow(_k_B_,4) / 15. / pow(_h_P_,3) / pow(_c_,2);

  /** - set all parameters (input and precision) to default values */

  class_call(input_default_params(pba,
                                  pth,
                                  ppt,
                                  ptr,
                                  ppm,
                                  psp,
                                  pnl,
                                  ple,
                                  pop),
             errmsg,
             errmsg);
  class_call(input_default_precision(ppr),
             errmsg,
             errmsg);

  /** - if entries passed in file_content structure, carefully read
      and interpret each of them, and tune the relevant input
      parameters accordingly*/

  class_read_int("input_verbose",input_verbose);

  /** Knowing the gauge from the very beginning is useful (even if
      this could be a run not requiring perturbations at all: even in
      that case, knowing the gauge is important e.g. for fixing the
      sampling in momentum space for non-cold dark matter) */

  class_call(parser_read_string(pfc,"gauge",&string1,&flag1,errmsg),
             errmsg,
             errmsg);

  if (flag1 == _TRUE_) {

    if ((strstr(string1,"newtonian") != NULL) || (strstr(string1,"Newtonian") != NULL) || (strstr(string1,"new") != NULL)) {
      ppt->gauge = newtonian;
    }

    if ((strstr(string1,"synchronous") != NULL) || (strstr(string1,"sync") != NULL) || (strstr(string1,"Synchronous") != NULL)) {
      ppt->gauge = synchronous;
    }
  }

  /** (a) background parameters */

  /** - scale factor today (arbitrary) */
  class_read_double("a_today",pba->a_today);

  /** - h (dimensionless) and [\f$ H_0/c\f$] in \f$ Mpc^{-1} = h / 2997.9... = h * 10^5 / c \f$ */
  class_call(parser_read_double(pfc,"H0",&param1,&flag1,errmsg),
             errmsg,
             errmsg);
  class_call(parser_read_double(pfc,"h",&param2,&flag2,errmsg),
             errmsg,
             errmsg);
  class_test((flag1 == _TRUE_) && (flag2 == _TRUE_),
             errmsg,
             "In input file, you cannot enter both h and H0, choose one");
  if (flag1 == _TRUE_) {
    pba->H0 = param1 * 1.e3 / _c_;
    pba->h = param1 / 100.;
  }
  if (flag2 == _TRUE_) {
    pba->H0 = param2 *  1.e5 / _c_;
    pba->h = param2;
  }

  /** - Omega_0_g (photons) and T_cmb */
  class_call(parser_read_double(pfc,"T_cmb",&param1,&flag1,errmsg),
             errmsg,
             errmsg);
  class_call(parser_read_double(pfc,"Omega_g",&param2,&flag2,errmsg),
             errmsg,
             errmsg);
  class_call(parser_read_double(pfc,"omega_g",&param3,&flag3,errmsg),
             errmsg,
             errmsg);
  class_test(class_at_least_two_of_three(flag1,flag2,flag3),
             errmsg,
             "In input file, you can only enter one of T_cmb, Omega_g or omega_g, choose one");

  if (class_none_of_three(flag1,flag2,flag3)) {
    pba->Omega0_g = (4.*sigma_B/_c_*pow(pba->T_cmb,4.)) / (3.*_c_*_c_*1.e10*pba->h*pba->h/_Mpc_over_m_/_Mpc_over_m_/8./_PI_/_G_);
  }
  else {

    if (flag1 == _TRUE_) {
      /** - Omega0_g = rho_g / rho_c0, each of them expressed in \f$ Kg/m/s^2 \f$*/
      /** - rho_g = (4 sigma_B / c) \f$ T^4 \f$*/
      /** - rho_c0 \f$ = 3 c^2 H_0^2 / (8 \pi G) \f$*/
      pba->Omega0_g = (4.*sigma_B/_c_*pow(param1,4.)) / (3.*_c_*_c_*1.e10*pba->h*pba->h/_Mpc_over_m_/_Mpc_over_m_/8./_PI_/_G_);
      pba->T_cmb=param1;
    }

    if (flag2 == _TRUE_) {
      pba->Omega0_g = param2;
      pba->T_cmb=pow(pba->Omega0_g * (3.*_c_*_c_*1.e10*pba->h*pba->h/_Mpc_over_m_/_Mpc_over_m_/8./_PI_/_G_) / (4.*sigma_B/_c_),0.25);
    }

    if (flag3 == _TRUE_) {
      pba->Omega0_g = param3/pba->h/pba->h;
      pba->T_cmb = pow(pba->Omega0_g * (3.*_c_*_c_*1.e10*pba->h*pba->h/_Mpc_over_m_/_Mpc_over_m_/8./_PI_/_G_) / (4.*sigma_B/_c_),0.25);
    }
  }

  Omega_tot = pba->Omega0_g;

  /** - Omega_0_b (baryons) */
  class_call(parser_read_double(pfc,"Omega_b",&param1,&flag1,errmsg),
             errmsg,
             errmsg);
  class_call(parser_read_double(pfc,"omega_b",&param2,&flag2,errmsg),
             errmsg,
             errmsg);
  class_test(((flag1 == _TRUE_) && (flag2 == _TRUE_)),
             errmsg,
             "In input file, you can only enter one of Omega_b or omega_b, choose one");
  if (flag1 == _TRUE_)
    pba->Omega0_b = param1;
  if (flag2 == _TRUE_)
    pba->Omega0_b = param2/pba->h/pba->h;

  Omega_tot += pba->Omega0_b;

  /** - Omega_0_ur (ultra-relativistic species / massless neutrino) */

  /* (a) try to read N_ur */
  class_call(parser_read_double(pfc,"N_ur",&param1,&flag1,errmsg),
             errmsg,
             errmsg);

  /* these lines have been added for compatibility with deprecated syntax 'N_eff' instead of 'N_ur', in the future they could be suppressed */
  class_call(parser_read_double(pfc,"N_eff",&param2,&flag2,errmsg),
             errmsg,
             errmsg);
  class_test((flag1 == _TRUE_) && (flag2 == _TRUE_),
             errmsg,
             "In input file, you can only enter one of N_eff (deprecated syntax) or N_ur (up-to-date syntax), since they botgh describe the same, i.e. the contribution ukltra-relativistic species to the effective neutrino number");
  if (flag2 == _TRUE_) {
    param1 = param2;
    flag1 = _TRUE_;
    flag2 = _FALSE_;
  }
  /* end of lines for deprecated syntax */

  /* (b) try to read Omega_ur */
  class_call(parser_read_double(pfc,"Omega_ur",&param2,&flag2,errmsg),
             errmsg,
             errmsg);

  /* (c) try to read omega_ur */
  class_call(parser_read_double(pfc,"omega_ur",&param3,&flag3,errmsg),
             errmsg,
             errmsg);

  /* (d) infer the unpassed ones from the passed one */
  class_test(class_at_least_two_of_three(flag1,flag2,flag3),
             errmsg,
             "In input file, you can only enter one of N_eff, Omega_ur or omega_ur, choose one");

  if (class_none_of_three(flag1,flag2,flag3)) {
    pba->Omega0_ur = 3.046*7./8.*pow(4./11.,4./3.)*pba->Omega0_g;
  }
  else {

    if (flag1 == _TRUE_) {
      pba->Omega0_ur = param1*7./8.*pow(4./11.,4./3.)*pba->Omega0_g;
    }
    if (flag2 == _TRUE_) {
      pba->Omega0_ur = param2;
    }
    if (flag3 == _TRUE_) {
      pba->Omega0_ur = param3/pba->h/pba->h;
    }
  }

  class_call(parser_read_double(pfc,"ceff2_ur",&param1,&flag1,errmsg),
             errmsg,
             errmsg);
  if (flag1 == _TRUE_) ppt->three_ceff2_ur = 3.*param1;

  class_call(parser_read_double(pfc,"cvis2_ur",&param1,&flag1,errmsg),
             errmsg,
             errmsg);
  if (flag1 == _TRUE_) ppt->three_cvis2_ur = 3.*param1;

  Omega_tot += pba->Omega0_ur;

  /** - Omega_0_cdm (CDM) */
  class_call(parser_read_double(pfc,"Omega_cdm",&param1,&flag1,errmsg),
             errmsg,
             errmsg);
  class_call(parser_read_double(pfc,"omega_cdm",&param2,&flag2,errmsg),
             errmsg,
             errmsg);
  class_test(((flag1 == _TRUE_) && (flag2 == _TRUE_)),
             errmsg,
             "In input file, you can only enter one of Omega_cdm or omega_cdm, choose one");
  if (flag1 == _TRUE_)
    pba->Omega0_cdm = param1;
  if (flag2 == _TRUE_)
    pba->Omega0_cdm = param2/pba->h/pba->h;

  Omega_tot += pba->Omega0_cdm;

  /** - Omega_0_dcdmdr (DCDM) */
  class_call(parser_read_double(pfc,"Omega_dcdmdr",&param1,&flag1,errmsg),
             errmsg,
             errmsg);
  class_call(parser_read_double(pfc,"omega_dcdmdr",&param2,&flag2,errmsg),
             errmsg,
             errmsg);
  class_test(((flag1 == _TRUE_) && (flag2 == _TRUE_)),
             errmsg,
             "In input file, you can only enter one of Omega_dcdmdr or omega_dcdmdr, choose one");
  pba->Omega0_dcdmdr = 0.;
  if (flag1 == _TRUE_)
    pba->Omega0_dcdmdr = param1;
  if (flag2 == _TRUE_)
    pba->Omega0_dcdmdr = param2/pba->h/pba->h;
  Omega_tot += pba->Omega0_dcdmdr;

  /** - Read Omega_ini_dcdm or omega_ini_dcdm */
  class_call(parser_read_double(pfc,"Omega_ini_dcdm",&param1,&flag1,errmsg),
             errmsg,
             errmsg);
  class_call(parser_read_double(pfc,"omega_ini_dcdm",&param2,&flag2,errmsg),
             errmsg,
             errmsg);
  class_test(((flag1 == _TRUE_) && (flag2 == _TRUE_)),
             errmsg,
             "In input file, you can only enter one of Omega_ini_dcdm or omega_ini_dcdm, choose one");
  pba->Omega_ini_dcdm = 0.;
  if (flag1 == _TRUE_)
    pba->Omega_ini_dcdm = param1;
  if (flag2 == _TRUE_)
    pba->Omega_ini_dcdm = param2/pba->h/pba->h;


  /* Read Gamma in same units as H0, i.e. km/(s Mpc)*/
  class_call(parser_read_double(pfc,"Gamma_dcdm",&param1,&flag1,errmsg),
             errmsg,
             errmsg);
 /* Read tau_gamma in seconds */
  class_call(parser_read_double(pfc,"tau_dcdm",&param2,&flag2,errmsg),
             errmsg,
             errmsg);

   class_test(((flag1 == _TRUE_) && (flag2 == _TRUE_)),
              errmsg,
              "In input file, you can only enter one of Gamma_dcdm or tau_dcdm, choose one");
  // class_read_double("Gamma_dcdm",pba->Gamma_dcdm);

  /* Convert to Mpc */
  // pba->Gamma_dcdm *= (1.e3 / _c_);
  if (flag1 == _TRUE_)
    pba->Gamma_dcdm = param1*(1.e3 / _c_);
  if (flag2 == _TRUE_){
  pba->Gamma_dcdm = 1/(param2/(1e9*365*24*3600))/1.02e-3*(1.e3 / _c_);
  pba->tau_dcdm = param2;
  // fprintf(stdout, "you have chosen Gamma = %e*H0, tau = %e s \n",pba->Gamma_dcdm/(1.e3 / _c_)/67,param2);
  }

  /** Input parameters relative to DM-baryon scattering */
  class_read_double("u_gcdm",pth->u_gcdm); /** interaction rate */

  /** Input parameters relative to excited DM-gamma scattering */
  class_read_double("beta_gcdm",pth->beta_gcdm); /** The energy splitting (in unit of T0) */
  class_read_double("alpha_gcdm_eV",pth->alpha_gcdm); /** One can pass either alpha_gcdm_eV = a_0 A_21 E_21^2 / (6 m_xhi T_0) (in eV) */
  class_read_double("A_21_over_mchi",pth->A_21_over_mchi); /**  or the transition rate over the DM mass A_21 / m_xhi (dimensionless)*/
  class_test((pth->alpha_gcdm != 0) && (pth->A_21_over_mchi != 0),
              errmsg,
              "You have 'alpha_gcdm != 0 ' and 'A_21_over_mchi != 0'. Please, set either 'alpha_gcdm_eV != 0' (in eV) or the transition rate 'A_21_over_mchi != 0', not both.");
  if(pth->A_21_over_mchi!= 0) pth->alpha_gcdm = pth->A_21_over_mchi*pth->beta_gcdm*pth->beta_gcdm*pba->T_cmb*8.625e-5/6;

  pth->alpha_gcdm *= 0.15637*1.e30; //eV to Mpc^-1

  // class_read_double("alpha_gcdm_eV",alpha_gcdm_eV);
  // pth->alpha_gcdm = alpha_gcdm_eV;

  class_test(((pth->u_gcdm != 0) || (pth->beta_gcdm != 0) || (pth->alpha_gcdm != 0)) && (ppt->gauge == synchronous),
             errmsg,
             "DM-gamma interactions in the synchronous gauge are not yet implemented. Please work in the newtonian gauge by setting 'gauge = newtonian' in your '.ini' file.");
  class_test((pth->beta_gcdm == 0) && (pth->alpha_gcdm != 0),
             errmsg,
             "You have 'alpha_gcdm != 0 ' but 'pth->beta_gcdm == 0'. Please, either switch off excited DM-gamma scattering (alpha_gcdm = 0) or pick a value for the energy splitting (beta_gcdm != 0).");
  class_test((pth->beta_gcdm != 0) && (pth->alpha_gcdm == 0),
             errmsg,
             "You have 'beta_gcdm != 0 ' but 'pth->alpha_gcdm == 0'. Please, either switch off excited DM-gamma scattering (beta_gcdm = 0) or pick a value for the transition rate (alpha_gcdm_eV != 0 in eV or A_21_over_mchi != 0).");

  /** - non-cold relics (ncdm) */
  class_read_int("N_ncdm",N_ncdm);
  if ((flag1 == _TRUE_) && (N_ncdm > 0)){
    pba->N_ncdm = N_ncdm;
    /* Precision parameters for ncdm has to be read now since they are used here:*/
    class_read_double("tol_M_ncdm",ppr->tol_M_ncdm);
    class_read_double("tol_ncdm_newtonian",ppr->tol_ncdm_newtonian);
    class_read_double("tol_ncdm_synchronous",ppr->tol_ncdm_synchronous);
    class_read_double("tol_ncdm_bg",ppr->tol_ncdm_bg);
    if (ppt->gauge == synchronous)
      ppr->tol_ncdm = ppr->tol_ncdm_synchronous;
    if (ppt->gauge == newtonian)
      ppr->tol_ncdm = ppr->tol_ncdm_newtonian;

    /* Quadrature modes, 0 is qm_auto. */
    class_read_list_of_integers_or_default("Quadrature strategy",pba->ncdm_quadrature_strategy,0,N_ncdm);
    /* Number of momentum bins */
    class_read_list_of_integers_or_default("Number of momentum bins",pba->ncdm_input_q_size,-1,N_ncdm);

    /* qmax, if relevant */
    class_read_list_of_doubles_or_default("Maximum q",pba->ncdm_qmax,15,N_ncdm);

    /* Read temperatures: */
    class_read_list_of_doubles_or_default("T_ncdm",pba->T_ncdm,pba->T_ncdm_default,N_ncdm);

    /* Read chemical potentials: */
    class_read_list_of_doubles_or_default("ksi_ncdm",pba->ksi_ncdm,pba->ksi_ncdm_default,N_ncdm);

    /* Read degeneracy of each ncdm species: */
    class_read_list_of_doubles_or_default("deg_ncdm",pba->deg_ncdm,pba->deg_ncdm_default,N_ncdm);

    /* Read mass of each ncdm species: */
    class_read_list_of_doubles_or_default("m_ncdm",pba->m_ncdm_in_eV,0.0,N_ncdm);

    /* Read Omega of each ncdm species: */
    class_read_list_of_doubles_or_default("Omega_ncdm",pba->Omega0_ncdm,0.0,N_ncdm);

    /* Read omega of each ncdm species: (Use pba->M_ncdm temporarily)*/
    class_read_list_of_doubles_or_default("omega_ncdm",pba->M_ncdm,0.0,N_ncdm);

    /* Check for duplicate Omega/omega entries, missing mass definition and
       update pba->Omega0_ncdm:*/
    for(n=0; n<N_ncdm; n++){
      /* pba->M_ncdm holds value of omega */
      if (pba->M_ncdm[n]!=0.0){
        class_test(pba->Omega0_ncdm[n]!=0,errmsg,
                   "Nonzero values for both Omega and omega for ncdm species %d are specified!",n);
        pba->Omega0_ncdm[n] = pba->M_ncdm[n]/pba->h/pba->h;
      }
      if ((pba->Omega0_ncdm[n]==0.0) && (pba->m_ncdm_in_eV[n]==0.0)) {
        /* this is the right place for passing the default value of
           the mass (all parameters must have a default value; most of
           them are defined in input_default_params{}, but the ncdm mass
           is a bit special and there is no better place for setting its
           default value). We put an arbitrary value m << 10^-3 eV,
           i.e. the ultra-relativistic limit.*/
        pba->m_ncdm_in_eV[n]=1.e-5;
      }
    }

    /* Check if filenames for interpolation tables are given: */
    class_read_list_of_integers_or_default("use_ncdm_psd_files",pba->got_files,_FALSE_,N_ncdm);

    if (flag1==_TRUE_){
      for(n=0,fileentries=0; n<N_ncdm; n++){
        if (pba->got_files[n] == _TRUE_) fileentries++;
      }

      if (fileentries > 0) {

        /* Okay, read filenames.. */
        class_call(parser_read_list_of_strings(pfc,"ncdm_psd_filenames",
                                               &entries_read,&(pba->ncdm_psd_files),&flag2,errmsg),
                   errmsg,
                   errmsg);
        class_test(flag2 == _FALSE_,errmsg,
                   "Input use_ncdm_files is found, but no filenames found!");
        class_test(entries_read != fileentries,errmsg,
                   "Number of filenames found, %d, does not match number of _TRUE_ values in use_ncdm_files, %d",
                   entries_read,fileentries);
      }
    }
    /* Read (optional) p.s.d.-parameters:*/
    parser_read_list_of_doubles(pfc,
                                "ncdm_psd_parameters",
                                &entries_read,
                                &(pba->ncdm_psd_parameters),
                                &flag2,
                                errmsg);

    class_call(background_ncdm_init(ppr,pba),
               pba->error_message,
               errmsg);

    /* We must calculate M from omega or vice versa if one of them is missing.
       If both are present, we must update the degeneracy parameter to
       reflect the implicit normalization of the distribution function.*/
    for (n=0; n < N_ncdm; n++){
      if (pba->m_ncdm_in_eV[n] != 0.0){
        /* Case of only mass or mass and Omega/omega: */
        pba->M_ncdm[n] = pba->m_ncdm_in_eV[n]/_k_B_*_eV_/pba->T_ncdm[n]/pba->T_cmb;
        class_call(background_ncdm_momenta(pba->q_ncdm_bg[n],
                                           pba->w_ncdm_bg[n],
                                           pba->q_size_ncdm_bg[n],
                                           pba->M_ncdm[n],
                                           pba->factor_ncdm[n],
                                           0.,
                                           NULL,
                                           &rho_ncdm,
                                           NULL,
                                           NULL,
                                           NULL),
                   pba->error_message,
                   errmsg);
        if (pba->Omega0_ncdm[n] == 0.0){
          pba->Omega0_ncdm[n] = rho_ncdm/pba->H0/pba->H0;
        }
        else{
          fnu_factor = (pba->H0*pba->H0*pba->Omega0_ncdm[n]/rho_ncdm);
          pba->factor_ncdm[n] *= fnu_factor;
          /* dlnf0dlnq is already computed, but it is
             independent of any normalization of f0.
             We don't need the factor anymore, but we
             store it nevertheless:*/
          pba->deg_ncdm[n] *=fnu_factor;
        }
      }
      else{
        /* Case of only Omega/omega: */
        class_call(background_ncdm_M_from_Omega(ppr,pba,n),
                   pba->error_message,
                   errmsg);
        //printf("M_ncdm:%g\n",pba->M_ncdm[n]);
        pba->m_ncdm_in_eV[n] = _k_B_/_eV_*pba->T_ncdm[n]*pba->M_ncdm[n]*pba->T_cmb;
      }
      pba->Omega0_ncdm_tot += pba->Omega0_ncdm[n];
      //printf("Adding %g to total Omega..\n",pba->Omega0_ncdm[n]);
    }
  }
  Omega_tot += pba->Omega0_ncdm_tot;

  /** - Omega_0_k (effective fractional density of curvature) */
  class_read_double("Omega_k",pba->Omega0_k);
  /** - Set curvature parameter K */
  pba->K = -pba->Omega0_k*pow(pba->a_today*pba->H0,2);
  /** - Set curvature sign */
  if (pba->K > 0.) pba->sgnK = 1;
  else if (pba->K < 0.) pba->sgnK = -1;

  /** - Omega_0_lambda (cosmological constant), Omega0_fld (dark energy fluid), Omega0_scf (scalar field) */

  class_call(parser_read_double(pfc,"Omega_Lambda",&param1,&flag1,errmsg),
             errmsg,
             errmsg);
  class_call(parser_read_double(pfc,"Omega_fld",&param2,&flag2,errmsg),
             errmsg,
             errmsg);
  class_call(parser_read_double(pfc,"Omega_scf",&param3,&flag3,errmsg),
             errmsg,
             errmsg);

  class_test((flag1 == _TRUE_) && (flag2 == _TRUE_) && ((flag3 == _FALSE_) || (param3 >= 0.)),
             errmsg,
             "In input file, either Omega_Lambda or Omega_fld must be left unspecified, except if Omega_scf is set and <0.0, in which case the contribution from the scalar field will be the free parameter.");

  /** - --> (flag3 == _FALSE_) || (param3 >= 0.) explained:
   *  it means that either we have not read Omega_scf so we are ignoring it
   *  (unlike lambda and fld!) OR we have read it, but it had a
   *  positive value and should not be used for filling.
   *  We now proceed in two steps:
   *  1) set each Omega0 and add to the total for each specified component.
   *  2) go through the components in order {lambda, fld, scf} and
   *     fill using first unspecified component.
  */

  /* Step 1 */
  if (flag1 == _TRUE_){
    pba->Omega0_lambda = param1;
    Omega_tot += pba->Omega0_lambda;
  }
  if (flag2 == _TRUE_){
    pba->Omega0_fld = param2;
    Omega_tot += pba->Omega0_fld;
  }
  if ((flag3 == _TRUE_) && (param3 >= 0.)){
    pba->Omega0_scf = param3;
    Omega_tot += pba->Omega0_scf;
  }
  /* Step 2 */
  if (flag1 == _FALSE_) {
    //Fill with Lambda
    pba->Omega0_lambda= 1. - pba->Omega0_k - Omega_tot;
    if (input_verbose > 0) printf(" -> matched budget equations by adjusting Omega_Lambda = %e\n",pba->Omega0_lambda);
  }
  else if (flag2 == _FALSE_) {
    // Fill up with fluid
    pba->Omega0_fld = 1. - pba->Omega0_k - Omega_tot;
    if (input_verbose > 0) printf(" -> matched budget equations by adjusting Omega_fld = %e\n",pba->Omega0_fld);
  }
  else if ((flag3 == _TRUE_) && (param3 < 0.)){
    // Fill up with scalar field
    pba->Omega0_scf = 1. - pba->Omega0_k - Omega_tot;
    if (input_verbose > 0) printf(" -> matched budget equations by adjusting Omega_scf = %e\n",pba->Omega0_scf);
  }

  /*
  fprintf(stderr,"%e %e %e %e %e\n",
          pba->Omega0_lambda,
          pba->Omega0_fld,
          pba->Omega0_scf,
          pba->Omega0_k,
          Omega_tot);
  */

  /** - Test that the user have not specified Omega_scf = -1 but left either
      Omega_lambda or Omega_fld unspecified:*/
  class_test(((flag1 == _FALSE_)||(flag2 == _FALSE_)) && ((flag3 == _TRUE_) && (param3 < 0.)),
             errmsg,
             "It looks like you want to fulfil the closure relation sum Omega = 1 using the scalar field, so you have to specify both Omega_lambda and Omega_fld in the .ini file");

  if (pba->Omega0_fld != 0.) {
    class_read_double("w0_fld",pba->w0_fld);
    class_read_double("wa_fld",pba->wa_fld);
    class_read_double("cs2_fld",pba->cs2_fld);

    class_call(parser_read_string(pfc,
                                  "use_ppf",
                                  &string1,
                                  &flag1,
                                  errmsg),
                errmsg,
                errmsg);

    if (flag1 == _TRUE_){
      if((strstr(string1,"y") != NULL) || (strstr(string1,"Y") != NULL)){
        pba->use_ppf = _TRUE_;
        class_read_double("c_gamma_over_c_fld",pba->c_gamma_over_c_fld);
      }
      else {
        pba->use_ppf = _FALSE_;
      }
    }

  }

  /* Additional SCF parameters: */
  if (pba->Omega0_scf != 0.){
    /** - Read parameters describing scalar field potential */
    class_call(parser_read_list_of_doubles(pfc,
                                           "scf_parameters",
                                           &(pba->scf_parameters_size),
                                           &(pba->scf_parameters),
                                           &flag1,
                                           errmsg),
               errmsg,errmsg);
    class_read_int("scf_tuning_index",pba->scf_tuning_index);
    class_test(pba->scf_tuning_index >= pba->scf_parameters_size,
               errmsg,
               "Tuning index scf_tuning_index = %d is larger than the number of entries %d in scf_parameters. Check your .ini file.",pba->scf_tuning_index,pba->scf_parameters_size);
    /** - Assign shooting parameter */
    class_read_double("scf_shooting_parameter",pba->scf_parameters[pba->scf_tuning_index]);

    scf_lambda = pba->scf_parameters[0];
    if ((fabs(scf_lambda) <3.)&&(pba->background_verbose>1))
      printf("lambda = %e <3 won't be tracking (for exp quint) unless overwritten by tuning function\n",scf_lambda);

    class_call(parser_read_string(pfc,
                                  "attractor_ic_scf",
                                  &string1,
                                  &flag1,
                                  errmsg),
                errmsg,
                errmsg);

    if (flag1 == _TRUE_){
      if((strstr(string1,"y") != NULL) || (strstr(string1,"Y") != NULL)){
        pba->attractor_ic_scf = _TRUE_;
      }
      else{
        pba->attractor_ic_scf = _FALSE_;
        class_test(pba->scf_parameters_size<2,
               errmsg,
               "Since you are not using attractor initial conditions, you must specify phi and its derivative phi' as the last two entries in scf_parameters. See explanatory.ini for more details.");
        pba->phi_ini_scf = pba->scf_parameters[pba->scf_parameters_size-2];
        pba->phi_prime_ini_scf = pba->scf_parameters[pba->scf_parameters_size-1];
      }
    }
  }

  /** (b) assign values to thermodynamics cosmological parameters */

  /** - primordial helium fraction */
  class_call(parser_read_string(pfc,"YHe",&string1,&flag1,errmsg),
             errmsg,
             errmsg);

  if (flag1 == _TRUE_) {

    if ((strstr(string1,"BBN") != NULL) || (strstr(string1,"bbn") != NULL)) {
      pth->YHe = _BBN_;
    }
    else {
      class_read_double("YHe",pth->YHe);
    }

  }

  /** - recombination parameters */
  class_call(parser_read_string(pfc,"recombination",&string1,&flag1,errmsg),
             errmsg,
             errmsg);

  if (flag1 == _TRUE_) {

    if ((strstr(string1,"HYREC") != NULL) || (strstr(string1,"hyrec") != NULL) || (strstr(string1,"HyRec") != NULL)) {
      pth->recombination = hyrec;
    }

    else if ((strstr(string1,"COSMOREC") != NULL) || (strstr(string1,"cosmorec") != NULL) || (strstr(string1,"CosmoRec") != NULL)) {
      pth->recombination = cosmorec;
    }

  }
  if(pth->recombination == cosmorec){
    /** - read some parameter of CosmoRec */

    class_read_double("cosmorec_runmode",pth->cosmorec_runmode);
    class_test((pth->cosmorec_runmode > 4 || pth->cosmorec_runmode < 0),errmsg,"cosmorec_runmode parameters runs from 0 to 4 !! Have a look at 'explanatory.ini' for details of the options.");
    class_read_double("cosmorec_accuracy",pth->cosmorec_accuracy);
    class_test((pth->cosmorec_accuracy > 7 || pth->cosmorec_accuracy < -1),errmsg,"cosmorec_accuracy parameters runs from -1 to 7 !! Have a look at 'explanatory.ini' for details of the options.");
    class_read_double("cosmorec_verbose",pth->cosmorec_verbose);
    class_test((pth->cosmorec_verbose > 3 || pth->cosmorec_verbose < 0),errmsg,"cosmorec_verbose parameters runs from 0 to 3 !! Have a look at 'explanatory.ini' for details of the options.");

  }

  class_read_double("Lambda_over_theoritical_Lambda",pth->Lambda_over_theoritical_Lambda);

  /** - reionization parametrization */
  class_call(parser_read_string(pfc,"reio_parametrization",&string1,&flag1,errmsg),
             errmsg,
             errmsg);

  if (flag1 == _TRUE_) {

    flag2=_FALSE_;
    if (strcmp(string1,"reio_none") == 0) {
      pth->reio_parametrization=reio_none;
      flag2=_TRUE_;
    }
    if (strcmp(string1,"reio_camb") == 0) {
      pth->reio_parametrization=reio_camb;
      flag2=_TRUE_;
    }
    if (strcmp(string1,"reio_bins_tanh") == 0) {
      pth->reio_parametrization=reio_bins_tanh;
      flag2=_TRUE_;
    }
    if (strcmp(string1,"reio_half_tanh") == 0) {
      pth->reio_parametrization=reio_half_tanh;
      flag2=_TRUE_;
    }
    if (strcmp(string1,"reio_stars_sfr_source_term") == 0) {
      pth->reio_parametrization=reio_stars_sfr_source_term;
      flag2=_TRUE_;
    }
    if (strcmp(string1,"reio_douspis_et_al") == 0) {
      pth->reio_parametrization=reio_douspis_et_al;
      flag2=_TRUE_;
    }
    if (strcmp(string1,"reio_asymmetric_planck_16") == 0) {
      pth->reio_parametrization=reio_asymmetric_planck_16;
      flag2=_TRUE_;
    }
    if (strcmp(string1,"reio_many_tanh") == 0) {
      pth->reio_parametrization=reio_many_tanh;
      flag2=_TRUE_;
    }
    if (strcmp(string1,"reio_inter") == 0) {
      pth->reio_parametrization=reio_inter;
      flag2=_TRUE_;
    }

    class_test(flag2==_FALSE_,
               errmsg,
               "could not identify reionization_parametrization value, check that it is one of 'reio_none', 'reio_camb', 'reio_bins_tanh', 'reio_half_tanh', 'reio_many_tanh', 'reio_inter'...");
  }

  /** - heating parametrization */
  class_call(parser_read_string(pfc,"star_heating_parametrization",&string1,&flag1,errmsg),
             errmsg,
             errmsg);

   if (flag1 == _TRUE_) {
     flag2=_FALSE_;
     if (strcmp(string1,"heating_none") == 0) {
       pth->star_heating_parametrization=heating_none;
       flag2=_TRUE_;
     }
     if (strcmp(string1,"heating_reiolike_tanh") == 0) {
       pth->star_heating_parametrization=heating_reiolike_tanh;
       class_read_double("final_IGM_temperature",pth->final_IGM_temperature);
      flag2=_TRUE_;
     }
     if (strcmp(string1,"heating_stars_sfr_source_term") == 0) {
       pth->star_heating_parametrization=heating_stars_sfr_source_term;
       flag2=_TRUE_;
     }
     class_test(flag2==_FALSE_,
                errmsg,
                "could not identify star_heating_parametrization value, check that it is one of 'heating_none', 'heating_reiolike_tanh', 'heating_stars_sfr_source_term'.");
    }

  /* reionization parameters if reio_parametrization=reio_camb */
  if ((pth->reio_parametrization == reio_camb) || (pth->reio_parametrization == reio_half_tanh) ){

    class_call(parser_read_double(pfc,"z_reio",&param1,&flag1,errmsg),
               errmsg,
               errmsg);
    class_call(parser_read_double(pfc,"tau_reio",&param2,&flag2,errmsg),
               errmsg,
               errmsg);
    class_test(((flag1 == _TRUE_) && (flag2 == _TRUE_)),
               errmsg,
               "In input file, you can only enter one of z_reio or tau_reio, choose one");
    if (flag1 == _TRUE_) {
      pth->z_reio=param1;
      pth->reio_z_or_tau=reio_z;
    }
    if (flag2 == _TRUE_) {
      pth->tau_reio=param2;
      pth->reio_z_or_tau=reio_tau;
    }

    class_read_double("reionization_exponent",pth->reionization_exponent);
    class_read_double("reionization_width",pth->reionization_width);
    class_read_double("reionization_width",pth->reionization_width);
    class_read_double("helium_fullreio_redshift",pth->helium_fullreio_redshift);
    class_read_double("helium_fullreio_width",pth->helium_fullreio_width);

  }

  if (pth->star_heating_parametrization == heating_stars_sfr_source_term || pth->reio_parametrization == reio_stars_sfr_source_term){

    class_read_double("fx",pth->fx);
    class_read_double("Ex",pth->Ex);
    pth->Ex*=_joules_over_ergs_;
    class_read_double("z_start_reio_stars",pth->z_start_reio_stars);
    class_read_double("f_esc",pth->f_esc);
    class_call(parser_read_double(pfc,"Zeta_ion",&param1,&flag1,errmsg),
               errmsg,
               errmsg);
    class_call(parser_read_double(pfc,"Log10_Zeta_ion",&param2,&flag2,errmsg),
               errmsg,
               errmsg);
    class_test(((flag1 == _TRUE_) && (flag2 == _TRUE_)),
               errmsg,
               "In input file, you can only enter one of Zeta_ion or Log10_Zeta_ion, choose one");
    if (flag1 == _TRUE_) {
      pth->Zeta_ion=param1;
    }
    if (flag2 == _TRUE_) {
      pth->Zeta_ion=pow(10,param2);
    }
    class_call(parser_read_string(pfc,"model_SFR",&string1,&flag1,errmsg),
               errmsg,
               errmsg);

     if (flag1 == _TRUE_) {
       flag2=_FALSE_;
       if (strcmp(string1,"model_SFR_bestfit") == 0) {
         pth->model_SFR=model_SFR_bestfit;
         pth->ap = 0.01376;
         pth->bp = 3.26;
         pth->cp = 2.59;
         pth->dp = 5.68;
         flag2=_TRUE_;
       }
       if (strcmp(string1,"model_SFR_p1sig") == 0) {
         pth->model_SFR=model_SFR_p1sig;
         pth->ap = 0.01476;
         /*
         pth->bp = 3.47;
         pth->cp = 2.73;
        //  pth->dp = 5.87;
         pth->dp = 5.49;
         */
         pth->bp = 3.26;
         pth->cp = 2.59;
         pth->dp = 5.68;
        flag2=_TRUE_;
       }
       if (strcmp(string1,"model_SFR_m1sig") == 0) {
         pth->model_SFR=model_SFR_m1sig;
         pth->ap = 0.01276;
         /*
         pth->bp = 3.05;
         pth->cp = 2.45;
        //  pth->dp = 5.49;
         pth->dp = 5.87;
         */
         pth->bp = 3.26;
         pth->cp = 2.59;
         pth->dp = 5.68;
         flag2=_TRUE_;
       }
       if (strcmp(string1,"model_SFR_free") == 0) {
         pth->model_SFR=model_SFR_free;
       class_read_double("ap",pth->ap);
       class_read_double("bp",pth->bp);
       class_read_double("cp",pth->cp);
       class_read_double("dp",pth->dp);
       flag2=_TRUE_;
     }
       class_test(flag2==_FALSE_,
                  errmsg,
                  "could not identify model_SFR value, check that it is one of 'model_SFR_bestfit', 'model_SFR_p1sig', 'model_SFR_m1sig','model_SFR_free'.");
      }
  }
  if (pth->reio_parametrization == reio_douspis_et_al){
    class_read_double("helium_fullreio_redshift",pth->helium_fullreio_redshift);
    class_read_double("helium_fullreio_width",pth->helium_fullreio_width);
    class_read_double("lambda_douspis_et_al",pth->lambda_douspis_et_al);
    class_read_double("Qp_douspis_et_al",pth->Qp_douspis_et_al);
    class_read_double("zp_douspis_et_al",pth->zp_douspis_et_al);
  }
  if (pth->reio_parametrization == reio_asymmetric_planck_16){
    class_read_double("helium_fullreio_redshift",pth->helium_fullreio_redshift);
    class_read_double("helium_fullreio_width",pth->helium_fullreio_width);
    class_read_double("alpha_asymmetric_planck_16",pth->alpha_asymmetric_planck_16);
    class_read_double("z_end_asymmetric_planck_16",pth->z_end_asymmetric_planck_16);
    class_read_double("z_start_asymmetric_planck_16",pth->z_start_asymmetric_planck_16);
  }

  /* reionization parameters if reio_parametrization=reio_bins_tanh */
  if (pth->reio_parametrization == reio_bins_tanh) {
    class_read_int("binned_reio_num",pth->binned_reio_num);
    class_read_list_of_doubles("binned_reio_z",pth->binned_reio_z,pth->binned_reio_num);
    class_read_list_of_doubles("binned_reio_xe",pth->binned_reio_xe,pth->binned_reio_num);
    class_read_double("binned_reio_step_sharpness",pth->binned_reio_step_sharpness);
  }

  /** - reionization parameters if reio_parametrization=reio_many_tanh */
  if (pth->reio_parametrization == reio_many_tanh) {
    class_read_int("many_tanh_num",pth->many_tanh_num);
    class_read_list_of_doubles("many_tanh_z",pth->many_tanh_z,pth->many_tanh_num);
    class_read_list_of_doubles("many_tanh_xe",pth->many_tanh_xe,pth->many_tanh_num);
    class_read_double("many_tanh_width",pth->many_tanh_width);
  }


  /** - reionization parameters if reio_parametrization=reio_many_tanh */
  if (pth->reio_parametrization == reio_inter) {
    class_read_int("reio_inter_num",pth->reio_inter_num);
    class_read_list_of_doubles("reio_inter_z",pth->reio_inter_z,pth->reio_inter_num);
    class_read_list_of_doubles("reio_inter_xe",pth->reio_inter_xe,pth->reio_inter_num);
  }

  /** - energy injection parameters from CDM annihilation/decay */
  class_read_double("annihilation",pth->annihilation);
  class_read_double("annihilation_cross_section",pth->annihilation_cross_section);
  class_read_double("DM_mass",pth->DM_mass);
  class_read_double("decay_fraction",pth->decay_fraction);
  if(pth->decay_fraction >0)class_test(pba->Gamma_dcdm <=0,errmsg,"you have decay_fraction > 0 but Gamma_dcdm = 0. That is weird, please check your param file and set 'tau_dcdm' [s] or 'Gamma_dcdm' [km/s/Mpc] to a non-zero value.\n");
  class_read_double("PBH_high_mass",pth->PBH_high_mass);
  if(pth->PBH_high_mass>0.){

    class_call(parser_read_string(pfc,"PBH_accretion_recipe",&string1,&flag1,errmsg),
               errmsg,
               errmsg);
    if (flag1 == _TRUE_){
      flag2 = _FALSE_;
      if (strcmp(string1,"Ali_Haimoud") == 0) {
        pth->PBH_accretion_recipe=Ali_Haimoud;
        class_read_int("coll_ion_pbh",pth->coll_ion_pbh);
        flag2=_TRUE_;
      }
      if (strcmp(string1,"Ricotti_et_al") == 0) {
        pth->PBH_accretion_recipe=Ricotti_et_al;
        flag2=_TRUE_;
      }
      if (strcmp(string1,"Horowitz") == 0) {
        pth->PBH_accretion_recipe=Horowitz;
        flag2=_TRUE_;
      }
      if (strcmp(string1,"Gaggero_et_al") == 0) {
        pth->PBH_accretion_recipe=Gaggero_et_al;
        flag2=_TRUE_;
      }
      if (strcmp(string1,"Thin_disk") == 0) {
        pth->PBH_accretion_recipe=Thin_disk;
        flag2=_TRUE_;
      }
      if (strcmp(string1,"ADAF") == 0) {
        pth->PBH_accretion_recipe=ADAF;
        flag2=_TRUE_;
      }
      if (strcmp(string1,"ADAF_Simulation") == 0) {
        pth->PBH_accretion_recipe=ADAF_Simulation;
        class_read_double("PBH_ADAF_delta",pth->PBH_ADAF_delta);
        flag2=_TRUE_;
      }
      if (strcmp(string1,"Hybrid") == 0) {
        pth->PBH_accretion_recipe=Hybrid;
        class_read_double("PBH_disk_formation_redshift",pth->PBH_disk_formation_redshift);
        flag2=_TRUE_;
      }
    class_test(flag2==_FALSE_,
                 errmsg,
                 "could not identify PBH_accretion_recipe, check that it is one of 'Ali_Haimoud', 'Ricotti_et_al', 'Horowitz','Gaggero_et_al','Hybrid','Thin_disk','ADAF','ADAF_Simulation'.");
    }
    class_read_double("PBH_accretion_eigenvalue",pth->PBH_accretion_eigenvalue); // If chosen to negative value, it will be set to the linear result.
    class_read_double("PBH_relative_velocities",pth->PBH_relative_velocities);

  }
  class_read_double("PBH_low_mass",pth->PBH_low_mass);
  class_read_double("PBH_fraction",pth->PBH_fraction);
  // class_test(pth->PBH_low_mass < 1e15 && pth->PBH_fraction > 1e-4,errmsg,
  //   "The value of 'pth->PBH_fraction' that you enter is suspicious given the mass you chose. You are several orders of magnitude above the limit. The code doesn't handle well too high energy injection. Please choose 'pth->PBH_fraction < 1e-4'. ")
  class_test(pth->PBH_high_mass<0.,errmsg,
    "You need to enter a mass for your PBH 'PBH_high_mass > 0.' (in Msun).");
  class_test(pth->PBH_disk_formation_redshift<0.,errmsg,
    "You need to enter a redshift for your accretion disk formation 'PBH_disk_formation_redshift > 0.'.");
  class_test(pth->PBH_low_mass<0.,errmsg,
    "You need to enter a mass for your PBH 'PBH_high_mass > 0.' (in Msun).");
  class_test(pth->PBH_fraction>0. && (pth->PBH_high_mass==0. && pth->PBH_low_mass==0.),errmsg,
    "You have asked for a fraction of PBH being DM but you have 'PBH_high_mass == 0 && PBH_low_mass ==0'. Please choose a value (in Msun for PBH_high_mass, in g for PBH_low_mass).");
  class_test(pth->PBH_fraction<0.,errmsg,
    "You need to enter a fraction of PBH being DM 'PBH_fraction > 0. Please choose a value for PBH_fraction in ]0,1].'");
  class_test(pth->recombination==cosmorec && pth->PBH_high_mass!= 0.,
               errmsg,
               "Effect of accreting PBH cannot yet be computed using cosmorec. Please, restart using recfast or hyrec. In the case you'd be using hyrec, only the 'on the spot' approximation is currently implemented.");
  class_test(pth->recombination==cosmorec && pth->PBH_low_mass!= 0.,
               errmsg,
               "Effect of evaporating PBH cannot yet be computed using cosmorec. Please, restart in recfast or hyrec mode.");
  class_test(pth->PBH_ADAF_delta != 1e-3 && pth->PBH_ADAF_delta != 0.5  && pth->PBH_ADAF_delta != 0.1 ,errmsg,
   "The parameter 'pth->PBH_ADAF_delta' can currently only be set to 1e-3, 0.1 or 0.5.");
  class_test(pth->annihilation>0. && pth->annihilation_cross_section >0.,errmsg,"You gave both boost factor and annihilation parameter, please enter only one.");
  if(pth->DM_mass > 0 && pth->annihilation_cross_section >0.){
      // double sigma_thermal = 3*pow(10,-32); // Sigma_v in m^3/s
      double conversion = 1.8*pow(10,-27); // Conversion GeV => Kg
      class_test(pth->DM_mass<=0.,errmsg,
        "You need to enter a mass for your dark matter particle 'm_DM > 0.' (in GeV).");
      pth->annihilation = pth->annihilation_cross_section/(pth->DM_mass*conversion);
      if(input_verbose > 0)fprintf(stdout,"You gave m_DM = %.2e and cross_section = %.2e. Your parameter annihilation = %.2e. \n",pth->DM_mass,pth->annihilation_cross_section, pth->annihilation);
  }

  // class_test((pth->DM_mass > 0 && pth->annihilation_cross_section <=0)||(pth->DM_mass <= 0 && pth->annihilation_cross_section >0),errmsg,"You set one of (pth->DM_mass,pth->annihilation_cross_section) to non-zero value but not the other ! I cannot compute annihilation parameter: pth->annihilation_cross_section/(pth->DM_mass).")

  if (pth->annihilation > 0.){
  class_read_double("annihilation_variation",pth->annihilation_variation);
  class_read_double("annihilation_z",pth->annihilation_z);
  class_read_double("annihilation_zmax",pth->annihilation_zmax);
  class_read_double("annihilation_zmin",pth->annihilation_zmin);
  class_read_double("annihilation_f_halo",pth->annihilation_f_halo);

  // class_test(pth->recombination != hyrec && pth->annihilation_f_halo > 0.,errmsg,
  // "Recfast cannot be used to compute effect of dark matter halos on reionization, because its parametrization goes outside is range of validity. Please restart in 'recombination = hyrec' mode.");
  class_read_double("annihilation_z_halo",pth->annihilation_z_halo);
  }
/** - Relevant parameters in case of exotic energy injection */
  if(pth->annihilation>0. || pth->decay_fraction>0. || pth->PBH_high_mass > 0. || pth->PBH_low_mass > 0.){


    class_call(parser_read_string(pfc,
                                  "on the spot",
                                  &(string1),
                                  &(flag1),
                                  errmsg),
               errmsg,
               errmsg);

    if (flag1 == _TRUE_) {
      if ((strstr(string1,"y") != NULL) || (strstr(string1,"Y") != NULL)) {
        pth->has_on_the_spot = _TRUE_;
      }
      else {
        if ((strstr(string1,"n") != NULL) || (strstr(string1,"N") != NULL)) {
          pth->has_on_the_spot = _FALSE_;
        }
        else {
          class_stop(errmsg,"incomprehensible input '%s' for the field 'on the spot'",string1);
        }
      }
    }

	/* BEGIN: Add function to read if "fz_is_extern"-flag is set.
    If so read also the external command and the inputs */

    class_call(parser_read_string(pfc,"external_fz",&string1,&flag1,errmsg),
               errmsg,
               errmsg);

    if (flag1 == _TRUE_){
      flag2 = _FALSE_;
      /**
      * If an external_fz command is passed, we automatically set parameters to their required values.
      **/
      pth->energy_deposition_treatment = Slatyer;
      pth->energy_repart_functions = no_factorization;
      pth->has_on_the_spot = _FALSE_;
      
      if (strcmp(string1,"built_in") == 0) {


        ppr->fz_is_extern=_TRUE_;
        flag2=_TRUE_;
        sprintf(ppr->command_fz,""); //Start by reseting previous command, useful in context of MCMC with MontePython.
        strcat(ppr->command_fz, "python ");
        strcat(ppr->command_fz,__CLASSDIR__);

          /* Check first if injection history is standard and already implemented */

          if(pth->annihilation > 0 && pth->annihilation_f_halo == 0){
            strcat(ppr->command_fz,"/external_fz/bin/DarkAges --hist=annihilation --specfile ");
            sprintf(string2,"");
            class_call(parser_read_string(pfc,"injected_particles_spectra",&string2,&flag1,errmsg),
                       errmsg,
                       errmsg);
            strcat(ppr->command_fz,string2);
            class_test(strcmp(string2,"") == 0,errmsg,"the field injected_particles_spectra is empty!! you need to give either:\ni) the name of a file in which to get the spectrum\nii) a list of the following keywords ['electron','muon','tau','quark','charm','bottom','top','wboson','zboson','gluon','photon','higgs','dirac_electron','dirac_photon'] with a SPACE (no comas) between each word.\n")
            strcat(ppr->command_fz," --branching ");
            sprintf(string2,"");
            class_call(parser_read_string(pfc,"injected_particles_branching_ratio",&string2,&flag1,errmsg),
                       errmsg,
                       errmsg);
            strcat(ppr->command_fz,string2);
            class_test(strcmp(string2,"") == 0,errmsg,"the field injected_particles_branching_ratio is empty!! You need to give a list of number (<=1) (as many as there are injected particles) with a SPACE (no comas) between each of them. The sum MUST add to 1.\n")
            strcat(ppr->command_fz," --mass=");
            sprintf(string2,"%g",pth->DM_mass);
            strcat(ppr->command_fz,string2);

          }
          else if(pth->annihilation > 0 && pth->annihilation_f_halo > 0){
            strcat(ppr->command_fz,"/external_fz/bin/DarkAges --hist=annihilation_halos --specfile ");
            sprintf(string2,"");
            class_call(parser_read_string(pfc,"injected_particles_spectra",&string2,&flag1,errmsg),
                       errmsg,
                       errmsg);
            strcat(ppr->command_fz,string2);
            class_test(strcmp(string2,"") == 0,errmsg,"the field injected_particles_spectra is empty!! you need to give either:\ni) the name of a file in which to get the spectrum\nii) a list of the following keywords ['electron','muon','tau','quark','charm','bottom','top','wboson','zboson','gluon','photon','higgs','dirac_electron','dirac_photon'] with a SPACE (no comas) between each word.\n")
            strcat(ppr->command_fz," --branching ");
            sprintf(string2,"");
            class_call(parser_read_string(pfc,"injected_particles_branching_ratio",&string2,&flag1,errmsg),
                       errmsg,
                       errmsg);
            strcat(ppr->command_fz,string2);
            class_test(strcmp(string2,"") == 0,errmsg,"the field injected_particles_branching_ratio is empty!! You need to give a list of number (<=1) (as many as there are injected particles) with a SPACE (no comas) between each of them. The sum MUST add to 1.\n")
            strcat(ppr->command_fz," --mass=");
            sprintf(string2,"%g",pth->DM_mass);
            strcat(ppr->command_fz,string2);
            strcat(ppr->command_fz," --fh=");
            sprintf(string2,"%g",pth->annihilation_f_halo);
            strcat(ppr->command_fz,string2);
            strcat(ppr->command_fz," --zh=");
            sprintf(string2,"%g",pth->annihilation_z_halo);
            strcat(ppr->command_fz,string2);
          }

          /* For PBH evaporation history: automatic command */
          else if(pth->PBH_low_mass > 0){
            strcat(ppr->command_fz,"/external_fz/bin/DarkAges --hist=evaporating_PBH --mass=");
            sprintf(string2,"%g",pth->PBH_low_mass);
            strcat(ppr->command_fz,string2);
          }
          else if (pth->PBH_high_mass > 0){
            strcat(ppr->command_fz,"/external_fz/bin/DarkAges --hist=accreting_PBH --mass=");
            sprintf(string2,"%g",pth->PBH_high_mass);
            strcat(ppr->command_fz,string2);
            if(pth->PBH_accretion_recipe==Ali_Haimoud || pth->PBH_accretion_recipe==Ricotti_et_al)
              strcat(ppr->command_fz," --accretion_recipe=spherical_accretion");
            else if(pth->PBH_accretion_recipe==ADAF_Simulation || pth->PBH_accretion_recipe== Thin_disk || pth->PBH_accretion_recipe== ADAF || pth->PBH_accretion_recipe== Gaggero_et_al)
              strcat(ppr->command_fz," --accretion_recipe=disk_accretion");
            // else{
            //   class_test(1==0,errmsg,
            //     "You cannot use a accretion_recipe different from 'Ali_Haimoud' or 'ADAF_Simulation' if you are working with external_fz on. This will be updated in the future.\n");
            // }
            strcat(ppr->command_fz," --Log10Emin=0 --Log10Emax=5.5 --nbins_table=20");
          }
          else if(pth->decay_fraction > 0){
            strcat(ppr->command_fz,"/external_fz/bin/DarkAges --hist=decay --specfile ");
            sprintf(string2,"");
            class_call(parser_read_string(pfc,"injected_particles_spectra",&string2,&flag1,errmsg),
                       errmsg,
                       errmsg);
            strcat(ppr->command_fz,string2);
            class_test(strcmp(string2,"") == 0,errmsg,"the field injected_particles_spectra is empty!! you need to give either:\ni) the name of a file in which to get the spectrum\nii) a list of the following keywords ['electron','muon','tau','quark','charm','bottom','top','wboson','zboson','gluon','photon','higgs','dirac_electron','dirac_photon'] with a SPACE (no comas) between each word.\n")
            strcat(ppr->command_fz," --mass=");
            sprintf(string2,"%g",pth->DM_mass);
            strcat(ppr->command_fz,string2);
            strcat(ppr->command_fz," --branching ");
            sprintf(string2,"");
            class_call(parser_read_string(pfc,"injected_particles_branching_ratio",&string2,&flag1,errmsg),
                       errmsg,
                       errmsg);
            strcat(ppr->command_fz,string2);
            class_test(strcmp(string2,"") == 0,errmsg,"the field injected_particles_branching_ratio is empty!! You need to give a list of number (<=1) (as many as there are injected particles) with a SPACE (no comas) between each of them. The sum MUST add to 1.\n")
            strcat(ppr->command_fz," --tdec=");
            sprintf(string2,"%g",pba->tau_dcdm);
            strcat(ppr->command_fz,string2);
          }
      }
      /* If the story is not implemented */
      /* Reading the input parameter for the external command */
    	else if (strcmp(string1,"user_command") == 0){
          ppr->fz_is_extern=_TRUE_;
          flag2=_TRUE_;
          class_call( parser_read_string(pfc,"ext_fz_command",&string2,&flag2,errmsg), errmsg, errmsg);
        	class_test(strlen(string2) == 0, errmsg, "You omitted to write a command to calculate the f(z) externally");
        	// class_alloc(ppr->command_fz,(strlen(string2) + 1)*sizeof(char), errmsg);
        	strcat(ppr->command_fz, string2);
          /** An arbitrary number of external parameters to be used by the external command
             */
          class_read_double("ext_fz_par1",ppr->param_fz_1);
          class_read_double("ext_fz_par2",ppr->param_fz_2);
          class_read_double("ext_fz_par3",ppr->param_fz_3);
          class_read_double("ext_fz_par4",ppr->param_fz_4);
          class_read_double("ext_fz_par5",ppr->param_fz_5);
      }
      else if (strcmp(string1,"from_file") == 0){
        flag2=_TRUE_;
        ppr->fz_is_extern=_FALSE_;
      }

      class_test(flag2==_FALSE_,
                       errmsg,
                       "could not identify external_fz, check that it is one of 'built_in_scenarios','from_file','user_command'.");
    }

    class_call(parser_read_string(pfc,
                                  "print_energy_deposition_function",
                                  &(string1),
                                  &(flag1),
                                  errmsg),
               errmsg,
               errmsg);

    if (flag1 == _TRUE_) {
      if ((strstr(string1,"y") != NULL) || (strstr(string1,"Y") != NULL)) {
        pth->print_energy_deposition_function = _TRUE_;
      }
      else {
        if ((strstr(string1,"n") != NULL) || (strstr(string1,"N") != NULL)) {
          pth->print_energy_deposition_function = _FALSE_;
        }
        else {
          class_stop(errmsg,"incomprehensible input '%s' for the field 'print_energy_deposition_function'",string1);
        }
      }
    }

    /* END */

    if(pth->has_on_the_spot == _TRUE_ && pth->annihilation_f_halo > 0.){
      fprintf(stdout,"You cannot work in the 'on the spot' approximation with dark matter halos formation. Condition 'has_on_the_spot' will be set to 'no' automatically.\n");
      pth->has_on_the_spot = _FALSE_;
    }
    if(pth->has_on_the_spot == _FALSE_){
      class_call(parser_read_string(pfc,"energy_deposition_treatment",&string1,&flag1,errmsg),
                 errmsg,
                 errmsg);
      if (flag1 == _TRUE_){
        flag2 = _FALSE_;
        if (strcmp(string1,"Analytical_approximation") == 0) {
          pth->energy_deposition_treatment=Analytical_approximation;
          flag2=_TRUE_;
        }
        if (strcmp(string1,"Slatyer") == 0) {
          pth->energy_deposition_treatment=Slatyer;
          flag2=_TRUE_;
        }
        if (strcmp(string1,"No_deposition") == 0) {
          pth->energy_deposition_treatment=No_deposition;
          flag2=_TRUE_;
        }
      class_test(flag2==_FALSE_,
                   errmsg,
                   "could not identify energy_deposition_treatment, check that it is one of 'Analytical_approximation', 'Slatyer','No_deposition'.");
      }
    }

    class_call(parser_read_string(pfc,"energy_repartition_functions",&string1,&flag1,errmsg),
               errmsg,
               errmsg);
    if (flag1 == _TRUE_){
      flag2 = _FALSE_;
      if (strcmp(string1,"SSCK") == 0) {
        pth->energy_repart_functions=SSCK;
        flag2=_TRUE_;
      }
      if (strcmp(string1,"Galli_et_al_fit") == 0) {
        pth->energy_repart_functions=Galli_et_al_fit;
        flag2=_TRUE_;
      }
      if (strcmp(string1,"Galli_et_al_interpolation") == 0) {
        pth->energy_repart_functions=Galli_et_al_interpolation;
        flag2=_TRUE_;
      }
      if (strcmp(string1,"no_factorization") == 0) {
        pth->energy_repart_functions=no_factorization;
        flag2=_TRUE_;
      }
      class_test(pth->has_on_the_spot == _TRUE_ && pth->energy_repart_functions  == no_factorization,errmsg,
        "You cannot work in the 'on the spot' approximation if you choose to not factorize the energy deposition functions from the repartition functions. Please restart and either change the energy repartition functions or work beyond the on the spot treatment.\n");

    class_test(flag2==_FALSE_,
                 errmsg,
                 "could not identify energy repartition functions, check that it is one of 'SSCK', 'Galli_et_al_fit', 'Galli_et_al_interpolation','no_factorization'");
    }

    class_call(parser_read_string(pfc,
                                  "reio_stars_and_dark_matter",
                                  &(string1),
                                  &(flag1),
                                  errmsg),
               errmsg,
               errmsg);

    if (flag1 == _TRUE_) {
      if ((strstr(string1,"y") != NULL) || (strstr(string1,"Y") != NULL)) {
        pth->reio_stars_and_dark_matter = _TRUE_;
      }
      else {
        if ((strstr(string1,"n") != NULL) || (strstr(string1,"N") != NULL)) {
          pth->reio_stars_and_dark_matter = _FALSE_;
          pth->reio_parametrization=reio_none;
        }
        else {
          class_stop(errmsg,"incomprehensible input '%s' for the field 'reio_stars_and_dark_matter'",string1);
        }
      }
    }

}

/** Tables specific to evaporating PBH */
if(pth->PBH_low_mass > 0.){
  pth->PBH_table_is_initialized = _FALSE_ ;
  pth->PBH_table_z = NULL;
  pth->PBH_table_mass = NULL;
  pth->PBH_table_mass_dd = NULL;
  pth->PBH_table_F = NULL;
  pth->PBH_table_F_dd = NULL;
}




  class_call(parser_read_string(pfc,
                                "compute damping scale",
                                &(string1),
                                &(flag1),
                                errmsg),
             errmsg,
             errmsg);
             if (flag1 == _TRUE_) {
               if ((strstr(string1,"y") != NULL) || (strstr(string1,"Y") != NULL)) {
                 pth->compute_damping_scale = _TRUE_;
               }
               else {
                 if ((strstr(string1,"n") != NULL) || (strstr(string1,"N") != NULL)) {
                   pth->compute_damping_scale = _FALSE_;
                 }
                 else {
                   class_stop(errmsg,"incomprehensible input '%s' for the field 'compute damping scale'",string1);
                 }
               }
             }
  /** (c) define which perturbations and sources should be computed, and down to which scale */

  ppt->has_perturbations = _FALSE_;
  ppt->has_cls = _FALSE_;

  class_call(parser_read_string(pfc,"output",&string1,&flag1,errmsg),
             errmsg,
             errmsg);

  if (flag1 == _TRUE_) {

    if ((strstr(string1,"tCl") != NULL) || (strstr(string1,"TCl") != NULL) || (strstr(string1,"TCL") != NULL)) {
      ppt->has_cl_cmb_temperature = _TRUE_;
      ppt->has_perturbations = _TRUE_;
      ppt->has_cls = _TRUE_;
    }

    if ((strstr(string1,"pCl") != NULL) || (strstr(string1,"PCl") != NULL) || (strstr(string1,"PCL") != NULL)) {
      ppt->has_cl_cmb_polarization = _TRUE_;
      ppt->has_perturbations = _TRUE_;
      ppt->has_cls = _TRUE_;
    }

    if ((strstr(string1,"lCl") != NULL) || (strstr(string1,"LCl") != NULL) || (strstr(string1,"LCL") != NULL)) {
      ppt->has_cl_cmb_lensing_potential = _TRUE_;
      ppt->has_perturbations = _TRUE_;
      ppt->has_cls = _TRUE_;
    }

    if ((strstr(string1,"nCl") != NULL) || (strstr(string1,"NCl") != NULL) || (strstr(string1,"NCL") != NULL) ||
        (strstr(string1,"dCl") != NULL) || (strstr(string1,"DCl") != NULL) || (strstr(string1,"DCL") != NULL)) {
      ppt->has_cl_number_count = _TRUE_;
      ppt->has_perturbations = _TRUE_;
      ppt->has_cls = _TRUE_;
    }

    if ((strstr(string1,"sCl") != NULL) || (strstr(string1,"SCl") != NULL) || (strstr(string1,"SCL") != NULL)) {
      ppt->has_cl_lensing_potential=_TRUE_;
      ppt->has_perturbations = _TRUE_;
      ppt->has_cls = _TRUE_;
    }

    if ((strstr(string1,"mPk") != NULL) || (strstr(string1,"MPk") != NULL) || (strstr(string1,"MPK") != NULL)) {
      ppt->has_pk_matter=_TRUE_;
      ppt->has_perturbations = _TRUE_;
    }

    if ((strstr(string1,"mTk") != NULL) || (strstr(string1,"MTk") != NULL) || (strstr(string1,"MTK") != NULL) ||
        (strstr(string1,"dTk") != NULL) || (strstr(string1,"DTk") != NULL) || (strstr(string1,"DTK") != NULL)) {
      ppt->has_density_transfers=_TRUE_;
      ppt->has_perturbations = _TRUE_;
    }

    if ((strstr(string1,"vTk") != NULL) || (strstr(string1,"VTk") != NULL) || (strstr(string1,"VTK") != NULL)) {
      ppt->has_velocity_transfers=_TRUE_;
      ppt->has_perturbations = _TRUE_;
    }

  }

  if (ppt->has_density_transfers == _TRUE_) {
    class_call(parser_read_string(pfc,"extra metric transfer functions",&string1,&flag1,errmsg),
               errmsg,
               errmsg);

    if ((flag1 == _TRUE_) && ((strstr(string1,"y") != NULL) || (strstr(string1,"y") != NULL))) {
      ppt->has_metricpotential_transfers = _TRUE_;
    }
  }

  if (ppt->has_cl_cmb_temperature == _TRUE_) {

    class_call(parser_read_string(pfc,"temperature contributions",&string1,&flag1,errmsg),
               errmsg,
               errmsg);

    if (flag1 == _TRUE_) {

      ppt->switch_sw = 0;
      ppt->switch_eisw = 0;
      ppt->switch_lisw = 0;
      ppt->switch_dop = 0;
      ppt->switch_pol = 0;

      if ((strstr(string1,"tsw") != NULL) || (strstr(string1,"TSW") != NULL))
        ppt->switch_sw = 1;
      if ((strstr(string1,"eisw") != NULL) || (strstr(string1,"EISW") != NULL))
        ppt->switch_eisw = 1;
      if ((strstr(string1,"lisw") != NULL) || (strstr(string1,"LISW") != NULL))
        ppt->switch_lisw = 1;
      if ((strstr(string1,"dop") != NULL) || (strstr(string1,"Dop") != NULL))
        ppt->switch_dop = 1;
      if ((strstr(string1,"pol") != NULL) || (strstr(string1,"Pol") != NULL))
        ppt->switch_pol = 1;

      class_test((ppt->switch_sw == 0) && (ppt->switch_eisw == 0) && (ppt->switch_lisw == 0) && (ppt->switch_dop == 0) && (ppt->switch_pol == 0),
                 errmsg,
                 "In the field 'output', you selected CMB temperature, but in the field 'temperature contributions', you removed all contributions");

      class_read_double("early/late isw redshift",ppt->eisw_lisw_split_z);

    }

  }

  if (ppt->has_cl_number_count == _TRUE_) {

    class_call(parser_read_string(pfc,"number count contributions",&string1,&flag1,errmsg),
               errmsg,
               errmsg);

    if (flag1 == _TRUE_) {

      if (strstr(string1,"density") != NULL)
        ppt->has_nc_density = _TRUE_;
      if (strstr(string1,"rsd") != NULL)
        ppt->has_nc_rsd = _TRUE_;
      if (strstr(string1,"lensing") != NULL)
        ppt->has_nc_lens = _TRUE_;
      if (strstr(string1,"gr") != NULL)
        ppt->has_nc_gr = _TRUE_;

      class_test((ppt->has_nc_density == _FALSE_) && (ppt->has_nc_rsd == _FALSE_) && (ppt->has_nc_lens == _FALSE_) && (ppt->has_nc_gr == _FALSE_),
                 errmsg,
                 "In the field 'output', you selected number count Cl's, but in the field 'number count contributions', you removed all contributions");

    }

    else {
      /* default: only the density contribution */
      ppt->has_nc_density = _TRUE_;
    }
  }

  if (ppt->has_perturbations == _TRUE_) {

    /* perturbed recombination */
    class_call(parser_read_string(pfc,
                                  "perturbed recombination",
                                  &(string1),
                                  &(flag1),
                                  errmsg),
               errmsg,
               errmsg);

    if ((flag1 == _TRUE_) && ((strstr(string1,"y") != NULL) || (strstr(string1,"Y") != NULL))) {
      ppt->has_perturbed_recombination = _TRUE_;
    }

    /* modes */
    class_call(parser_read_string(pfc,"modes",&string1,&flag1,errmsg),
               errmsg,
               errmsg);

    if (flag1 == _TRUE_) {

      /* if no modes are specified, the default is has_scalars=_TRUE_;
         but if they are specified we should reset has_scalars to _FALSE_ before reading */
      ppt->has_scalars=_FALSE_;

      if ((strstr(string1,"s") != NULL) || (strstr(string1,"S") != NULL))
        ppt->has_scalars=_TRUE_;

      if ((strstr(string1,"v") != NULL) || (strstr(string1,"V") != NULL))
        ppt->has_vectors=_TRUE_;

      if ((strstr(string1,"t") != NULL) || (strstr(string1,"T") != NULL))
        ppt->has_tensors=_TRUE_;

      class_test(class_none_of_three(ppt->has_scalars,ppt->has_vectors,ppt->has_tensors),
                 errmsg,
                 "You wrote: modes=%s. Could not identify any of the modes ('s', 'v', 't') in such input",string1);
    }

    if (ppt->has_scalars == _TRUE_) {

      class_call(parser_read_string(pfc,"ic",&string1,&flag1,errmsg),
                 errmsg,
                 errmsg);

      if (flag1 == _TRUE_) {

        /* if no initial conditions are specified, the default is has_ad=_TRUE_;
           but if they are specified we should reset has_ad to _FALSE_ before reading */
        ppt->has_ad=_FALSE_;

        if ((strstr(string1,"ad") != NULL) || (strstr(string1,"AD") != NULL))
          ppt->has_ad=_TRUE_;

        if ((strstr(string1,"bi") != NULL) || (strstr(string1,"BI") != NULL))
          ppt->has_bi=_TRUE_;

        if ((strstr(string1,"cdi") != NULL) || (strstr(string1,"CDI") != NULL))
          ppt->has_cdi=_TRUE_;

        if ((strstr(string1,"nid") != NULL) || (strstr(string1,"NID") != NULL))
          ppt->has_nid=_TRUE_;

        if ((strstr(string1,"niv") != NULL) || (strstr(string1,"NIV") != NULL))
          ppt->has_niv=_TRUE_;

        class_test(ppt->has_ad==_FALSE_ && ppt->has_bi ==_FALSE_ && ppt->has_cdi ==_FALSE_ && ppt->has_nid ==_FALSE_ && ppt->has_niv ==_FALSE_,
                   errmsg,
                   "You wrote: ic=%s. Could not identify any of the initial conditions ('ad', 'bi', 'cdi', 'nid', 'niv') in such input",string1);

      }
    }

    else {

      class_test(ppt->has_cl_cmb_lensing_potential == _TRUE_,
                 errmsg,
                 "Inconsistency: you want C_l's for cmb lensing potential, but no scalar modes\n");

      class_test(ppt->has_pk_matter == _TRUE_,
                 errmsg,
                 "Inconsistency: you want P(k) of matter, but no scalar modes\n");

    }

    if (ppt->has_vectors == _TRUE_){

      class_test((ppt->has_cl_cmb_temperature == _FALSE_) && (ppt->has_cl_cmb_polarization == _FALSE_),
                 errmsg,
                 "inconsistent input: you asked for vectors, so you should have at least one non-zero tensor source type (temperature or polarization). Please adjust your input.");

    }

    if (ppt->has_tensors == _TRUE_){

      class_test((ppt->has_cl_cmb_temperature == _FALSE_) && (ppt->has_cl_cmb_polarization == _FALSE_),
                 errmsg,
                 "inconsistent input: you asked for tensors, so you should have at least one non-zero tensor source type (temperature or polarization). Please adjust your input.");

    }
  }

  /** (d) define the primordial spectrum */

  class_call(parser_read_string(pfc,"P_k_ini type",&string1,&flag1,errmsg),
             errmsg,
             errmsg);

  if (flag1 == _TRUE_) {
    flag2=_FALSE_;
    if (strcmp(string1,"analytic_Pk") == 0) {
      ppm->primordial_spec_type = analytic_Pk;
      flag2=_TRUE_;
    }
    if (strcmp(string1,"two_scales") == 0) {
      ppm->primordial_spec_type = two_scales;
      flag2=_TRUE_;
    }
    if (strcmp(string1,"inflation_V") == 0) {
      ppm->primordial_spec_type = inflation_V;
      flag2=_TRUE_;
    }
    if (strcmp(string1,"inflation_H") == 0) {
      ppm->primordial_spec_type = inflation_H;
      flag2=_TRUE_;
    }
    if (strcmp(string1,"inflation_V_end") == 0) {
      ppm->primordial_spec_type = inflation_V_end;
      flag2=_TRUE_;
    }
    if (strcmp(string1,"external_Pk") == 0) {
      ppm->primordial_spec_type = external_Pk;
      flag2=_TRUE_;
    }
    class_test(flag2==_FALSE_,
               errmsg,
               "could not identify primordial spectrum type, check that it is one of 'analytic_pk', 'two_scales', 'inflation_V', 'inflation_H', 'external_Pk'...");
  }

  class_read_double("k_pivot",ppm->k_pivot);

  if (ppm->primordial_spec_type == two_scales) {

    class_read_double("k1",k1);
    class_read_double("k2",k2);
    class_test(k1<=0.,errmsg,"enter strictly positive scale k1");
    class_test(k2<=0.,errmsg,"enter strictly positive scale k2");

    if (ppt->has_scalars == _TRUE_) {

      class_read_double("P_{RR}^1",prr1);
      class_read_double("P_{RR}^2",prr2);
      class_test(prr1<=0.,errmsg,"enter strictly positive scale P_{RR}^1");
      class_test(prr2<=0.,errmsg,"enter strictly positive scale P_{RR}^2");

      ppm->n_s = log(prr2/prr1)/log(k2/k1)+1.;
      ppm->A_s = prr1*exp((ppm->n_s-1.)*log(ppm->k_pivot/k1));

      if ((ppt->has_bi == _TRUE_) ||
          (ppt->has_cdi == _TRUE_) ||
          (ppt->has_nid == _TRUE_) ||
          (ppt->has_niv == _TRUE_)) {

        class_read_double("P_{II}^1",pii1);
        class_read_double("P_{II}^2",pii2);
        class_read_double("P_{RI}^1",pri1);
        class_read_double("|P_{RI}^2|",pri2);

        class_test(pii1 <= 0.,
                   errmsg,
                   "since you request iso modes, you should have P_{ii}^1 strictly positive");
        class_test(pii2 < 0.,
                   errmsg,
                   "since you request iso modes, you should have P_{ii}^2 positive or eventually null");
        class_test(pri2 < 0.,
                   errmsg,
                   "by definition, you should have |P_{ri}^2| positive or eventually null");

        flag1 = _FALSE_;

        class_call(parser_read_string(pfc,"special iso",&string1,&flag1,errmsg),
                   errmsg,
                   errmsg);

        /* axion case, only one iso parameter: piir1  */
        if ((flag1 == _TRUE_) && (strstr(string1,"axion") != NULL)) {
          n_iso = 1.;
          n_cor = 0.;
          c_cor = 0.;
        }
        /* curvaton case, only one iso parameter: piir1  */
        else if ((flag1 == _TRUE_) && (strstr(string1,"anticurvaton") != NULL)) {
          n_iso = ppm->n_s;
          n_cor = 0.;
          c_cor = 1.;
        }
        /* inverted-correlation-curvaton case, only one iso parameter: piir1  */
        else if ((flag1 == _TRUE_) && (strstr(string1,"curvaton") != NULL)) {
          n_iso = ppm->n_s;
          n_cor = 0.;
          c_cor = -1.;
        }
        /* general case, but if pii2 or pri2=0 the code interprets it
           as a request for n_iso=n_ad or n_cor=0 respectively */
        else {
          if (pii2 == 0.) {
            n_iso = ppm->n_s;
          }
          else {
            class_test((pii1==0.) || (pii2 == 0.) || (pii1*pii2<0.),errmsg,"should NEVER happen");
            n_iso = log(pii2/pii1)/log(k2/k1)+1.;
          }
          class_test(pri1==0,errmsg,"the general isocurvature case requires a non-zero P_{RI}^1");
          if (pri2 == 0.) {
            n_cor = 0.;
          }
          else {
            class_test((pri1==0.) || (pri2 <= 0.) || (pii1*pii2<0),errmsg,"should NEVER happen");
            n_cor = log(pri2/fabs(pri1))/log(k2/k1)-0.5*(ppm->n_s+n_iso-2.);
          }
          class_test((pii1*prr1<=0.),errmsg,"should NEVER happen");
          class_test(fabs(pri1)/sqrt(pii1*prr1)>1,errmsg,"too large ad-iso cross-correlation in k1");
          class_test(fabs(pri1)/sqrt(pii1*prr1)*exp(n_cor*log(k2/k1))>1,errmsg,"too large ad-iso cross-correlation in k2");
          c_cor = -pri1/sqrt(pii1*prr1)*exp(n_cor*log(ppm->k_pivot/k1));
        }
        /* formula for f_iso valid in all cases */
        class_test((pii1==0.) || (prr1 == 0.) || (pii1*prr1<0.),errmsg,"should NEVER happen");
        f_iso = sqrt(pii1/prr1)*exp(0.5*(n_iso-ppm->n_s)*log(ppm->k_pivot/k1));

      }

      if (ppt->has_bi == _TRUE_) {
        ppm->f_bi = f_iso;
        ppm->n_bi = n_iso;
        ppm->c_ad_bi = c_cor;
        ppm->n_ad_bi = n_cor;
      }

      if (ppt->has_cdi == _TRUE_) {
          ppm->f_cdi = f_iso;
          ppm->n_cdi = n_iso;
          ppm->c_ad_cdi = c_cor;
          ppm->n_ad_cdi = n_cor;
      }

      if (ppt->has_nid == _TRUE_) {
        ppm->f_nid = f_iso;
        ppm->n_nid = n_iso;
        ppm->c_ad_nid = c_cor;
        ppm->n_ad_nid = n_cor;
      }

      if (ppt->has_niv == _TRUE_) {
        ppm->f_niv = f_iso;
        ppm->n_niv = n_iso;
        ppm->c_ad_niv = c_cor;
        ppm->n_ad_niv = n_cor;
      }
    }

    ppm->primordial_spec_type = analytic_Pk;

  }

  else if (ppm->primordial_spec_type == analytic_Pk) {

    if (ppt->has_scalars == _TRUE_) {

      class_call(parser_read_double(pfc,"A_s",&param1,&flag1,errmsg),
                 errmsg,
                 errmsg);
      class_call(parser_read_double(pfc,"ln10^{10}A_s",&param2,&flag2,errmsg),
                 errmsg,
                 errmsg);
      class_test((flag1 == _TRUE_) && (flag2 == _TRUE_),
                 errmsg,
                 "In input file, you cannot enter both A_s and ln10^{10}A_s, choose one");
      if (flag1 == _TRUE_)
        ppm->A_s = param1;
      else if (flag2 == _TRUE_)
        ppm->A_s = exp(param2)*1.e-10;

      if (ppt->has_ad == _TRUE_) {

        class_read_double("n_s",ppm->n_s);
        class_read_double("alpha_s",ppm->alpha_s);

      }

      if (ppt->has_bi == _TRUE_) {

        class_read_double("f_bi",ppm->f_bi);
        class_read_double("n_bi",ppm->n_bi);
        class_read_double("alpha_bi",ppm->alpha_bi);

      }

      if (ppt->has_cdi == _TRUE_) {
        if(pth->PBH_high_mass > 0){

          ppm->n_cdi = 4.;
          // ppm->f_cdi = pow(pth->PBH_fraction*pth->PBH_high_mass/(pba->Omega0_cdm*pba->h*pba->h*3*1e10/(8*_PI_*_G_)/_Sun_mass_over_kg_*_Mpc_over_m_)/ppm->A_s/(2*_PI_*_PI_)*pow(ppm->k_pivot,ppm->n_cdi-1),1./2);
          ppm->f_cdi = pth->PBH_fraction*pow(pth->PBH_high_mass*_Sun_mass_over_kg_/(pth->PBH_fraction*pba->Omega0_cdm*pow(pba->H0*_c_/_Mpc_over_m_,2)*3/(8*_PI_*_G_))/pow(_Mpc_over_m_,3)/ppm->A_s/(8*_PI_*_PI_*_PI_),1./2);
          // ppm->f_cdi = pow(pth->PBH_fraction*pth->PBH_high_mass/(pba->Omega0_cdm*pba->h*pba->h*3*1e10/(8*_PI_*_G_)/_Sun_mass_over_kg_*_Mpc_over_m_)/ppm->A_s/(8*_PI_*_PI_*_PI_),1./2);
          ppm->alpha_cdi = 0.;
          fprintf(stderr, "A_cdi/A_ad %e rho_cdm %e\n", ppm->f_cdi*ppm->f_cdi, pba->Omega0_cdm*pow(pba->H0*_c_/_Mpc_over_m_,2)*3/(8*_PI_*_G_));
        }
        else{
          class_read_double("f_cdi",ppm->f_cdi);
          class_read_double("n_cdi",ppm->n_cdi);
          class_read_double("alpha_cdi",ppm->alpha_cdi);
        }


      }

      if (ppt->has_nid == _TRUE_) {

        class_read_double("f_nid",ppm->f_nid);
        class_read_double("n_nid",ppm->n_nid);
        class_read_double("alpha_nid",ppm->alpha_nid);

      }

      if (ppt->has_niv == _TRUE_) {

        class_read_double("f_niv",ppm->f_niv);
        class_read_double("n_niv",ppm->n_niv);
        class_read_double("alpha_niv",ppm->alpha_niv);

      }

      if ((ppt->has_ad == _TRUE_) && (ppt->has_bi == _TRUE_)) {
        class_read_double_one_of_two("c_ad_bi","c_bi_ad",ppm->c_ad_bi);
        class_read_double_one_of_two("n_ad_bi","n_bi_ad",ppm->n_ad_bi);
        class_read_double_one_of_two("alpha_ad_bi","alpha_bi_ad",ppm->alpha_ad_bi);
      }

      if ((ppt->has_ad == _TRUE_) && (ppt->has_cdi == _TRUE_)) {
        class_read_double_one_of_two("c_ad_cdi","c_cdi_ad",ppm->c_ad_cdi);
        class_read_double_one_of_two("n_ad_cdi","n_cdi_ad",ppm->n_ad_cdi);
        class_read_double_one_of_two("alpha_ad_cdi","alpha_cdi_ad",ppm->alpha_ad_cdi);
      }

      if ((ppt->has_ad == _TRUE_) && (ppt->has_nid == _TRUE_)) {
        class_read_double_one_of_two("c_ad_nid","c_nid_ad",ppm->c_ad_nid);
        class_read_double_one_of_two("n_ad_nid","n_nid_ad",ppm->n_ad_nid);
        class_read_double_one_of_two("alpha_ad_nid","alpha_nid_ad",ppm->alpha_ad_nid);
      }

      if ((ppt->has_ad == _TRUE_) && (ppt->has_niv == _TRUE_)) {
        class_read_double_one_of_two("c_ad_niv","c_niv_ad",ppm->c_ad_niv);
        class_read_double_one_of_two("n_ad_niv","n_niv_ad",ppm->n_ad_niv);
        class_read_double_one_of_two("alpha_ad_niv","alpha_niv_ad",ppm->alpha_ad_niv);
      }

      if ((ppt->has_bi == _TRUE_) && (ppt->has_cdi == _TRUE_)) {
        class_read_double_one_of_two("c_bi_cdi","c_cdi_bi",ppm->c_bi_cdi);
        class_read_double_one_of_two("n_bi_cdi","n_cdi_bi",ppm->n_bi_cdi);
        class_read_double_one_of_two("alpha_bi_cdi","alpha_cdi_bi",ppm->alpha_bi_cdi);
      }

      if ((ppt->has_bi == _TRUE_) && (ppt->has_nid == _TRUE_)) {
        class_read_double_one_of_two("c_bi_nid","c_nid_bi",ppm->c_bi_nid);
        class_read_double_one_of_two("n_bi_nid","n_nid_bi",ppm->n_bi_nid);
        class_read_double_one_of_two("alpha_bi_nid","alpha_nid_bi",ppm->alpha_bi_nid);
      }

      if ((ppt->has_bi == _TRUE_) && (ppt->has_niv == _TRUE_)) {
        class_read_double_one_of_two("c_bi_niv","c_niv_bi",ppm->c_bi_niv);
        class_read_double_one_of_two("n_bi_niv","n_niv_bi",ppm->n_bi_niv);
        class_read_double_one_of_two("alpha_bi_niv","alpha_niv_bi",ppm->alpha_bi_niv);
      }

      if ((ppt->has_cdi == _TRUE_) && (ppt->has_nid == _TRUE_)) {
        class_read_double_one_of_two("c_cdi_nid","c_nid_cdi",ppm->c_cdi_nid);
        class_read_double_one_of_two("n_cdi_nid","n_nid_cdi",ppm->n_cdi_nid);
        class_read_double_one_of_two("alpha_cdi_nid","alpha_nid_cdi",ppm->alpha_cdi_nid);
      }

      if ((ppt->has_cdi == _TRUE_) && (ppt->has_niv == _TRUE_)) {
        class_read_double_one_of_two("c_cdi_niv","c_niv_cdi",ppm->c_cdi_niv);
        class_read_double_one_of_two("n_cdi_niv","n_niv_cdi",ppm->n_cdi_niv);
        class_read_double_one_of_two("alpha_cdi_niv","alpha_niv_cdi",ppm->alpha_cdi_niv);
      }

      if ((ppt->has_nid == _TRUE_) && (ppt->has_niv == _TRUE_)) {
        class_read_double_one_of_two("c_nid_niv","c_niv_nid",ppm->c_nid_niv);
        class_read_double_one_of_two("n_nid_niv","n_niv_nid",ppm->n_nid_niv);
        class_read_double_one_of_two("alpha_nid_niv","alpha_niv_nid",ppm->alpha_nid_niv);
      }

    }

    if (ppt->has_tensors == _TRUE_) {

      class_read_double("r",ppm->r);

      if (ppt->has_scalars == _FALSE_) {
        class_read_double("A_s",ppm->A_s);
      }

      if (ppm->r <= 0) {
        ppt->has_tensors = _FALSE_;
      }
      else {

        class_call(parser_read_string(pfc,"n_t",&string1,&flag1,errmsg),
                   errmsg,
                   errmsg);

        if ((flag1 == _TRUE_) && !((strstr(string1,"SCC") != NULL) || (strstr(string1,"scc") != NULL))) {
          class_read_double("n_t",ppm->n_t);
        }
        else {
          /* enforce single slow-roll self-consistency condition (order 2 in slow-roll) */
          ppm->n_t = -ppm->r/8.*(2.-ppm->r/8.-ppm->n_s);
        }

        class_call(parser_read_string(pfc,"alpha_t",&string1,&flag1,errmsg),
                   errmsg,
                   errmsg);

        if ((flag1 == _TRUE_) && !((strstr(string1,"SCC") != NULL) || (strstr(string1,"scc") != NULL))) {
          class_read_double("alpha_t",ppm->alpha_t);
        }
        else {
          /* enforce single slow-roll self-consistency condition (order 2 in slow-roll) */
          ppm->alpha_t = ppm->r/8.*(ppm->r/8.+ppm->n_s-1.);
        }
      }
    }
  }

  else if ((ppm->primordial_spec_type == inflation_V) || (ppm->primordial_spec_type == inflation_H)) {

    if (ppm->primordial_spec_type == inflation_V) {

      class_call(parser_read_string(pfc,"potential",&string1,&flag1,errmsg),
                 errmsg,
                 errmsg);

      /* only polynomial coded so far: no need to interpret string1 **/

      class_call(parser_read_string(pfc,"PSR_0",&string1,&flag1,errmsg),
                 errmsg,
                 errmsg);

      if (flag1 == _TRUE_) {

        PSR0=0.;
        PSR1=0.;
        PSR2=0.;
        PSR3=0.;
        PSR4=0.;

        class_read_double("PSR_0",PSR0);
        class_read_double("PSR_1",PSR1);
        class_read_double("PSR_2",PSR2);
        class_read_double("PSR_3",PSR3);
        class_read_double("PSR_4",PSR4);

        class_test(PSR0 <= 0.,
                   errmsg,
                   "inconsistent parametrization of polynomial inflation potential");
        class_test(PSR1 <= 0.,
                   errmsg,
                   "inconsistent parametrization of polynomial inflation potential");

        R0 = PSR0;
        R1 = PSR1*16.*_PI_;
        R2 = PSR2*8.*_PI_;
        R3 = PSR3*pow(8.*_PI_,2);
        R4 = PSR4*pow(8.*_PI_,3);

        ppm->V0 = R0*R1*3./128./_PI_;
        ppm->V1 = -sqrt(R1)*ppm->V0;
        ppm->V2 = R2*ppm->V0;
        ppm->V3 = R3*ppm->V0*ppm->V0/ppm->V1;
        ppm->V4 = R4*ppm->V0/R1;
      }

      else {

        class_call(parser_read_string(pfc,"R_0",&string1,&flag1,errmsg),
                   errmsg,
                   errmsg);

        if (flag1 == _TRUE_) {

          R0=0.;
          R1=0.;
          R2=0.;
          R3=0.;
          R4=0.;

          class_read_double("R_0",R0);
          class_read_double("R_1",R1);
          class_read_double("R_2",R2);
          class_read_double("R_3",R3);
          class_read_double("R_4",R4);

          class_test(R0 <= 0.,
                     errmsg,
                     "inconsistent parametrization of polynomial inflation potential");
          class_test(R1 <= 0.,
                     errmsg,
                     "inconsistent parametrization of polynomial inflation potential");

          ppm->V0 = R0*R1*3./128./_PI_;
          ppm->V1 = -sqrt(R1)*ppm->V0;
          ppm->V2 = R2*ppm->V0;
          ppm->V3 = R3*ppm->V0*ppm->V0/ppm->V1;
          ppm->V4 = R4*ppm->V0/R1;
        }

        else {

          class_read_double("V_0",ppm->V0);
          class_read_double("V_1",ppm->V1);
          class_read_double("V_2",ppm->V2);
          class_read_double("V_3",ppm->V3);
          class_read_double("V_4",ppm->V4);

        }
      }
    }

    else {

      class_call(parser_read_string(pfc,"HSR_0",&string1,&flag1,errmsg),
                 errmsg,
                 errmsg);

      if (flag1 == _TRUE_) {

        HSR0=0.;
        HSR1=0.;
        HSR2=0.;
        HSR3=0.;
        HSR4=0.;

        class_read_double("HSR_0",HSR0);
        class_read_double("HSR_1",HSR1);
        class_read_double("HSR_2",HSR2);
        class_read_double("HSR_3",HSR3);
        class_read_double("HSR_4",HSR4);

        ppm->H0 = sqrt(HSR0*HSR1*_PI_);
        ppm->H1 = -sqrt(4.*_PI_*HSR1)*ppm->H0;
        ppm->H2 = 4.*_PI_*HSR2*ppm->H0;
        ppm->H3 = 4.*_PI_*HSR3*ppm->H0*ppm->H0/ppm->H1;
        ppm->H4 = 4.*_PI_*HSR4*ppm->H0*ppm->H0*ppm->H0/ppm->H1/ppm->H1;

      }
      else {

        class_read_double("H_0",ppm->H0);
        class_read_double("H_1",ppm->H1);
        class_read_double("H_2",ppm->H2);
        class_read_double("H_3",ppm->H3);
        class_read_double("H_4",ppm->H4);
      }

      class_test(ppm->H0 <= 0.,
                 errmsg,
                 "inconsistent parametrization of polynomial inflation potential");

    }
  }

  else if (ppm->primordial_spec_type == inflation_V_end) {

    class_call(parser_read_string(pfc,"full_potential",&string1,&flag1,errmsg),
               errmsg,
               errmsg);

    if (flag1 == _TRUE_) {
      if (strcmp(string1,"polynomial") == 0) {
        ppm->potential = polynomial;
      }
      else if (strcmp(string1,"higgs_inflation") == 0) {
        ppm->potential = higgs_inflation;
      }
      else {
        class_stop(errmsg,"did not recognize input parameter 'potential': should be one of 'polynomial' or 'higgs_inflation'");
      }
    }

    class_read_double("phi_end",ppm->phi_end);
    class_read_double("Vparam0",ppm->V0);
    class_read_double("Vparam1",ppm->V1);
    class_read_double("Vparam2",ppm->V2);
    class_read_double("Vparam3",ppm->V3);
    class_read_double("Vparam4",ppm->V4);

    class_call(parser_read_string(pfc,"ln_aH_ratio",&string1,&flag1,errmsg),
               errmsg,
               errmsg);

    class_call(parser_read_string(pfc,"N_star",&string2,&flag2,errmsg),
               errmsg,
               errmsg);

    class_test((flag1 == _TRUE_) && (flag2 == _TRUE_),
               errmsg,
               "In input file, you can only enter one of ln_aH_ratio or N_star, the two are not compatible");

    if (flag1 == _TRUE_) {
      if ((strstr(string1,"auto") != NULL) || (strstr(string1,"AUTO") != NULL)) {
        ppm->phi_pivot_method = ln_aH_ratio_auto;
      }
      else {
        ppm->phi_pivot_method = ln_aH_ratio;
        class_read_double("ln_aH_ratio",ppm->phi_pivot_target);
      }
    }

    if (flag2 == _TRUE_) {
      ppm->phi_pivot_method = N_star;
      class_read_double("N_star",ppm->phi_pivot_target);
    }

    class_call(parser_read_string(pfc,"inflation_behavior",&string1,&flag1,errmsg),
               errmsg,
               errmsg);

    if (flag1 == _TRUE_) {
      if (strstr(string1,"numerical") != NULL) {
        ppm->behavior = numerical;
      }
      else if (strstr(string1,"analytical") != NULL) {
        ppm->behavior = analytical;
      }
      else {
        class_stop(errmsg,"Your entry for 'inflation behavior' could not be understood");
      }
    }
  }

  else if (ppm->primordial_spec_type == external_Pk) {
    class_call(parser_read_string(pfc, "command", &(string1), &(flag1), errmsg),
               errmsg, errmsg);
    class_test(strlen(string1) == 0,
               errmsg,
               "You omitted to write a command for the external Pk");

    ppm->command = (char *) malloc (strlen(string1) + 1);
    strcpy(ppm->command, string1);
    class_read_double("custom1",ppm->custom1);
    class_read_double("custom2",ppm->custom2);
    class_read_double("custom3",ppm->custom3);
    class_read_double("custom4",ppm->custom4);
    class_read_double("custom5",ppm->custom5);
    class_read_double("custom6",ppm->custom6);
    class_read_double("custom7",ppm->custom7);
    class_read_double("custom8",ppm->custom8);
    class_read_double("custom9",ppm->custom9);
    class_read_double("custom10",ppm->custom10);
  }

  /* Tests moved from primordial module: */
  if ((ppm->primordial_spec_type == inflation_V) || (ppm->primordial_spec_type == inflation_H) || (ppm->primordial_spec_type == inflation_V_end)) {

    class_test(ppt->has_scalars == _FALSE_,
               errmsg,
               "inflationary module cannot work if you do not ask for scalar modes");

    class_test(ppt->has_vectors == _TRUE_,
               errmsg,
               "inflationary module cannot work if you ask for vector modes");

    class_test(ppt->has_tensors == _FALSE_,
               errmsg,
               "inflationary module cannot work if you do not ask for tensor modes");

    class_test(ppt->has_bi == _TRUE_ || ppt->has_cdi == _TRUE_ || ppt->has_nid == _TRUE_ || ppt->has_niv == _TRUE_,
               errmsg,
               "inflationary module cannot work if you ask for isocurvature modes");
  }

  /** (e) parameters for final spectra */

  if (ppt->has_cls == _TRUE_) {

    if (ppt->has_scalars == _TRUE_) {
      if ((ppt->has_cl_cmb_temperature == _TRUE_) ||
          (ppt->has_cl_cmb_polarization == _TRUE_) ||
          (ppt->has_cl_cmb_lensing_potential == _TRUE_))
        class_read_double("l_max_scalars",ppt->l_scalar_max);

      if ((ppt->has_cl_lensing_potential == _TRUE_) || (ppt->has_cl_number_count == _TRUE_))
        class_read_double("l_max_lss",ppt->l_lss_max);
    }

    if (ppt->has_vectors == _TRUE_) {
      class_read_double("l_max_vectors",ppt->l_vector_max);
    }

    if (ppt->has_tensors == _TRUE_) {
      class_read_double("l_max_tensors",ppt->l_tensor_max);
    }
  }

  class_call(parser_read_string(pfc,
                                "lensing",
                                &(string1),
                                &(flag1),
                                errmsg),
             errmsg,
             errmsg);

  if ((flag1 == _TRUE_) && ((strstr(string1,"y") != NULL) || (strstr(string1,"Y") != NULL))) {

    if ((ppt->has_scalars == _TRUE_) &&
        ((ppt->has_cl_cmb_temperature == _TRUE_) || (ppt->has_cl_cmb_polarization == _TRUE_)) &&
        (ppt->has_cl_cmb_lensing_potential == _TRUE_)) {
      ple->has_lensed_cls = _TRUE_;
    }
    else {
      class_stop(errmsg,"you asked for lensed CMB Cls, but this requires a minimal number of options: 'modes' should include 's', 'output' should include 'tCl' and/or 'pCL', and also, importantly, 'lCl', the CMB lensing potential spectrum. You forgot one of those in your input.");
    }
  }

  if ((ppt->has_scalars == _TRUE_) &&
      (ppt->has_cl_cmb_lensing_potential == _TRUE_)) {

    class_read_double("lcmb_rescale",ptr->lcmb_rescale);
    class_read_double("lcmb_tilt",ptr->lcmb_tilt);
    class_read_double("lcmb_pivot",ptr->lcmb_pivot);

  }

  if ((ppt->has_pk_matter == _TRUE_) || (ppt->has_density_transfers == _TRUE_) || (ppt->has_velocity_transfers == _TRUE_)) {

    class_call(parser_read_double(pfc,"P_k_max_h/Mpc",&param1,&flag1,errmsg),
               errmsg,
               errmsg);
    class_call(parser_read_double(pfc,"P_k_max_1/Mpc",&param2,&flag2,errmsg),
               errmsg,
               errmsg);
    class_test((flag1 == _TRUE_) && (flag2 == _TRUE_),
               errmsg,
               "In input file, you cannot enter both P_k_max_h/Mpc and P_k_max_1/Mpc, choose one");
    if (flag1 == _TRUE_) {
      ppt->k_max_for_pk=param1*pba->h;
    }
    if (flag2 == _TRUE_) {
      ppt->k_max_for_pk=param2;
    }

    class_call(parser_read_list_of_doubles(pfc,
                                           "z_pk",
                                           &(int1),
                                           &(pointer1),
                                           &flag1,
                                           errmsg),
               errmsg,
               errmsg);

    if (flag1 == _TRUE_) {
      class_test(int1 > _Z_PK_NUM_MAX_,
                 errmsg,
                 "you want to write some output for %d different values of z, hence you should increase _Z_PK_NUM_MAX_ in include/output.h to at least this number",
                 int1);
      pop->z_pk_num = int1;
      for (i=0; i<int1; i++) {
        pop->z_pk[i] = pointer1[i];
      }
      free(pointer1);
    }
  }

  /* deal with selection functions */
  if ((ppt->has_cl_number_count == _TRUE_) || (ppt->has_cl_lensing_potential == _TRUE_)) {

    class_call(parser_read_string(pfc,
                                  "selection",
                                  &(string1),
                                  &(flag1),
                                  errmsg),
               errmsg,
               errmsg);

    if (flag1 == _TRUE_) {
      if (strstr(string1,"gaussian") != NULL) {
        ppt->selection=gaussian;
      }
      else if (strstr(string1,"tophat") != NULL) {
        ppt->selection=tophat;
      }
      else if (strstr(string1,"dirac") != NULL) {
        ppt->selection=dirac;
      }
      else {
        class_stop(errmsg,"In selection function input: type %s is unclear",string1);
      }
    }

    class_call(parser_read_list_of_doubles(pfc,
                                           "selection_mean",
                                           &(int1),
                                           &(pointer1),
                                           &flag1,
                                           errmsg),
               errmsg,
               errmsg);

    if ((flag1 == _TRUE_) && (int1>0)) {

      class_test(int1 > _SELECTION_NUM_MAX_,
                 errmsg,
                 "you want to compute density Cl's for %d different bins, hence you should increase _SELECTION_NUM_MAX_ in include/transfer.h to at least this number",
                 int1);

      ppt->selection_num = int1;
      for (i=0; i<int1; i++) {
        class_test((pointer1[i] < 0.) || (pointer1[i] > 1000.),
                   errmsg,
                   "input of selection functions: you asked for a mean redshift equal to %e, sounds odd",
                   pointer1[i]);
        ppt->selection_mean[i] = pointer1[i];
      }
      free(pointer1);
      /* first set all widths to default; correct eventually later */
      for (i=1; i<int1; i++) {
        class_test(ppt->selection_mean[i]<=ppt->selection_mean[i-1],
                   errmsg,
                   "input of selection functions: the list of mean redshifts must be passed in growing order; you entered %e before %e",ppt->selection_mean[i-1],ppt->selection_mean[i]);
        ppt->selection_width[i] = ppt->selection_width[0];
        ptr->selection_bias[i] = ptr->selection_bias[0];
        ptr->selection_magnification_bias[i] = ptr->selection_magnification_bias[0];
      }

      class_call(parser_read_list_of_doubles(pfc,
                                             "selection_width",
                                             &(int1),
                                             &(pointer1),
                                             &flag1,
                                             errmsg),
                 errmsg,
                 errmsg);

      if ((flag1 == _TRUE_) && (int1>0)) {

        if (int1==1) {
          for (i=0; i<ppt->selection_num; i++) {
            ppt->selection_width[i] = pointer1[0];
          }
        }
        else if (int1==ppt->selection_num) {
          for (i=0; i<int1; i++) {
            ppt->selection_width[i] = pointer1[i];
          }
        }
        else {
          class_stop(errmsg,
                     "In input for selection function, you asked for %d bin centers and %d bin widths; number of bins unclear; you should pass either one bin width (common to all bins) or %d bin widths",
                     ppt->selection_num,int1,ppt->selection_num);
        }
        free(pointer1);
      }

      class_call(parser_read_list_of_doubles(pfc,
                                             "selection_bias",
                                             &(int1),
                                             &(pointer1),
                                             &flag1,
                                             errmsg),
                 errmsg,
                 errmsg);

      if ((flag1 == _TRUE_) && (int1>0)) {

        if (int1==1) {
          for (i=0; i<ppt->selection_num; i++) {
            ptr->selection_bias[i] = pointer1[0];
          }
        }
        else if (int1==ppt->selection_num) {
          for (i=0; i<int1; i++) {
            ptr->selection_bias[i] = pointer1[i];
          }
        }
        else {
          class_stop(errmsg,
                     "In input for selection function, you asked for %d bin centers and %d bin biases; number of bins unclear; you should pass either one bin bias (common to all bins) or %d bin biases",
                     ppt->selection_num,int1,ppt->selection_num);
        }
        free(pointer1);
      }

      class_call(parser_read_list_of_doubles(pfc,
                                             "selection_magnification_bias",
                                             &(int1),
                                             &(pointer1),
                                             &flag1,
                                             errmsg),
                 errmsg,
                 errmsg);

      if ((flag1 == _TRUE_) && (int1>0)) {

        if (int1==1) {
          for (i=0; i<ppt->selection_num; i++) {
            ptr->selection_magnification_bias[i] = pointer1[0];
          }
        }
        else if (int1==ppt->selection_num) {
          for (i=0; i<int1; i++) {
            ptr->selection_magnification_bias[i] = pointer1[i];
          }
        }
        else {
          class_stop(errmsg,
                     "In input for selection function, you asked for %d bin centers and %d bin biases; number of bins unclear; you should pass either one bin bias (common to all bins) or %d bin biases",
                     ppt->selection_num,int1,ppt->selection_num);
        }
        free(pointer1);
      }

    }

    if (ppt->selection_num>1) {
      class_read_int("non_diagonal",psp->non_diag);
      if ((psp->non_diag<0) || (psp->non_diag>=ppt->selection_num))
        class_stop(errmsg,
                   "Input for non_diagonal is %d, while it is expected to be between 0 and %d\n",
                   psp->non_diag,ppt->selection_num-1);
    }

    class_call(parser_read_string(pfc,
                                  "dNdz_selection",
                                  &(string1),
                                  &(flag1),
                                  errmsg),
               errmsg,
               errmsg);

    if ((flag1 == _TRUE_)) {
      if ((strstr(string1,"analytic") != NULL))
        ptr->has_nz_analytic = _TRUE_;
      else{
        ptr->has_nz_file = _TRUE_;
        class_read_string("dNdz_selection",ptr->nz_file_name);
      }
    }

    class_call(parser_read_string(pfc,
                                  "dNdz_evolution",
                                  &(string1),
                                  &(flag1),
                                  errmsg),
               errmsg,
               errmsg);

    if ((flag1 == _TRUE_)) {
      if ((strstr(string1,"analytic") != NULL))
        ptr->has_nz_evo_analytic = _TRUE_;
      else{
        ptr->has_nz_evo_file = _TRUE_;
        class_read_string("dNdz_evolution",ptr->nz_evo_file_name);
      }
    }

    flag1 = _FALSE_;
    class_call(parser_read_double(pfc,"bias",&param1,&flag1,errmsg),
               errmsg,
               errmsg);
    class_test(flag1 == _TRUE_,
               errmsg,
               "the input parameter 'bias' is obsolete, because you can now pass an independent light-to-mass bias for each bin/selection function. The new input name is 'selection_bias'. It can be set to a single number (common bias for all bins) or as many numbers as the number of bins");

    flag1 = _FALSE_;
    class_call(parser_read_double(pfc,"s_bias",&param1,&flag1,errmsg),
               errmsg,
               errmsg);
    class_test(flag1 == _TRUE_,
               errmsg,
               "the input parameter 's_bias' is obsolete, because you can now pass an independent magnitude bias for each bin/selection function. The new input name is 'selection_magnitude_bias'. It can be set to a single number (common magnitude bias for all bins) or as many numbers as the number of bins");

  }
  /* end of selection function section */

  /* deal with z_max issues */
  if ((ppt->has_pk_matter == _TRUE_) || (ppt->has_density_transfers == _TRUE_) || (ppt->has_velocity_transfers == _TRUE_) || (ppt->has_cl_number_count == _TRUE_) || (ppt->has_cl_lensing_potential == _TRUE_)) {

    class_call(parser_read_double(pfc,"z_max_pk",&param1,&flag1,errmsg),
               errmsg,
               errmsg);

    if (flag1==_TRUE_) {
      ppt->z_max_pk = param1;
    }
    else {
      ppt->z_max_pk = 0.;

      if ((ppt->has_pk_matter == _TRUE_) || (ppt->has_density_transfers == _TRUE_) || (ppt->has_velocity_transfers == _TRUE_)) {
        for (i=0; i<pop->z_pk_num; i++) {
          ppt->z_max_pk = MAX(ppt->z_max_pk,pop->z_pk[i]);
        }
      }

      if ((ppt->has_cl_number_count == _TRUE_) || (ppt->has_cl_lensing_potential == _TRUE_)) {

        for (bin=0; bin<ppt->selection_num; bin++) {

            /* the few lines below should be consistent with their counterpart in transfer.c, in transfer_selection_times() */
          if (ppt->selection==gaussian) {
            z_max = ppt->selection_mean[bin]+ppt->selection_width[bin]*ppr->selection_cut_at_sigma;
          }
          if (ppt->selection==tophat) {
            z_max = ppt->selection_mean[bin]+(1.+ppr->selection_cut_at_sigma*ppr->selection_tophat_edge)*ppt->selection_width[bin];
          }
          if (ppt->selection==dirac) {
            z_max = ppt->selection_mean[bin];
          }
          ppt->z_max_pk = MAX(ppt->z_max_pk,z_max);
        }
      }
    }
    psp->z_max_pk = ppt->z_max_pk;
  }
  /* end of z_max section */

  class_read_string("root",pop->root);

  class_call(parser_read_string(pfc,
                                "headers",
                                &(string1),
                                &(flag1),
                                errmsg),
             errmsg,
             errmsg);

  if ((flag1 == _TRUE_) && ((strstr(string1,"y") == NULL) && (strstr(string1,"Y") == NULL))) {
    pop->write_header = _FALSE_;
  }

  class_call(parser_read_string(pfc,"format",&string1,&flag1,errmsg),
             errmsg,
             errmsg);

  if (flag1 == _TRUE_) {

    if ((strstr(string1,"class") != NULL) || (strstr(string1,"CLASS") != NULL))
      pop->output_format = class_format;
    else {
      if ((strstr(string1,"camb") != NULL) || (strstr(string1,"CAMB") != NULL))
        pop->output_format = camb_format;
      else
        class_stop(errmsg,
                   "You wrote: format=%s. Could not identify any of the possible formats ('class', 'CLASS', 'camb', 'CAMB')",string1);
    }
  }

  /** (f) parameter related to the non-linear spectra computation */

  class_call(parser_read_string(pfc,
                                "non linear",
                                &(string1),
                                &(flag1),
                                errmsg),
             errmsg,
             errmsg);

  if (flag1 == _TRUE_) {

    class_test(ppt->has_perturbations == _FALSE_, errmsg, "You requested non linear computation but no linear computation. You must set output to tCl or similar.");

    if ((strstr(string1,"halofit") != NULL) || (strstr(string1,"Halofit") != NULL) || (strstr(string1,"HALOFIT") != NULL)) {
      pnl->method=nl_halofit;
      ppt->has_nl_corrections_based_on_delta_m = _TRUE_;
    }

  }

  /** (g) amount of information sent to standard output (none if all set to zero) */

  class_read_int("background_verbose",
                 pba->background_verbose);

  class_read_int("thermodynamics_verbose",
                 pth->thermodynamics_verbose);

  class_read_int("perturbations_verbose",
                 ppt->perturbations_verbose);

  class_read_int("transfer_verbose",
                 ptr->transfer_verbose);

  class_read_int("primordial_verbose",
                 ppm->primordial_verbose);

  class_read_int("spectra_verbose",
                 psp->spectra_verbose);

  class_read_int("nonlinear_verbose",
                 pnl->nonlinear_verbose);

  class_read_int("lensing_verbose",
                 ple->lensing_verbose);

  class_read_int("output_verbose",
                 pop->output_verbose);

  /** (h) all precision parameters */

  /** - (h.1.) parameters related to the background */

  class_read_double("a_ini_over_a_today_default",ppr->a_ini_over_a_today_default);
  class_read_double("back_integration_stepsize",ppr->back_integration_stepsize);
  class_read_double("tol_background_integration",ppr->tol_background_integration);
  class_read_double("tol_initial_Omega_r",ppr->tol_initial_Omega_r);
  class_read_double("tol_ncdm_initial_w",ppr->tol_ncdm_initial_w);
  class_read_double("safe_phi_scf",ppr->safe_phi_scf);

  /** - (h.2.) parameters related to the thermodynamics */

  class_read_string("sBBN file",ppr->sBBN_file);
  class_read_string("energy injection coefficient file",ppr->energy_injec_coeff_file);
  class_read_string("energy injection f_eff file",ppr->energy_injec_f_eff_file);
  //Temporary : to adjust the energy injection file with the PBH mass
  if(pth->PBH_accretion_recipe == ADAF_Simulation){
    if(pth->PBH_high_mass<5){
      sprintf(ppr->energy_injec_coeff_file,__CLASSDIR__);
      strcat(ppr->energy_injec_coeff_file,"/PBH_accretion_efficiency_functions/f_z_PBH_accretion_1Msun_All.dat");
    }
    else if(pth->PBH_high_mass<50 && pth->PBH_high_mass>=5 ){
      sprintf(ppr->energy_injec_coeff_file,__CLASSDIR__);
      strcat(ppr->energy_injec_coeff_file,"/PBH_accretion_efficiency_functions/f_z_PBH_accretion_10Msun_All.dat");
    }
    else if(pth->PBH_high_mass<500 && pth->PBH_high_mass>=50 ){
      sprintf(ppr->energy_injec_coeff_file,__CLASSDIR__);
      strcat(ppr->energy_injec_coeff_file,"/PBH_accretion_efficiency_functions/f_z_PBH_accretion_100Msun_All.dat");
    }
    else if(pth->PBH_high_mass<5000 && pth->PBH_high_mass>=500 ){
      sprintf(ppr->energy_injec_coeff_file,__CLASSDIR__);
      strcat(ppr->energy_injec_coeff_file,"/PBH_accretion_efficiency_functions/f_z_PBH_accretion_1000Msun_All.dat");
    }
    else{
      sprintf(ppr->energy_injec_coeff_file,__CLASSDIR__);
      strcat(ppr->energy_injec_coeff_file,"/PBH_accretion_efficiency_functions/f_z_PBH_accretion_10000Msun_All.dat");
    }
  }
  else if(pth->PBH_accretion_recipe == Ali_Haimoud && pth->PBH_high_mass > 0.){
    // Since <<Ali_Haimoud>> is the default value of the accretion recipe read the following file only if it is really needed i.e. when PBH_high_mass has a non-zero value
    sprintf(ppr->energy_injec_coeff_file,__CLASSDIR__);
    strcat(ppr->energy_injec_coeff_file,"/PBH_accretion_efficiency_functions/f_z_PBH_accretion_spherical_All.dat");
  }


  class_read_double("recfast_z_initial",ppr->recfast_z_initial);

  class_read_int("recfast_Nz0",ppr->recfast_Nz0);
  class_read_double("tol_thermo_integration",ppr->tol_thermo_integration);

  class_read_int("recfast_Heswitch",ppr->recfast_Heswitch);
  class_read_double("recfast_fudge_He",ppr->recfast_fudge_He);

  class_read_int("recfast_Hswitch",ppr->recfast_Hswitch);
  class_read_double("recfast_fudge_H",ppr->recfast_fudge_H);
  if (ppr->recfast_Hswitch == _TRUE_) {
    class_read_double("recfast_delta_fudge_H",ppr->recfast_delta_fudge_H);
    class_read_double("recfast_AGauss1",ppr->recfast_AGauss1);
    class_read_double("recfast_AGauss2",ppr->recfast_AGauss2);
    class_read_double("recfast_zGauss1",ppr->recfast_zGauss1);
    class_read_double("recfast_zGauss2",ppr->recfast_zGauss2);
    class_read_double("recfast_wGauss1",ppr->recfast_wGauss1);
    class_read_double("recfast_wGauss2",ppr->recfast_wGauss2);
  }

  class_read_double("recfast_z_He_1",ppr->recfast_z_He_1);
  class_read_double("recfast_delta_z_He_1",ppr->recfast_delta_z_He_1);
  class_read_double("recfast_z_He_2",ppr->recfast_z_He_2);
  class_read_double("recfast_delta_z_He_2",ppr->recfast_delta_z_He_2);
  class_read_double("recfast_z_He_3",ppr->recfast_z_He_3);
  class_read_double("recfast_delta_z_He_3",ppr->recfast_delta_z_He_3);
  class_read_double("recfast_x_He0_trigger",ppr->recfast_x_He0_trigger);
  class_read_double("recfast_x_He0_trigger2",ppr->recfast_x_He0_trigger2);
  class_read_double("recfast_x_He0_trigger_delta",ppr->recfast_x_He0_trigger_delta);
  class_read_double("recfast_x_H0_trigger",ppr->recfast_x_H0_trigger);
  class_read_double("recfast_x_H0_trigger2",ppr->recfast_x_H0_trigger2);
  class_read_double("recfast_x_H0_trigger_delta",ppr->recfast_x_H0_trigger_delta);
  class_read_double("recfast_H_frac",ppr->recfast_H_frac);

  class_read_string("Alpha_inf hyrec file",ppr->hyrec_Alpha_inf_file);
  class_read_string("R_inf hyrec file",ppr->hyrec_R_inf_file);
  class_read_string("two_photon_tables hyrec file",ppr->hyrec_two_photon_tables_file);

  class_read_double("reionization_z_start_max",ppr->reionization_z_start_max);
  class_read_double("reionization_sampling",ppr->reionization_sampling);
  class_read_double("reionization_optical_depth_tol",ppr->reionization_optical_depth_tol);
  class_read_double("reionization_start_factor",ppr->reionization_start_factor);

  class_read_int("thermo_rate_smoothing_radius",ppr->thermo_rate_smoothing_radius);

  /** - (h.3.) parameters related to the perturbations */

  class_read_int("evolver",ppr->evolver);

  class_read_double("k_scalar_min_tau0",ppr->k_min_tau0); // obsolete precision parameter: read for compatibility with old precision files
  class_read_double("k_scalar_max_tau0_over_l_max",ppr->k_max_tau0_over_l_max); // obsolete precision parameter: read for compatibility with old precision files
  class_read_double("k_scalar_step_sub",ppr->k_step_sub); // obsolete precision parameter: read for compatibility with old precision files
  class_read_double("k_scalar_step_super",ppr->k_step_super); // obsolete precision parameter: read for compatibility with old precision files
  class_read_double("k_scalar_step_transition",ppr->k_step_transition); // obsolete precision parameter: read for compatibility with old precision files
  class_read_double("k_scalar_k_per_decade_for_pk",ppr->k_per_decade_for_pk); // obsolete precision parameter: read for compatibility with old precision files
  class_read_double("k_scalar_k_per_decade_for_bao",ppr->k_per_decade_for_bao); // obsolete precision parameter: read for compatibility with old precision files
  class_read_double("k_scalar_bao_center",ppr->k_bao_center); // obsolete precision parameter: read for compatibility with old precision files
  class_read_double("k_scalar_bao_width",ppr->k_bao_width); // obsolete precision parameter: read for compatibility with old precision files

  class_read_double("k_min_tau0",ppr->k_min_tau0);
  class_read_double("k_max_tau0_over_l_max",ppr->k_max_tau0_over_l_max);
  class_read_double("k_step_sub",ppr->k_step_sub);
  class_read_double("k_step_super",ppr->k_step_super);
  class_read_double("k_step_transition",ppr->k_step_transition);
  class_read_double("k_step_super_reduction",ppr->k_step_super_reduction);
  class_read_double("k_per_decade_for_pk",ppr->k_per_decade_for_pk);
  class_read_double("k_per_decade_for_bao",ppr->k_per_decade_for_bao);
  class_read_double("k_bao_center",ppr->k_bao_center);
  class_read_double("k_bao_width",ppr->k_bao_width);

  class_read_double("start_small_k_at_tau_c_over_tau_h",ppr->start_small_k_at_tau_c_over_tau_h);
  class_read_double("start_large_k_at_tau_h_over_tau_k",ppr->start_large_k_at_tau_h_over_tau_k);
  class_read_double("tight_coupling_trigger_tau_c_over_tau_h",ppr->tight_coupling_trigger_tau_c_over_tau_h);
  class_read_double("tight_coupling_trigger_tau_c_over_tau_k",ppr->tight_coupling_trigger_tau_c_over_tau_k);
  class_read_double("start_sources_at_tau_c_over_tau_h",ppr->start_sources_at_tau_c_over_tau_h);

  class_read_int("tight_coupling_approximation",ppr->tight_coupling_approximation);

  if (ppt->has_tensors == _TRUE_) {
    /** - ---> Include ur and ncdm shear in tensor computation? */
    class_call(parser_read_string(pfc,"tensor method",&string1,&flag1,errmsg),
               errmsg,
               errmsg);
    if (flag1 == _TRUE_) {
      if (strstr(string1,"photons") != NULL)
        ppt->tensor_method = tm_photons_only;
      if (strstr(string1,"massless") != NULL)
        ppt->tensor_method = tm_massless_approximation;
      if (strstr(string1,"exact") != NULL)
        ppt->tensor_method = tm_exact;
    }
  }

  /** - ---> derivatives of baryon sound speed only computed if some non-minimal tight-coupling schemes is requested */
  if ((ppr->tight_coupling_approximation == (int)first_order_CLASS) || (ppr->tight_coupling_approximation == (int)second_order_CLASS)) {
    pth->compute_cb2_derivatives = _TRUE_;
  }

  class_read_int("l_max_g",ppr->l_max_g);
  class_read_int("l_max_pol_g",ppr->l_max_pol_g);
  class_read_int("l_max_dr",ppr->l_max_dr);
  class_read_int("l_max_ur",ppr->l_max_ur);
  if (pba->N_ncdm>0)
    class_read_int("l_max_ncdm",ppr->l_max_ncdm);
  class_read_int("l_max_g_ten",ppr->l_max_g_ten);
  class_read_int("l_max_pol_g_ten",ppr->l_max_pol_g_ten);
  class_read_double("curvature_ini",ppr->curvature_ini);
  class_read_double("entropy_ini",ppr->entropy_ini);
  class_read_double("gw_ini",ppr->gw_ini);
  class_read_double("perturb_integration_stepsize",ppr->perturb_integration_stepsize);
  class_read_double("tol_tau_approx",ppr->tol_tau_approx);
  class_read_double("tol_perturb_integration",ppr->tol_perturb_integration);
  class_read_double("perturb_sampling_stepsize",ppr->perturb_sampling_stepsize);

  class_read_int("radiation_streaming_approximation",ppr->radiation_streaming_approximation);
  class_read_double("radiation_streaming_trigger_tau_over_tau_k",ppr->radiation_streaming_trigger_tau_over_tau_k);
  class_read_double("radiation_streaming_trigger_tau_c_over_tau",ppr->radiation_streaming_trigger_tau_c_over_tau);

  class_read_int("ur_fluid_approximation",ppr->ur_fluid_approximation);
  class_read_int("ncdm_fluid_approximation",ppr->ncdm_fluid_approximation);
  class_read_double("ur_fluid_trigger_tau_over_tau_k",ppr->ur_fluid_trigger_tau_over_tau_k);
  class_read_double("ncdm_fluid_trigger_tau_over_tau_k",ppr->ncdm_fluid_trigger_tau_over_tau_k);

  class_test(ppr->ur_fluid_trigger_tau_over_tau_k==ppr->radiation_streaming_trigger_tau_over_tau_k,
             errmsg,
             "please choose different values for precision parameters ur_fluid_trigger_tau_over_tau_k and radiation_streaming_trigger_tau_over_tau_k, in order to avoid switching two approximation schemes at the same time");

  if (pba->N_ncdm>0) {

    class_test(ppr->ncdm_fluid_trigger_tau_over_tau_k==ppr->radiation_streaming_trigger_tau_over_tau_k,
               errmsg,
               "please choose different values for precision parameters ncdm_fluid_trigger_tau_over_tau_k and radiation_streaming_trigger_tau_over_tau_k, in order to avoid switching two approximation schemes at the same time");

    class_test(ppr->ncdm_fluid_trigger_tau_over_tau_k==ppr->ur_fluid_trigger_tau_over_tau_k,
               errmsg,
               "please choose different values for precision parameters ncdm_fluid_trigger_tau_over_tau_k and ur_fluid_trigger_tau_over_tau_k, in order to avoid switching two approximation schemes at the same time");

  }

  class_read_double("neglect_CMB_sources_below_visibility",ppr->neglect_CMB_sources_below_visibility);

  /** - (h.4.) parameter related to the primordial spectra */

  class_read_double("k_per_decade_primordial",ppr->k_per_decade_primordial);
  class_read_double("primordial_inflation_ratio_min",ppr->primordial_inflation_ratio_min);
  class_read_double("primordial_inflation_ratio_max",ppr->primordial_inflation_ratio_max);
  class_read_int("primordial_inflation_phi_ini_maxit",ppr->primordial_inflation_phi_ini_maxit);
  class_read_double("primordial_inflation_pt_stepsize",ppr->primordial_inflation_pt_stepsize);
  class_read_double("primordial_inflation_bg_stepsize",ppr->primordial_inflation_bg_stepsize);
  class_read_double("primordial_inflation_tol_integration",ppr->primordial_inflation_tol_integration);
  class_read_double("primordial_inflation_attractor_precision_pivot",ppr->primordial_inflation_attractor_precision_pivot);
  class_read_double("primordial_inflation_attractor_precision_initial",ppr->primordial_inflation_attractor_precision_initial);
  class_read_int("primordial_inflation_attractor_maxit",ppr->primordial_inflation_attractor_maxit);
  class_read_double("primordial_inflation_tol_curvature",ppr->primordial_inflation_tol_curvature);
  class_read_double("primordial_inflation_aH_ini_target",ppr->primordial_inflation_aH_ini_target);
  class_read_double("primordial_inflation_end_dphi",ppr->primordial_inflation_end_dphi);
  class_read_double("primordial_inflation_end_logstep",ppr->primordial_inflation_end_logstep);
  class_read_double("primordial_inflation_small_epsilon",ppr->primordial_inflation_small_epsilon);
  class_read_double("primordial_inflation_small_epsilon_tol",ppr->primordial_inflation_small_epsilon_tol);
  class_read_double("primordial_inflation_extra_efolds",ppr->primordial_inflation_extra_efolds);

  /** - (h.5.) parameter related to the transfer functions */

  class_read_double("l_logstep",ppr->l_logstep);
  class_read_int("l_linstep",ppr->l_linstep);

  class_read_double("hyper_x_min",ppr->hyper_x_min);
  class_read_double("hyper_sampling_flat",ppr->hyper_sampling_flat);
  class_read_double("hyper_sampling_curved_low_nu",ppr->hyper_sampling_curved_low_nu);
  class_read_double("hyper_sampling_curved_high_nu",ppr->hyper_sampling_curved_high_nu);
  class_read_double("hyper_nu_sampling_step",ppr->hyper_nu_sampling_step);
  class_read_double("hyper_phi_min_abs",ppr->hyper_phi_min_abs);
  class_read_double("hyper_x_tol",ppr->hyper_x_tol);
  class_read_double("hyper_flat_approximation_nu",ppr->hyper_flat_approximation_nu);

  class_read_double("q_linstep",ppr->q_linstep);
  class_read_double("q_logstep_spline",ppr->q_logstep_spline);
  class_read_double("q_logstep_open",ppr->q_logstep_open);
  class_read_double("q_logstep_trapzd",ppr->q_logstep_trapzd);
  class_read_double("q_numstep_transition",ppr->q_numstep_transition);

  class_read_double("k_step_trans_scalars",ppr->q_linstep); // obsolete precision parameter: read for compatibility with old precision files
  class_read_double("k_step_trans_tensors",ppr->q_linstep); // obsolete precision parameter: read for compatibility with old precision files
  class_read_double("k_step_trans",ppr->q_linstep); // obsolete precision parameter: read for compatibility with old precision files
  class_read_double("q_linstep_trans",ppr->q_linstep); // obsolete precision parameter: read for compatibility with old precision files
  class_read_double("q_logstep_trans",ppr->q_logstep_spline); // obsolete precision parameter: read for compatibility with old precision files

  class_read_double("transfer_neglect_delta_k_S_t0",ppr->transfer_neglect_delta_k_S_t0);
  class_read_double("transfer_neglect_delta_k_S_t1",ppr->transfer_neglect_delta_k_S_t1);
  class_read_double("transfer_neglect_delta_k_S_t2",ppr->transfer_neglect_delta_k_S_t2);
  class_read_double("transfer_neglect_delta_k_S_e",ppr->transfer_neglect_delta_k_S_e);
  class_read_double("transfer_neglect_delta_k_V_t1",ppr->transfer_neglect_delta_k_V_t1);
  class_read_double("transfer_neglect_delta_k_V_t2",ppr->transfer_neglect_delta_k_V_t2);
  class_read_double("transfer_neglect_delta_k_V_e",ppr->transfer_neglect_delta_k_V_e);
  class_read_double("transfer_neglect_delta_k_V_b",ppr->transfer_neglect_delta_k_V_b);
  class_read_double("transfer_neglect_delta_k_T_t2",ppr->transfer_neglect_delta_k_T_t2);
  class_read_double("transfer_neglect_delta_k_T_e",ppr->transfer_neglect_delta_k_T_e);
  class_read_double("transfer_neglect_delta_k_T_b",ppr->transfer_neglect_delta_k_T_b);

  class_read_double("transfer_neglect_late_source",ppr->transfer_neglect_late_source);

  class_read_double("l_switch_limber",ppr->l_switch_limber);

  class_call(parser_read_string(pfc,
                                "l_switch_limber_for_cl_density_over_z",
                                &string1,
                                &flag1,
                                errmsg),
             errmsg,
             errmsg);

  class_test(flag1 == _TRUE_,
             errmsg,
             "You passed in input a precision parameter called l_switch_limber_for_cl_density_over_z. This syntax is deprecated since v2.5.0. Please use instead the two precision parameters l_switch_limber_for_nc_local_over_z, l_switch_limber_for_nc_los_over_z, defined in include/common.h, and allowing for better performance.");

  class_read_double("l_switch_limber_for_nc_local_over_z",ppr->l_switch_limber_for_nc_local_over_z);
  class_read_double("l_switch_limber_for_nc_los_over_z",ppr->l_switch_limber_for_nc_los_over_z);

  class_read_double("selection_cut_at_sigma",ppr->selection_cut_at_sigma);
  class_read_double("selection_sampling",ppr->selection_sampling);
  class_read_double("selection_sampling_bessel",ppr->selection_sampling_bessel);
  class_read_double("selection_sampling_bessel_los",ppr->selection_sampling_bessel_los);
  class_read_double("selection_tophat_edge",ppr->selection_tophat_edge);

  /** - (h.6.) parameters related to nonlinear calculations */

  class_read_double("halofit_min_k_nonlinear",ppr->halofit_min_k_nonlinear);
  class_read_double("halofit_min_k_max",ppr->halofit_min_k_max);
  class_read_double("halofit_k_per_decade",ppr->halofit_k_per_decade);
  class_read_double("halofit_sigma_precision",ppr->halofit_sigma_precision);
  class_read_double("halofit_tol_sigma",ppr->halofit_tol_sigma);

  /** - (h.7.) parameter related to lensing */

  class_read_int("accurate_lensing",ppr->accurate_lensing);
  class_read_int("delta_l_max",ppr->delta_l_max);
  if (ppr->accurate_lensing == _TRUE_) {
    class_read_int("num_mu_minus_lmax",ppr->num_mu_minus_lmax);
    class_read_int("tol_gauss_legendre",ppr->tol_gauss_legendre);
  }
  /** (i) Write values in file */
  if (ple->has_lensed_cls == _TRUE_)
    ppt->l_scalar_max+=ppr->delta_l_max;

  /** - (i.1.) shall we write background quantities in a file? */

  class_call(parser_read_string(pfc,"write background",&string1,&flag1,errmsg),
             errmsg,
             errmsg);

  if ((flag1 == _TRUE_) && ((strstr(string1,"y") != NULL) || (strstr(string1,"Y") != NULL))) {

    pop->write_background = _TRUE_;

  }

  /** - (i.2.) shall we write thermodynamics quantities in a file? */

  class_call(parser_read_string(pfc,"write thermodynamics",&string1,&flag1,errmsg),
             errmsg,
             errmsg);

  if ((flag1 == _TRUE_) && ((strstr(string1,"y") != NULL) || (strstr(string1,"Y") != NULL))) {

    pop->write_thermodynamics = _TRUE_;

  }

  /** - (i.3.) shall we write perturbation quantities in files? */

  class_call(parser_read_list_of_doubles(pfc,
                                         "k_output_values",
                                         &(int1),
                                         &(pointer1),
                                         &flag1,
                                         errmsg),
             errmsg,
             errmsg);

  if (flag1 == _TRUE_) {
    class_test(int1 > _MAX_NUMBER_OF_K_FILES_,
               errmsg,
               "you want to write some output for %d different values of k, hence you should increase _MAX_NUMBER_OF_K_FILES_ in include/perturbations.h to at least this number",
               int1);
    ppt->k_output_values_num = int1;

    for (i=0; i<int1; i++) {
      ppt->k_output_values[i] = pointer1[i];
    }
    free(pointer1);

    /* Sort the k_array using qsort */
    qsort (ppt->k_output_values, ppt->k_output_values_num, sizeof(double), compare_doubles);

    ppt->store_perturbations = _TRUE_;
    pop->write_perturbations = _TRUE_;
  }

  /** - (i.4.) shall we write primordial spectra in a file? */

  class_call(parser_read_string(pfc,"write primordial",&string1,&flag1,errmsg),
             errmsg,
             errmsg);

  if ((flag1 == _TRUE_) && ((strstr(string1,"y") != NULL) || (strstr(string1,"Y") != NULL))) {

    pop->write_primordial = _TRUE_;

  }
  // fprintf(stdout, "omega_b %e omega_cdm %e As %e n_s %e z_reio %e decay %e\n", pba->Omega0_b*pba->h*pba->h , pba->Omega0_cdm*pba->h*pba->h ,ppm->A_s,ppm->n_s,pth->z_reio, pth->decay );

  return _SUCCESS_;

}

/**
 * All default parameter values (for input parameters)
 *
 * @param pba Input: pointer to background structure
 * @param pth Input: pointer to thermodynamics structure
 * @param ppt Input: pointer to perturbation structure
 * @param ptr Input: pointer to transfer structure
 * @param ppm Input: pointer to primordial structure
 * @param psp Input: pointer to spectra structure
 * @param pnl Input: pointer to nonlinear structure
 * @param ple Input: pointer to lensing structure
 * @param pop Input: pointer to output structure
 * @return the error status
 */

int input_default_params(
                         struct background *pba,
                         struct thermo *pth,
                         struct perturbs *ppt,
                         struct transfers *ptr,
                         struct primordial *ppm,
                         struct spectra *psp,
                         struct nonlinear * pnl,
                         struct lensing *ple,
                         struct output *pop
                         ) {

  double sigma_B; /* Stefan-Boltzmann constant in \f$ W/m^2/K^4 = Kg/K^4/s^3 \f$*/
  int filenum;

  sigma_B = 2. * pow(_PI_,5) * pow(_k_B_,4) / 15. / pow(_h_P_,3) / pow(_c_,2);

  /** Define all default parameter values (for input parameters) for each structure:*/
  /** - background structure */

  /* 5.10.2014: default parameters matched to Planck 2013 + WP
     best-fitting model, with ones small difference: the published
     Planck 2013 + WP bestfit is with h=0.6704 and one massive
     neutrino species with m_ncdm=0.06eV; here we assume only massless
     neutrinos in the default model; for the CMB, taking m_ncdm = 0 or
     0.06 eV makes practically no difference, provided that we adapt
     the value of h in order ot get the same peak scale, i.e. the same
     100*theta_s. The Planck 2013 + WP best-fitting model with
     h=0.6704 gives 100*theta_s = 1.042143 (or equivalently
     100*theta_MC=1.04119). By taking only massless neutrinos, one
     gets the same 100*theta_s provided that h is increased to
     0.67556. Hence, we take h=0.67556, N_ur=3.046, N_ncdm=0, and all
     other parameters from the Planck2013 Cosmological Parameter
     paper. */

  pba->h = 0.67556;
  pba->H0 = pba->h * 1.e5 / _c_;
  pba->T_cmb = 2.7255;
  pba->Omega0_g = (4.*sigma_B/_c_*pow(pba->T_cmb,4.)) / (3.*_c_*_c_*1.e10*pba->h*pba->h/_Mpc_over_m_/_Mpc_over_m_/8./_PI_/_G_);
  pba->Omega0_ur = 3.046*7./8.*pow(4./11.,4./3.)*pba->Omega0_g;
  pba->Omega0_b = 0.022032/pow(pba->h,2);
  pba->Omega0_cdm = 0.12038/pow(pba->h,2);
  pba->Omega0_dcdmdr = 0.0;
  pba->Omega0_dcdm = 0.0;
  pba->Gamma_dcdm = 0.0;
  pba->tau_dcdm = 0.0;
  pba->N_ncdm = 0;
  pba->Omega0_ncdm_tot = 0.;
  pba->ksi_ncdm_default = 0.;
  pba->ksi_ncdm = NULL;
  pba->T_ncdm_default = 0.71611; /* this value gives m/omega = 93.14 eV b*/
  pba->T_ncdm = NULL;
  pba->deg_ncdm_default = 1.;
  pba->deg_ncdm = NULL;
  pba->ncdm_psd_parameters = NULL;
  pba->ncdm_psd_files = NULL;

  pba->Omega0_scf = 0.; /* Scalar field defaults */
  pba->attractor_ic_scf = _TRUE_;
  pba->scf_parameters = NULL;
  pba->scf_parameters_size = 0;
  pba->scf_tuning_index = 0;
  //MZ: initial conditions are as multiplicative factors of the radiation attractor values
  pba->phi_ini_scf = 1;
  pba->phi_prime_ini_scf = 1;

  pba->Omega0_k = 0.;
  pba->K = 0.;
  pba->sgnK = 0;
  pba->Omega0_lambda = 1.-pba->Omega0_k-pba->Omega0_g-pba->Omega0_ur-pba->Omega0_b-pba->Omega0_cdm-pba->Omega0_ncdm_tot-pba->Omega0_dcdmdr;
  pba->Omega0_fld = 0.;
  pba->a_today = 1.;
  pba->w0_fld=-1.;
  pba->wa_fld=0.;
  pba->cs2_fld=1.;
  pba->use_ppf = _TRUE_;
  pba->c_gamma_over_c_fld = 0.4;

  pba->shooting_failed = _FALSE_;

  /** - thermodynamics structure */

  pth->YHe=_BBN_;
  pth->recombination=recfast;
  pth->reio_parametrization=reio_camb;
  pth->star_heating_parametrization=heating_none;
  pth->reio_z_or_tau=reio_z;
  pth->z_reio=11.357;
  pth->tau_reio=0.0925;
  pth->reionization_exponent=1.5;
  pth->reionization_width=0.5;
  pth->helium_fullreio_redshift=3.5;
  pth->helium_fullreio_width=0.5;

  pth->binned_reio_num=0;
  pth->binned_reio_z=NULL;
  pth->binned_reio_xe=NULL;
  pth->binned_reio_step_sharpness = 0.3;

  pth->lambda_douspis_et_al = 0.73;
  pth->zp_douspis_et_al = 6.1;
  pth->Qp_douspis_et_al = 0.99986;
  pth->z_end_asymmetric_planck_16 = 6;
  pth->z_start_asymmetric_planck_16 = 20;
  pth->alpha_asymmetric_planck_16 = 3;
  pth->z_10_percent = 0;
  pth->z_50_percent = 0;
  pth->z_99_percent = 0;
  pth->duration_of_reionization = 0.;

  pth->final_IGM_temperature = 1e4;
  pth->f_esc=0.2;
  pth->Zeta_ion=pow(10,53.14);
  pth->fx = 0.2;
  pth->Ex = 3.4*pow(10,40);
  pth->model_SFR = model_SFR_free;
  pth->ap = 0.01376;
  pth->bp = 3.26;
  pth->cp = 2.59;
  pth->dp = 5.68;
  pth->z_start_reio_stars = 15;
  pth->annihilation = 0.;
  pth->annihilation_cross_section = 0.;
  pth->DM_mass = -1.;
  pth->decay_fraction = 0.;
  pth->PBH_high_mass = 0.;
  pth->PBH_disk_formation_redshift = 300.;
  pth->PBH_accretion_recipe = Ali_Haimoud;
  pth->energy_deposition_treatment = Analytical_approximation;
  pth->PBH_low_mass = 0.;
  pth->PBH_fraction = 0.;
  pth->PBH_accretion_eigenvalue = 0.1; //Standard value in the ADAF scenario choose as benchmark.
  pth->PBH_relative_velocities = -1 ; //Standard value is the linear result extrapolated to PBH.
  pth->energy_repart_functions = Galli_et_al_fit;
  pth->u_gcdm=0.;
  pth->beta_gcdm=0.;
  pth->alpha_gcdm=0.;
  pth->A_21_over_mchi=0.;
  pth->Lambda_over_theoritical_Lambda = 1.;

  /** Tables specific to evaporating PBH */
  pth->PBH_table_is_initialized = _FALSE_ ;
  pth->PBH_table_z = NULL;
  pth->PBH_table_mass = NULL;
  pth->PBH_table_mass_dd = NULL;
  pth->PBH_table_F = NULL;
  pth->PBH_table_F_dd = NULL;

  /*** Primordial black holes (added by Y. Ali-Haimoud) ***/
  pth->coll_ion_pbh = 1;  // Default case is most conservative, with collisional ionizations //
  /************************************************************************/
  pth->PBH_ADAF_delta = 1e-3; //Default case is most conservative //
  pth->annihilation_variation = 0.;
  pth->annihilation_z = 1000.;
  pth->annihilation_zmax = 2500.;
  pth->annihilation_zmin = 30.;
  pth->annihilation_f_halo = 0.;
  pth->annihilation_z_halo = 30.;
  pth->has_on_the_spot = _TRUE_;
  pth->print_energy_deposition_function = _FALSE_;
  pth->reio_stars_and_dark_matter = _FALSE_;
  pth->compute_cb2_derivatives=_FALSE_;

  pth->compute_damping_scale = _FALSE_;

  pth->Lambda_over_theoritical_Lambda = 1.;

  //Default cosmorec parameters
  pth->cosmorec_runmode = 0; //default runmode of cosmorec
  pth->cosmorec_accuracy = 0; //default accuracy of cosmorec
  pth->cosmorec_verbose = 0;  //no output produced by cosmorec


  /** - perturbation structure */

  ppt->has_cl_cmb_temperature = _FALSE_;
  ppt->has_cl_cmb_polarization = _FALSE_;
  ppt->has_cl_cmb_lensing_potential = _FALSE_;
  ppt->has_cl_number_count = _FALSE_;
  ppt->has_cl_lensing_potential = _FALSE_;
  ppt->has_pk_matter = _FALSE_;
  ppt->has_density_transfers = _FALSE_;
  ppt->has_velocity_transfers = _FALSE_;
  ppt->has_metricpotential_transfers = _FALSE_;

  ppt->has_nl_corrections_based_on_delta_m = _FALSE_;

  ppt->has_nc_density = _FALSE_;
  ppt->has_nc_rsd = _FALSE_;
  ppt->has_nc_lens = _FALSE_;
  ppt->has_nc_gr = _FALSE_;

  ppt->switch_sw = 1;
  ppt->switch_eisw = 1;
  ppt->switch_lisw = 1;
  ppt->switch_dop = 1;
  ppt->switch_pol = 1;
  ppt->eisw_lisw_split_z = 120;

  ppt->has_ad=_TRUE_;
  ppt->has_bi=_FALSE_;
  ppt->has_cdi=_FALSE_;
  ppt->has_nid=_FALSE_;
  ppt->has_niv=_FALSE_;

  ppt->has_perturbed_recombination=_FALSE_;
  ppt->tensor_method = tm_massless_approximation;
  ppt->evolve_tensor_ur = _FALSE_;
  ppt->evolve_tensor_ncdm = _FALSE_;

  ppt->has_scalars=_TRUE_;
  ppt->has_vectors=_FALSE_;
  ppt->has_tensors=_FALSE_;

  ppt->l_scalar_max=2500;
  ppt->l_vector_max=500;
  ppt->l_tensor_max=500;
  ppt->l_lss_max=300;
  ppt->k_max_for_pk=1.;

  ppt->gauge=synchronous;

  ppt->k_output_values_num=0;
  ppt->store_perturbations = _FALSE_;
  ppt->number_of_scalar_titles=0;
  ppt->number_of_vector_titles=0;
  ppt->number_of_tensor_titles=0;
  for (filenum = 0; filenum<_MAX_NUMBER_OF_K_FILES_; filenum++){
    ppt->scalar_perturbations_data[filenum] = NULL;
    ppt->vector_perturbations_data[filenum] = NULL;
    ppt->tensor_perturbations_data[filenum] = NULL;
  }
  ppt->index_k_output_values=NULL;

  ppt->three_ceff2_ur=1.;
  ppt->three_cvis2_ur=1.;

  ppt->z_max_pk=0.;

  ppt->selection_num=1;
  ppt->selection=gaussian;
  ppt->selection_mean[0]=1.;
  ppt->selection_width[0]=0.1;

  /** - primordial structure */

  ppm->primordial_spec_type = analytic_Pk;
  ppm->k_pivot = 0.05;
  ppm->A_s = 2.215e-9;
  ppm->n_s = 0.9619;
  ppm->alpha_s = 0.;
  ppm->f_bi = 1.;
  ppm->n_bi = 1.;
  ppm->alpha_bi = 0.;
  ppm->f_cdi = 1.;
  ppm->n_cdi = 1.;
  ppm->alpha_cdi = 0.;
  ppm->f_nid = 1.;
  ppm->n_nid = 1.;
  ppm->alpha_nid = 0.;
  ppm->f_niv = 1.;
  ppm->n_niv = 1.;
  ppm->alpha_niv = 0.;
  ppm->c_ad_bi = 0.;
  ppm->n_ad_bi = 0.;
  ppm->alpha_ad_bi = 0.;
  ppm->c_ad_cdi = 0.;
  ppm->n_ad_cdi = 0.;
  ppm->alpha_ad_cdi = 0.;
  ppm->c_ad_nid = 0.;
  ppm->n_ad_nid = 0.;
  ppm->alpha_ad_nid = 0.;
  ppm->c_ad_niv = 0.;
  ppm->n_ad_niv = 0.;
  ppm->alpha_ad_niv = 0.;
  ppm->c_bi_cdi = 0.;
  ppm->n_bi_cdi = 0.;
  ppm->alpha_bi_cdi = 0.;
  ppm->c_bi_nid = 0.;
  ppm->n_bi_nid = 0.;
  ppm->alpha_bi_nid = 0.;
  ppm->c_bi_niv = 0.;
  ppm->n_bi_niv = 0.;
  ppm->alpha_bi_niv = 0.;
  ppm->c_cdi_nid = 0.;
  ppm->n_cdi_nid = 0.;
  ppm->alpha_cdi_nid = 0.;
  ppm->c_cdi_niv = 0.;
  ppm->n_cdi_niv = 0.;
  ppm->alpha_cdi_niv = 0.;
  ppm->c_nid_niv = 0.;
  ppm->n_nid_niv = 0.;
  ppm->alpha_nid_niv = 0.;
  ppm->r = 1.;
  ppm->n_t = -ppm->r/8.*(2.-ppm->r/8.-ppm->n_s);
  ppm->alpha_t = ppm->r/8.*(ppm->r/8.+ppm->n_s-1.);
  ppm->potential=polynomial;
  ppm->phi_end=0.;
  ppm->phi_pivot_method = N_star;
  ppm->phi_pivot_target = 60;
  ppm->V0=1.25e-13;
  ppm->V1=-1.12e-14;
  ppm->V2=-6.95e-14;
  ppm->V3=0.;
  ppm->V4=0.;
  ppm->H0=3.69e-6;
  ppm->H1=-5.84e-7;
  ppm->H2=0.;
  ppm->H3=0.;
  ppm->H4=0.;
  ppm->behavior=numerical;
  ppm->command="write here your command for the external Pk";
  ppm->custom1=0.;
  ppm->custom2=0.;
  ppm->custom3=0.;
  ppm->custom4=0.;
  ppm->custom5=0.;
  ppm->custom6=0.;
  ppm->custom7=0.;
  ppm->custom8=0.;
  ppm->custom9=0.;
  ppm->custom10=0.;

  /** - transfer structure */

  ptr->selection_bias[0]=1.;
  ptr->selection_magnification_bias[0]=0.;
  ptr->lcmb_rescale=1.;
  ptr->lcmb_pivot=0.1;
  ptr->lcmb_tilt=0.;
  ptr->initialise_HIS_cache=_FALSE_;
  ptr->has_nz_analytic = _FALSE_;
  ptr->has_nz_file = _FALSE_;
  ptr->has_nz_evo_analytic = _FALSE_;
  ptr->has_nz_evo_file = _FALSE_;

  /** - output structure */

  pop->z_pk_num = 1;
  pop->z_pk[0] = 0.;
  sprintf(pop->root,"output/");
  pop->write_header = _TRUE_;
  pop->output_format = class_format;
  pop->write_background = _FALSE_;
  pop->write_thermodynamics = _FALSE_;
  pop->write_perturbations = _FALSE_;
  pop->write_primordial = _FALSE_;

  /** - spectra structure */

  psp->z_max_pk = pop->z_pk[0];
  psp->non_diag=0;

  /** - nonlinear structure */

  /** - lensing structure */

  ple->has_lensed_cls = _FALSE_;

  /** - nonlinear structure */

  pnl->method = nl_none;

  /** - all verbose parameters */

  pba->background_verbose = 0;
  pth->thermodynamics_verbose = 0;
  ppt->perturbations_verbose = 0;
  ptr->transfer_verbose = 0;
  ppm->primordial_verbose = 0;
  psp->spectra_verbose = 0;
  pnl->nonlinear_verbose = 0;
  ple->lensing_verbose = 0;
  pop->output_verbose = 0;

  return _SUCCESS_;

}

/**
 * Initialize the precision parameter structure.
 *
 * All precision parameters used in the other modules are listed here
 * and assigned here a default value.
 *
 * @param ppr Input/Output: a precision_params structure pointer
 * @return the error status
 *
 */

int input_default_precision ( struct precision * ppr ) {

  /** Initialize presicion parameters for different structures:
   * - parameters related to the background
   */

  ppr->a_ini_over_a_today_default = 1.e-14;
  ppr->back_integration_stepsize = 7.e-3;
  ppr->tol_background_integration = 1.e-2;

  ppr->tol_initial_Omega_r = 1.e-4;
  ppr->tol_M_ncdm = 1.e-7;
  ppr->tol_ncdm = 1.e-3;
  ppr->tol_ncdm_synchronous = 1.e-3;
  ppr->tol_ncdm_newtonian = 1.e-5;
  ppr->tol_ncdm_bg = 1.e-5;
  ppr->tol_ncdm_initial_w=1.e-3;

  /**
   * - parameters related to the thermodynamics
   */

  /* for bbn */
  sprintf(ppr->sBBN_file,__CLASSDIR__);
<<<<<<< HEAD
  strcat(ppr->sBBN_file,"/bbn/sBBN.dat");
  /*For energy injection from DM annihilation or decays */
  sprintf(ppr->energy_injec_coeff_file,__CLASSDIR__);
  //strcat(ppr->energy_injec_coeff_file,"/DM_Annihilation_files/DM_Annihilation_coeff.dat");
  strcat(ppr->energy_injec_coeff_file,"/external_fz/Fallback.dat");
  sprintf(ppr->energy_injec_f_eff_file,__CLASSDIR__);
  strcat(ppr->energy_injec_f_eff_file,"/DM_Annihilation_files/f_z_withouthalos_electrons_100GeV.dat");

  /* BEGIN: Initializing the parameters related to using an external code for the calculation of f(z) */
  ppr->fz_is_extern = _FALSE_;
  // strcat(ppr->command_fz,"NULL");
  //ppr->command_fz = "python ./Calc_f/DarkAges_CalcF_grid.py";
  //ppr->command_fz = "Insert external command, like: python ./path/to_external/script.py";
  ppr->param_fz_1 = 0.;
  ppr->param_fz_2 = 0.;
  ppr->param_fz_3 = 0.;
  ppr->param_fz_4 = 0.;
  ppr->param_fz_5 = 0.;
  /* END  */
=======
  strcat(ppr->sBBN_file,"/bbn/sBBN_2017.dat");
>>>>>>> de7d9d7e

  /* for recombination */

  ppr->recfast_z_initial=1.e4;

  ppr->recfast_Nz0=20000;
  ppr->tol_thermo_integration=1.e-2;

  ppr->recfast_Heswitch=6;                 /* from recfast 1.4 */
  ppr->recfast_fudge_He=0.86;              /* from recfast 1.4 */

  ppr->recfast_Hswitch = _TRUE_;           /* from recfast 1.5 */
  ppr->recfast_fudge_H = 1.14;             /* from recfast 1.4 */
  ppr->recfast_delta_fudge_H = -0.015;     /* from recfast 1.5.2 */
  ppr->recfast_AGauss1 = -0.14;            /* from recfast 1.5 */
  ppr->recfast_AGauss2 =  0.079;           /* from recfast 1.5.2 */
  ppr->recfast_zGauss1 =  7.28;            /* from recfast 1.5 */
  ppr->recfast_zGauss2 =  6.73;            /* from recfast 1.5.2 */
  ppr->recfast_wGauss1 =  0.18;            /* from recfast 1.5 */
  ppr->recfast_wGauss2 =  0.33;            /* from recfast 1.5 */

  ppr->recfast_z_He_1 = 8000.;             /* from recfast 1.4 */
  ppr->recfast_delta_z_He_1 = 50.;         /* found to be OK on 3.09.10 */
  ppr->recfast_z_He_2 = 5000.;             /* from recfast 1.4 */
  ppr->recfast_delta_z_He_2 = 100.;        /* found to be OK on 3.09.10 */
  ppr->recfast_z_He_3 = 3500.;             /* from recfast 1.4 */
  ppr->recfast_delta_z_He_3 = 50.;         /* found to be OK on 3.09.10 */
  ppr->recfast_x_He0_trigger = 0.995;      /* raised from 0.99 to 0.995 for smoother Helium */
  ppr->recfast_x_He0_trigger2 = 0.995;     /* raised from 0.985 to same as previous one for smoother Helium */
  ppr->recfast_x_He0_trigger_delta = 0.05; /* found to be OK on 3.09.10 */
  ppr->recfast_x_H0_trigger = 0.995;       /* raised from 0.99 to 0.995 for smoother Hydrogen */
  ppr->recfast_x_H0_trigger2 = 0.995;      /* raised from 0.98 to same as previous one for smoother Hydrogen */
  ppr->recfast_x_H0_trigger_delta = 0.05;  /* found to be OK on 3.09.10 */

  ppr->recfast_H_frac=1.e-3;               /* from recfast 1.4 */

  sprintf(ppr->hyrec_Alpha_inf_file,__CLASSDIR__);
//  strcat(ppr->hyrec_Alpha_inf_file,"/hyrec/Alpha_inf.dat");
  strcat(ppr->hyrec_Alpha_inf_file,"/hyrec_2017/Alpha_inf.dat");
  sprintf(ppr->hyrec_R_inf_file,__CLASSDIR__);
//  strcat(ppr->hyrec_R_inf_file,"/hyrec/R_inf.dat");
  strcat(ppr->hyrec_R_inf_file,"/hyrec_2017/R_inf.dat");
  sprintf(ppr->hyrec_two_photon_tables_file,__CLASSDIR__);
//  strcat(ppr->hyrec_two_photon_tables_file,"/hyrec/two_photon_tables.dat");
  strcat(ppr->hyrec_two_photon_tables_file,"/hyrec_2017/two_photon_tables.dat");

  /* for reionization */

  ppr->reionization_z_start_max = 50.;
  ppr->reionization_sampling=5.e-2;
  ppr->reionization_optical_depth_tol=1.e-4;
  ppr->reionization_start_factor=8.;

  /* general */

  ppr->thermo_rate_smoothing_radius=50;

  /**
   * - parameters related to the perturbations
   */

  ppr->evolver = ndf15;

  ppr->k_min_tau0=0.1;
  ppr->k_max_tau0_over_l_max=2.4; // very relevant for accuracy of lensed ClTT at highest l's
  ppr->k_step_sub=0.05;
  ppr->k_step_super=0.002;
  ppr->k_step_transition=0.2;
  ppr->k_step_super_reduction=0.1;
  ppr->k_per_decade_for_pk=10.;
  ppr->k_per_decade_for_bao=70.;
  ppr->k_bao_center=3.;
  ppr->k_bao_width=4.;

  ppr->start_small_k_at_tau_c_over_tau_h = 0.0015;  /* decrease to start earlier in time */
  ppr->start_large_k_at_tau_h_over_tau_k = 0.07;  /* decrease to start earlier in time */
  ppr->tight_coupling_trigger_tau_c_over_tau_h=0.015; /* decrease to switch off earlier in time */
  ppr->tight_coupling_trigger_tau_c_over_tau_k=0.01; /* decrease to switch off earlier in time */
  ppr->start_sources_at_tau_c_over_tau_h = 0.008; /* decrease to start earlier in time */
  ppr->tight_coupling_approximation=(int)compromise_CLASS;

  ppr->l_max_g=12;
  ppr->l_max_pol_g=10;
  ppr->l_max_dr=17;
  ppr->l_max_ur=17;
  ppr->l_max_ncdm=17;
  ppr->l_max_g_ten=5;
  ppr->l_max_pol_g_ten=5;

  ppr->curvature_ini=1.; /* initial curvature; used to fix adiabatic initial conditions; must remain fixed to one as long as the primordial adiabatic spectrum stands for the curvature power spectrum */
  ppr->entropy_ini=1.;   /* initial entropy; used to fix isocurvature initial conditions; must remain fixed to one as long as the primordial isocurvature spectrum stands for an entropy power spectrum */
  //ppr->gw_ini=0.25; /* to match normalization convention for GW in most of literature and ensure standard definition of r */
  ppr->gw_ini=1.;

  ppr->perturb_integration_stepsize=0.5;

  ppr->tol_tau_approx=1.e-10;
  ppr->tol_perturb_integration=1.e-5;
  ppr->perturb_sampling_stepsize=0.10;

  ppr->radiation_streaming_approximation = rsa_MD_with_reio;
  ppr->radiation_streaming_trigger_tau_over_tau_k = 45.;
  ppr->radiation_streaming_trigger_tau_c_over_tau = 5.;

  ppr->ur_fluid_approximation = ufa_CLASS;
  ppr->ur_fluid_trigger_tau_over_tau_k = 30.;

  ppr->ncdm_fluid_approximation = ncdmfa_CLASS;
  ppr->ncdm_fluid_trigger_tau_over_tau_k = 31.;

  ppr->neglect_CMB_sources_below_visibility = 1.e-3;

  /**
   * - parameter related to the primordial spectra
   */

  ppr->k_per_decade_primordial = 10.;

  ppr->primordial_inflation_ratio_min=100.;
  ppr->primordial_inflation_ratio_max=1/50.;
  ppr->primordial_inflation_phi_ini_maxit=10000;
  ppr->primordial_inflation_pt_stepsize=0.01;
  ppr->primordial_inflation_bg_stepsize=0.005;
  ppr->primordial_inflation_tol_integration=1.e-3;
  ppr->primordial_inflation_attractor_precision_pivot=0.001;
  ppr->primordial_inflation_attractor_precision_initial=0.1;
  ppr->primordial_inflation_attractor_maxit=10;
  ppr->primordial_inflation_tol_curvature=1.e-3;
  ppr->primordial_inflation_aH_ini_target=0.9;
  ppr->primordial_inflation_end_dphi=1.e-10;
  ppr->primordial_inflation_end_logstep=10.;
  ppr->primordial_inflation_small_epsilon=0.1;
  ppr->primordial_inflation_small_epsilon_tol=0.01;
  ppr->primordial_inflation_extra_efolds=2.;

  /**
   * - parameter related to the transfer functions
   */

  ppr->l_logstep=1.12;
  ppr->l_linstep=40;

  ppr->hyper_x_min = 1.e-5;
  ppr->hyper_sampling_flat = 8.;
  ppr->hyper_sampling_curved_low_nu = 7.0; // changed from 6.0 to 7.0 in v2.6.0, otherwise C2 can be very wrong with large curvature
  ppr->hyper_sampling_curved_high_nu = 3.0;
  ppr->hyper_nu_sampling_step = 1000.;
  ppr->hyper_phi_min_abs = 1.e-10;
  ppr->hyper_x_tol = 1.e-4;
  ppr->hyper_flat_approximation_nu = 4000.;

  ppr->q_linstep=0.45;
  ppr->q_logstep_spline=170.;
  ppr->q_logstep_open=6.;
  ppr->q_logstep_trapzd=20.;
  ppr->q_numstep_transition=250.;

  ppr->transfer_neglect_delta_k_S_t0 = 0.15;
  ppr->transfer_neglect_delta_k_S_t1 = 0.04;
  ppr->transfer_neglect_delta_k_S_t2 = 0.15;
  ppr->transfer_neglect_delta_k_S_e = 0.11;
  ppr->transfer_neglect_delta_k_V_t1 = 1.;
  ppr->transfer_neglect_delta_k_V_t2 = 1.;
  ppr->transfer_neglect_delta_k_V_e = 1.;
  ppr->transfer_neglect_delta_k_V_b = 1.;
  ppr->transfer_neglect_delta_k_T_t2 = 0.2;
  ppr->transfer_neglect_delta_k_T_e = 0.25;
  ppr->transfer_neglect_delta_k_T_b = 0.1;

  ppr->transfer_neglect_late_source = 400.;

  ppr->l_switch_limber=10.;
  // For density Cl, we recommend not to use the Limber approximation
  // at all, and hence to put here a very large number (e.g. 10000); but
  // if you have wide and smooth selection functions you may wish to
  // use it; then 100 might be OK
  ppr->l_switch_limber_for_nc_local_over_z=100.;
  // For terms integrated along the line-of-sight involving spherical
  // Bessel functions (but not their derivatives), Limber
  // approximation works well. High precision can be reached with 2000
  // only. But if you have wide and smooth selection functions you may
  // reduce to e.g. 30.
  ppr->l_switch_limber_for_nc_los_over_z=30.;

  ppr->selection_cut_at_sigma=5.;
  ppr->selection_sampling=50;
  ppr->selection_sampling_bessel=20;
  ppr->selection_sampling_bessel_los=ppr->selection_sampling_bessel;
  ppr->selection_tophat_edge=0.1;

  /**
   * - parameters related to spectra module
   */

  /* nothing */

  /**
   * - parameters related to nonlinear module
   */

  ppr->halofit_min_k_nonlinear = 1.e-4;
  ppr->halofit_min_k_max = 5.;
  ppr->halofit_k_per_decade = 80.;
  ppr->halofit_sigma_precision = 0.05;
  ppr->halofit_tol_sigma = 1.e-6;

  /**
   * - parameter related to lensing
   */

  ppr->accurate_lensing=_FALSE_;
  ppr->num_mu_minus_lmax=70;
  ppr->delta_l_max=500; // 750 for 0.2% near l_max, 1000 for 0.1%

  /**
   * - automatic estimate of machine precision
   */

  //get_machine_precision(&(ppr->smallest_allowed_variation));
  ppr->smallest_allowed_variation=DBL_EPSILON;

  class_test(ppr->smallest_allowed_variation < 0,
             ppr->error_message,
             "smallest_allowed_variation = %e < 0",ppr->smallest_allowed_variation);

  ppr->tol_gauss_legendre = ppr->smallest_allowed_variation;

  return _SUCCESS_;

}

int class_version(
                  char * version
                  ) {

  sprintf(version,"%s",_VERSION_);
  return _SUCCESS_;
}

/**
 * Automatically computes the machine precision.
 *
 * @param smallest_allowed_variation a pointer to the smallest allowed variation
 *
 * Returns the smallest
 * allowed variation (minimum epsilon * _TOLVAR_)
 */

int get_machine_precision(double * smallest_allowed_variation) {
  double one, meps, sum;

  one = 1.0;
  meps = 1.0;
  do {
    meps /= 2.0;
    sum = one + meps;
  } while (sum != one);
  meps *= 2.0;

  *smallest_allowed_variation = meps * _TOLVAR_;

  return _SUCCESS_;

}

int input_fzerofun_1d(double input,
                      void* pfzw,
                      double *output,
                      ErrorMsg error_message){

  class_call(input_try_unknown_parameters(&input,
                                          1,
                                          pfzw,
                                          output,
                                          error_message),
             error_message,
             error_message);

  return _SUCCESS_;
}

int class_fzero_ridder(int (*func)(double x, void *param, double *y, ErrorMsg error_message),
                       double x1,
                       double x2,
                       double xtol,
                       void *param,
                       double *Fx1,
                       double *Fx2,
                       double *xzero,
                       int *fevals,
                       ErrorMsg error_message){
  /**Using Ridders' method, return the root of a function func known to
     lie between x1 and x2. The root, returned as zriddr, will be found to
     an approximate accuracy xtol.
  */
  int j,MAXIT=1000;
  double ans,fh,fl,fm,fnew,s,xh,xl,xm,xnew;
  if ((Fx1!=NULL)&&(Fx2!=NULL)){
    fl = *Fx1;
    fh = *Fx2;
  }
  else{
    class_call((*func)(x1, param, &fl, error_message),
               error_message, error_message);
    class_call((*func)(x2, param, &fh, error_message),
               error_message, error_message);

    *fevals = (*fevals)+2;
  }
  if ((fl > 0.0 && fh < 0.0) || (fl < 0.0 && fh > 0.0)) {
    xl=x1;
    xh=x2;
    ans=-1.11e11;
    for (j=1;j<=MAXIT;j++) {
      xm=0.5*(xl+xh);
      class_call((*func)(xm, param, &fm, error_message),
                 error_message, error_message);
      *fevals = (*fevals)+1;
      s=sqrt(fm*fm-fl*fh);
      if (s == 0.0){
        *xzero = ans;
        //printf("Success 1\n");
        return _SUCCESS_;
      }
      xnew=xm+(xm-xl)*((fl >= fh ? 1.0 : -1.0)*fm/s);
      if (fabs(xnew-ans) <= xtol) {
        *xzero = ans;
        return _SUCCESS_;
      }
      ans=xnew;
      class_call((*func)(ans, param, &fnew, error_message),
                 error_message, error_message);
      *fevals = (*fevals)+1;
      if (fnew == 0.0){
        *xzero = ans;
        //printf("Success 2, ans=%g\n",ans);
        return _SUCCESS_;
      }
      if (NRSIGN(fm,fnew) != fm) {
        xl=xm;
        fl=fm;
        xh=ans;
        fh=fnew;
      } else if (NRSIGN(fl,fnew) != fl) {
        xh=ans;
        fh=fnew;
      } else if (NRSIGN(fh,fnew) != fh) {
        xl=ans;
        fl=fnew;
      } else return _FAILURE_;
      if (fabs(xh-xl) <= xtol) {
        *xzero = ans;
        //        printf("Success 3\n");
        return _SUCCESS_;
      }
    }
    class_stop(error_message,"zriddr exceed maximum iterations");
  }
  else {
    if (fl == 0.0) return x1;
    if (fh == 0.0) return x2;
    class_stop(error_message,"root must be bracketed in zriddr.");
  }
  class_stop(error_message,"Failure in int.");
}

int input_try_unknown_parameters(double * unknown_parameter,
                                 int unknown_parameters_size,
                                 void * voidpfzw,
                                 double * output,
                                 ErrorMsg errmsg){
  /** Summary:
   * - Call the structures*/

  struct precision pr;        /* for precision parameters */
  struct background ba;       /* for cosmological background */
  struct thermo th;           /* for thermodynamics */
  struct perturbs pt;         /* for source functions */
  struct transfers tr;        /* for transfer functions */
  struct primordial pm;       /* for primordial spectra */
  struct spectra sp;          /* for output spectra */
  struct nonlinear nl;        /* for non-linear spectra */
  struct lensing le;          /* for lensed spectra */
  struct output op;           /* for output files */
  int i;
  double rho_dcdm_today, rho_dr_today;
  struct fzerofun_workspace * pfzw;
  int input_verbose;
  int flag;
  int param;
  short compute_sigma8 = _FALSE_;

  pfzw = (struct fzerofun_workspace *) voidpfzw;

  for (i=0; i < unknown_parameters_size; i++) {
    sprintf(pfzw->fc.value[pfzw->unknown_parameters_index[i]],
            "%e",unknown_parameter[i]);
  }
  class_call(input_read_parameters(&(pfzw->fc),
                                   &pr,
                                   &ba,
                                   &th,
                                   &pt,
                                   &tr,
                                   &pm,
                                   &sp,
                                   &nl,
                                   &le,
                                   &op,
                                   errmsg),
             errmsg,
             errmsg);
  class_call(parser_read_int(&(pfzw->fc),
                             "input_verbose",
                             &param,
                             &flag,
                             errmsg),
             errmsg,
             errmsg);

  if (flag == _TRUE_)
    input_verbose = param;
  else
    input_verbose = 0;

  /** - Optimise flags for sigma8 calculation.*/
  for (i=0; i < unknown_parameters_size; i++) {
    if (pfzw->target_name[i] == sigma8) {
      compute_sigma8 = _TRUE_;
    }
  }
  if (compute_sigma8 == _TRUE_) {
    pt.k_max_for_pk=1.0;
    pt.has_pk_matter=_TRUE_;
    pt.has_perturbations = _TRUE_;
    pt.has_cl_cmb_temperature = _FALSE_;
    pt.has_cls = _FALSE_;
    pt.has_cl_cmb_polarization = _FALSE_;
    pt.has_cl_cmb_lensing_potential = _FALSE_;
    pt.has_cl_number_count = _FALSE_;
    pt.has_cl_lensing_potential=_FALSE_;
    pt.has_density_transfers=_FALSE_;
    pt.has_velocity_transfers=_FALSE_;

  }

  /** - Do computations */
  if (pfzw->required_computation_stage >= cs_background){
    if (input_verbose>2)
      printf("Stage 1: background\n");
    ba.background_verbose = 0;
    class_call(background_init(&pr,&ba), ba.error_message, errmsg);
  }

  if (pfzw->required_computation_stage >= cs_thermodynamics){
   if (input_verbose>2)
     printf("Stage 2: thermodynamics\n");
    pr.recfast_Nz0 = 10000;
    th.thermodynamics_verbose = 0;
    pr.fz_is_extern = _FALSE_;
    // free(pr.command_fz);
    class_call(thermodynamics_init(&pr,&ba,&th), th.error_message, errmsg);
  }

  if (pfzw->required_computation_stage >= cs_perturbations){
       if (input_verbose>2)
         printf("Stage 3: perturbations\n");
    pt.perturbations_verbose = 0;
    class_call(perturb_init(&pr,&ba,&th,&pt), pt.error_message, errmsg);
  }

  if (pfzw->required_computation_stage >= cs_primordial){
    if (input_verbose>2)
      printf("Stage 4: primordial\n");
    pm.primordial_verbose = 0;
    class_call(primordial_init(&pr,&pt,&pm), pm.error_message, errmsg);
  }

  if (pfzw->required_computation_stage >= cs_nonlinear){
    if (input_verbose>2)
      printf("Stage 5: nonlinear\n");
    nl.nonlinear_verbose = 0;
    class_call(nonlinear_init(&pr,&ba,&th,&pt,&pm,&nl), nl.error_message, errmsg);
  }

  if (pfzw->required_computation_stage >= cs_transfer){
    if (input_verbose>2)
      printf("Stage 6: transfer\n");
    tr.transfer_verbose = 0;
    class_call(transfer_init(&pr,&ba,&th,&pt,&nl,&tr), tr.error_message, errmsg);
  }

  if (pfzw->required_computation_stage >= cs_spectra){
    if (input_verbose>2)
      printf("Stage 7: spectra\n");
    sp.spectra_verbose = 0;
    class_call(spectra_init(&pr,&ba,&pt,&pm,&nl,&tr,&sp),sp.error_message, errmsg);
  }


  for (i=0; i < pfzw->target_size; i++) {
    switch (pfzw->target_name[i]) {
    case theta_s:
      output[i] = 100.*th.rs_rec/th.ra_rec-pfzw->target_value[i];
      break;
    case Omega_dcdmdr:
      rho_dcdm_today = ba.background_table[(ba.bt_size-1)*ba.bg_size+ba.index_bg_rho_dcdm];
      if (ba.has_dr == _TRUE_)
        rho_dr_today = ba.background_table[(ba.bt_size-1)*ba.bg_size+ba.index_bg_rho_dr];
      else
        rho_dr_today = 0.;
      output[i] = (rho_dcdm_today+rho_dr_today)/(ba.H0*ba.H0)-pfzw->target_value[i];
      break;
    case omega_dcdmdr:
      rho_dcdm_today = ba.background_table[(ba.bt_size-1)*ba.bg_size+ba.index_bg_rho_dcdm];
      if (ba.has_dr == _TRUE_)
        rho_dr_today = ba.background_table[(ba.bt_size-1)*ba.bg_size+ba.index_bg_rho_dr];
      else
        rho_dr_today = 0.;
      output[i] = (rho_dcdm_today+rho_dr_today)/(ba.H0*ba.H0)-pfzw->target_value[i]/ba.h/ba.h;
      break;
    case Omega_scf:
      /** - In case scalar field is used to fill, pba->Omega0_scf is not equal to pfzw->target_value[i].*/
      output[i] = ba.background_table[(ba.bt_size-1)*ba.bg_size+ba.index_bg_rho_scf]/(ba.H0*ba.H0)
        -ba.Omega0_scf;
      break;
    case Omega_ini_dcdm:
    case omega_ini_dcdm:
      rho_dcdm_today = ba.background_table[(ba.bt_size-1)*ba.bg_size+ba.index_bg_rho_dcdm];
      // fprintf(stdout, "rho_dcdm_today %e\n",rho_dcdm_today );

      if (ba.has_dr == _TRUE_)
        rho_dr_today = ba.background_table[(ba.bt_size-1)*ba.bg_size+ba.index_bg_rho_dr];
      else
        rho_dr_today = 0.;
      output[i] = -(rho_dcdm_today+rho_dr_today)/(ba.H0*ba.H0)+ba.Omega0_dcdmdr;
      break;
    case sigma8:
      output[i] = sp.sigma8-pfzw->target_value[i];
      break;
    }
  }


  /** - Free structures */
  if (pfzw->required_computation_stage >= cs_spectra){
    class_call(spectra_free(&sp), sp.error_message, errmsg);
  }
  if (pfzw->required_computation_stage >= cs_transfer){
    class_call(transfer_free(&tr), tr.error_message, errmsg);
  }
  if (pfzw->required_computation_stage >= cs_nonlinear){
    class_call(nonlinear_free(&nl), nl.error_message, errmsg);
  }
  if (pfzw->required_computation_stage >= cs_primordial){
    class_call(primordial_free(&pm), pm.error_message, errmsg);
  }
  if (pfzw->required_computation_stage >= cs_perturbations){
    class_call(perturb_free(&pt), pt.error_message, errmsg);
  }
  if (pfzw->required_computation_stage >= cs_thermodynamics){
    class_call(thermodynamics_free(&th), th.error_message, errmsg);
  }
  if (pfzw->required_computation_stage >= cs_background){
    class_call(background_free(&ba), ba.error_message, errmsg);
  }

  /** - Set filecontent to unread */
  for (i=0; i<pfzw->fc.size; i++) {
    pfzw->fc.read[i] = _FALSE_;
  }

  return _SUCCESS_;
}

int input_get_guess(double *xguess,
                    double *dxdy,
                    struct fzerofun_workspace * pfzw,
                    ErrorMsg errmsg){

  struct precision pr;        /* for precision parameters */
  struct background ba;       /* for cosmological background */
  struct thermo th;           /* for thermodynamics */
  struct perturbs pt;         /* for source functions */
  struct transfers tr;        /* for transfer functions */
  struct primordial pm;       /* for primordial spectra */
  struct spectra sp;          /* for output spectra */
  struct nonlinear nl;        /* for non-linear spectra */
  struct lensing le;          /* for lensed spectra */
  struct output op;           /* for output files */
  int i;

  double Omega_M, a_decay, gamma, Omega0_dcdmdr=1.0;
  int index_guess;

  /* Cheat to read only known parameters: */
  pfzw->fc.size -= pfzw->target_size;
  class_call(input_read_parameters(&(pfzw->fc),
                                   &pr,
                                   &ba,
                                   &th,
                                   &pt,
                                   &tr,
                                   &pm,
                                   &sp,
                                   &nl,
                                   &le,
                                   &op,
                                   errmsg),
             errmsg,
             errmsg);
  pfzw->fc.size += pfzw->target_size;

  /** Summary: */
  /** - Here we should write reasonable guesses for the unknown parameters.
      Also estimate dxdy, i.e. how the unknown parameter responds to the known.
      This can simply be estimated as the derivative of the guess formula.*/

  for (index_guess=0; index_guess < pfzw->target_size; index_guess++) {
    switch (pfzw->target_name[index_guess]) {
    case theta_s:
      xguess[index_guess] = 3.54*pow(pfzw->target_value[index_guess],2)-5.455*pfzw->target_value[index_guess]+2.548;
      dxdy[index_guess] = (7.08*pfzw->target_value[index_guess]-5.455);
      /** - Update pb to reflect guess */
      ba.h = xguess[index_guess];
      ba.H0 = ba.h *  1.e5 / _c_;
      break;
    case Omega_dcdmdr:
      Omega_M = ba.Omega0_cdm+ba.Omega0_dcdmdr+ba.Omega0_b;
      /* This formula is exact in a Matter + Lambda Universe, but only
         for Omega_dcdm, not the combined.
         sqrt_one_minus_M = sqrt(1.0 - Omega_M);
         xguess[index_guess] = pfzw->target_value[index_guess]*
         exp(2./3.*ba.Gamma_dcdm/ba.H0*
         atanh(sqrt_one_minus_M)/sqrt_one_minus_M);
         dxdy[index_guess] = 1.0;//exp(2./3.*ba.Gamma_dcdm/ba.H0*atanh(sqrt_one_minus_M)/sqrt_one_minus_M);
      */
      gamma = ba.Gamma_dcdm/ba.H0;
      if (gamma < 1)
        a_decay = 1.0;
      else
        a_decay = pow(1+(gamma*gamma-1.)/Omega_M,-1./3.);
      xguess[index_guess] = pfzw->target_value[index_guess]/a_decay;
      dxdy[index_guess] = 1./a_decay;
      //printf("x = Omega_ini_guess = %g, dxdy = %g\n",*xguess,*dxdy);
      break;
    case omega_dcdmdr:
      Omega_M = ba.Omega0_cdm+ba.Omega0_dcdmdr+ba.Omega0_b;
      /* This formula is exact in a Matter + Lambda Universe, but only
         for Omega_dcdm, not the combined.
         sqrt_one_minus_M = sqrt(1.0 - Omega_M);
         xguess[index_guess] = pfzw->target_value[index_guess]*
         exp(2./3.*ba.Gamma_dcdm/ba.H0*
         atanh(sqrt_one_minus_M)/sqrt_one_minus_M);
         dxdy[index_guess] = 1.0;//exp(2./3.*ba.Gamma_dcdm/ba.H0*atanh(sqrt_one_minus_M)/sqrt_one_minus_M);
      */
      gamma = ba.Gamma_dcdm/ba.H0;
      if (gamma < 1)
        a_decay = 1.0;
      else
        a_decay = pow(1+(gamma*gamma-1.)/Omega_M,-1./3.);
      xguess[index_guess] = pfzw->target_value[index_guess]/ba.h/ba.h/a_decay;
      dxdy[index_guess] = 1./a_decay/ba.h/ba.h;

        //printf("x = Omega_ini_guess = %g, dxdy = %g\n",*xguess,*dxdy);
      break;
    case Omega_scf:

 /** - This guess is arbitrary, something nice using WKB should be implemented.
  *
  * - Version 2: use a fit: `xguess[index_guess] = 1.77835*pow(ba.Omega0_scf,-2./7.);
  * dxdy[index_guess] = -0.5081*pow(ba.Omega0_scf,-9./7.)`;
  *
  * - Version 3: use attractor solution */

      if (ba.scf_tuning_index == 0){
        xguess[index_guess] = sqrt(3.0/ba.Omega0_scf);
        dxdy[index_guess] = -0.5*sqrt(3.0)*pow(ba.Omega0_scf,-1.5);
      }
      else{
        /* Default: take the passed value as xguess and set dxdy to 1. */
        xguess[index_guess] = ba.scf_parameters[ba.scf_tuning_index];
        dxdy[index_guess] = 1.;
      }
      break;
    case omega_ini_dcdm:
      Omega0_dcdmdr = 1./(ba.h*ba.h);
    case Omega_ini_dcdm:
      /** - This works since correspondence is
          Omega_ini_dcdm -> Omega_dcdmdr and
          omega_ini_dcdm -> omega_dcdmdr */
      Omega0_dcdmdr *=pfzw->target_value[index_guess];
      Omega_M = ba.Omega0_cdm+Omega0_dcdmdr+ba.Omega0_b;
      gamma = ba.Gamma_dcdm/ba.H0;
      if (gamma < 1)
        a_decay = 1.0;
      else
        a_decay = pow(1+(gamma*gamma-1.)/Omega_M,-1./3.);
      xguess[index_guess] = pfzw->target_value[index_guess]*a_decay;
      dxdy[index_guess] = a_decay;
      if (gamma > 100)
        dxdy[index_guess] *= gamma/100;

      //printf("x = Omega_ini_guess = %g, dxdy = %g\n",*xguess,*dxdy);
      break;

    case sigma8:
      /* Assume linear relationship between A_s and sigma8 and fix coefficient
         according to vanilla LambdaCDM. Should be good enough... */
      xguess[index_guess] = 2.43e-9/0.87659*pfzw->target_value[index_guess];
      dxdy[index_guess] = 2.43e-9/0.87659;
      break;
    }
    //printf("xguess = %g\n",xguess[index_guess]);
  }

  for (i=0; i<pfzw->fc.size; i++) {
    pfzw->fc.read[i] = _FALSE_;
  }

  /** - Deallocate everything allocated by input_read_parameters */
  // if (pr.command_fz != NULL) free(pr.command_fz);
  background_free_input(&ba);

  return _SUCCESS_;
}

int input_find_root(double *xzero,
                    int *fevals,
                    struct fzerofun_workspace *pfzw,
                    ErrorMsg errmsg){
  double x1, x2, f1, f2, dxdy, dx;
  int iter, iter2;
  int return_function;
  /** Summary: */

  /** - Fisrt we do our guess */
  class_call(input_get_guess(&x1, &dxdy, pfzw, errmsg),
             errmsg, errmsg);
  //      printf("x1= %g\n",x1);
  class_call(input_fzerofun_1d(x1,
                               pfzw,
                               &f1,
                               errmsg),
                 errmsg, errmsg);
  (*fevals)++;
  //printf("x1= %g, f1= %g\n",x1,f1);

  dx = 1.5*f1*dxdy;

  /** - Do linear hunt for boundaries */
  for (iter=1; iter<=15; iter++){
    //x2 = x1 + search_dir*dx;
    x2 = x1 - dx;

    for (iter2=1; iter2 <= 3; iter2++) {
      return_function = input_fzerofun_1d(x2,pfzw,&f2,errmsg);
      (*fevals)++;
      //printf("x2= %g, f2= %g\n",x2,f2);
      //fprintf(stderr,"iter2=%d\n",iter2);

      if (return_function ==_SUCCESS_) {
        break;
      }
      else if (iter2 < 3) {
        dx*=0.5;
        x2 = x1-dx;
      }
      else {
        //fprintf(stderr,"get here\n");
        class_stop(errmsg,errmsg);
      }
    }

    if (f1*f2<0.0){
      /** - root has been bracketed */
      if (0==1){
        printf("Root has been bracketed after %d iterations: [%g, %g].\n",iter,x1,x2);
      }
      break;
    }

    x1 = x2;
    f1 = f2;
  }

  /** - Find root using Ridders method. (Exchange for bisection if you are old-school.)*/
  class_call(class_fzero_ridder(input_fzerofun_1d,
                                x1,
                                x2,
                                1e-5*MAX(fabs(x1),fabs(x2)),
                                pfzw,
                                &f1,
                                &f2,
                                xzero,
                                fevals,
                                errmsg),
             errmsg,errmsg);

  return _SUCCESS_;
}

int file_exists(const char *fname){
  FILE *file = fopen(fname, "r");
  if (file != NULL){
    fclose(file);
    return _TRUE_;
  }
  return _FALSE_;
}

int input_auxillary_target_conditions(struct file_content * pfc,
                                      enum target_names target_name,
                                      double target_value,
                                      int * aux_flag,
                                      ErrorMsg errmsg){
  *aux_flag = _TRUE_;
  /*
  double param1;
  int int1, flag1;
  int input_verbose = 0;
  class_read_int("input_verbose",input_verbose);
  */
  switch (target_name){
  case Omega_dcdmdr:
  case omega_dcdmdr:
  case Omega_scf:
  case Omega_ini_dcdm:
  case omega_ini_dcdm:
    /* Check that Omega's or omega's are nonzero: */
    if (target_value == 0.)
      *aux_flag = _FALSE_;
    break;
  default:
    /* Default is no additional checks */
    *aux_flag = _TRUE_;
    break;
  }
  return _SUCCESS_;
}

int compare_integers (const void * elem1, const void * elem2) {
    int f = *((int*)elem1);
    int s = *((int*)elem2);
    if (f > s) return  1;
    if (f < s) return -1;
    return 0;
}

int compare_doubles(const void *a,const void *b) {
  double *x = (double *) a;
  double *y = (double *) b;
  if (*x < *y)
    return -1;
  else if
    (*x > *y) return 1;
  return 0;
}<|MERGE_RESOLUTION|>--- conflicted
+++ resolved
@@ -1589,7 +1589,7 @@
       pth->energy_deposition_treatment = Slatyer;
       pth->energy_repart_functions = no_factorization;
       pth->has_on_the_spot = _FALSE_;
-      
+
       if (strcmp(string1,"built_in") == 0) {
 
 
@@ -3887,8 +3887,7 @@
 
   /* for bbn */
   sprintf(ppr->sBBN_file,__CLASSDIR__);
-<<<<<<< HEAD
-  strcat(ppr->sBBN_file,"/bbn/sBBN.dat");
+  strcat(ppr->sBBN_file,"/bbn/sBBN_2017.dat");
   /*For energy injection from DM annihilation or decays */
   sprintf(ppr->energy_injec_coeff_file,__CLASSDIR__);
   //strcat(ppr->energy_injec_coeff_file,"/DM_Annihilation_files/DM_Annihilation_coeff.dat");
@@ -3907,9 +3906,7 @@
   ppr->param_fz_4 = 0.;
   ppr->param_fz_5 = 0.;
   /* END  */
-=======
-  strcat(ppr->sBBN_file,"/bbn/sBBN_2017.dat");
->>>>>>> de7d9d7e
+
 
   /* for recombination */
 
