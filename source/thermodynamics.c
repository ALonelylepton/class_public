--- conflicted
+++ resolved
@@ -185,13 +185,10 @@
   else {
 
     /* some very specific cases require linear interpolation because of a break in the derivative of the functions */
-<<<<<<< HEAD
-    if (((pth->reio_parametrization == reio_half_tanh)|| (pth->reio_stars_and_dark_matter == _TRUE_)) && (z < 2*pth->z_reio)) {
-=======
-    if (((pth->reio_parametrization == reio_half_tanh) && (z < 2*pth->z_reio))
+
+    if ((((pth->reio_parametrization == reio_half_tanh) || (pth->reio_stars_and_dark_matter == _TRUE_))&& (z < 2*pth->z_reio))
         || ((pth->reio_parametrization == reio_inter) && (z < 50.))) {
 
->>>>>>> 7200530d
       class_call(array_interpolate_linear(
                                           pth->z_table,
                                           pth->tt_size,
@@ -719,7 +716,7 @@
 
   /* approximation for maximum of g, using cubic interpolation, assuming equally spaced z's */
   pth->z_rec=pth->z_table[index_tau+1]+0.5*(pth->z_table[index_tau+1]-pth->z_table[index_tau])*(pth->thermodynamics_table[(index_tau)*pth->th_size+pth->index_th_g]-pth->thermodynamics_table[(index_tau+2)*pth->th_size+pth->index_th_g])/(pth->thermodynamics_table[(index_tau)*pth->th_size+pth->index_th_g]-2.*pth->thermodynamics_table[(index_tau+1)*pth->th_size+pth->index_th_g]+pth->thermodynamics_table[(index_tau+2)*pth->th_size+pth->index_th_g]);
-  fprintf(stdout, "z_rec %e %e %e %e %e %e\n",pth->z_table[index_tau+1],pth->z_table[index_tau],pth->thermodynamics_table[(index_tau+2)*pth->th_size+pth->index_th_g],2.*pth->thermodynamics_table[(index_tau+1)*pth->th_size+pth->index_th_g],pth->thermodynamics_table[(index_tau)*pth->th_size+pth->index_th_g]);
+  // fprintf(stdout, "z_rec %e %e %e %e %e %e\n",pth->z_table[index_tau+1],pth->z_table[index_tau],pth->thermodynamics_table[(index_tau+2)*pth->th_size+pth->index_th_g],2.*pth->thermodynamics_table[(index_tau+1)*pth->th_size+pth->index_th_g],pth->thermodynamics_table[(index_tau)*pth->th_size+pth->index_th_g]);
   class_test(pth->z_rec+ppr->smallest_allowed_variation >= _Z_REC_MAX_,
              pth->error_message,
              "found a recombination redshift greater or equal to the maximum value imposed in thermodynamics.h, z_rec_max=%g",_Z_REC_MAX_);
@@ -3334,6 +3331,9 @@
                 pth->error_message,
                 pth->error_message);
      pth->tau_reio=preio->reionization_optical_depth;
+
+     return _SUCCESS_;
+
   }
 
   if((pth->reio_parametrization == reio_asymmetric_planck_16)){
@@ -3369,9 +3369,11 @@
                 pth->error_message,
                 pth->error_message);
      pth->tau_reio=preio->reionization_optical_depth;
-  }
-
-<<<<<<< HEAD
+
+     return _SUCCESS_;
+
+  }
+
   if((pth->reio_parametrization == reio_stars_sfr_source_term)){//Helium reionization is still a tanh, to be improved
     preio->reionization_parameters[preio->index_reio_xe_after] = 1. + 2*pth->YHe/(_not4_*(1.-pth->YHe));
     preio->reionization_parameters[preio->index_helium_fullreio_fraction] = pth->YHe/(_not4_*(1.-pth->YHe)); /* helium_fullreio_fraction (note: segmentation fault impossible, checked before that denominator is non-zero) */
@@ -3399,9 +3401,10 @@
                 pth->error_message,
                 pth->error_message);
      pth->tau_reio=preio->reionization_optical_depth;
-  }
-if((pth->reio_parametrization == reio_camb))
-=======
+
+     return _SUCCESS_;
+
+  }
   /** - (d) if reionization implemented with reio_inter scheme */
 
   if (pth->reio_parametrization == reio_inter) {
@@ -3492,8 +3495,6 @@
     return _SUCCESS_;
 
   }
-
->>>>>>> 7200530d
   class_test(0 == 0,
              pth->error_message,
              "value of reio_z_or_tau=%d unclear",pth->reio_z_or_tau);
@@ -4041,140 +4042,14 @@
     pth->Lambda_over_theoritical_Lambda *_Lambda_ /* theoritical value by Labzowsky et al 2005 for H1_A2s_1s is rescaled, by default Lambda_over_theoritical_Lambda = 1. In agreement with standard cosmorec.*/
   };
 
-  printf("pth->Lambda_over_theoritical_Lambda *_Lambda_  %e\n",pth->Lambda_over_theoritical_Lambda *_Lambda_);
+  // printf("pth->Lambda_over_theoritical_Lambda *_Lambda_  %e\n",pth->Lambda_over_theoritical_Lambda *_Lambda_);
   double H0 = pba->H0 / 1e3 * _c_;
   int nz = ppr->recfast_Nz0;
   double * z_arr;
   double * Hz_arr;
   double z, xe, Tm, Hz;
-<<<<<<< HEAD
-  FILE *fA;
-  FILE *fR;
-  double L2s1s_current;
-  void * buffer;
-  int buf_size;
-  double tau;
-  double chi_heat;
-  double chi_lya;
-  double chi_ionH;
-  double chi_ionHe;
-  double chi_lowE;
-  int last_index_back;
-
-  /** - Fill hyrec parameter structure */
-
-  param.T0 = pba->T_cmb;
-  param.obh2 = pba->Omega0_b*pba->h*pba->h;
-  param.ocdmh2 = (pba->Omega0_cdm)*pba->h*pba->h;
-  param.odcdmh2 = (pba->Omega_ini_dcdm)*pba->h*pba->h;
-  param.omh2 = (pba->Omega0_b+pba->Omega0_cdm+pba->Omega0_ncdm_tot)*pba->h*pba->h;
-  param.okh2 = pba->Omega0_k*pba->h*pba->h;
-  param.odeh2 = (pba->Omega0_lambda+pba->Omega0_fld)*pba->h*pba->h;
-  param.Omega0_g=pba->Omega0_g;
-  param.Omega0_b=pba->Omega0_b;
-  param.Omega0_cdm=pba->Omega0_cdm;
-  param.Omega0_dcdm=pba->Omega0_dcdmdr;
-  param.Omega0_lambda = pba->Omega0_lambda;
-  param.H0 = pba->H0;
-  param.w0 = pba->w0_fld;
-  param.wa = pba->wa_fld;
-  param.Y = pth->YHe;
-  param.Nnueff = pba->Neff;
-  param.nH0 = 11.223846333047*param.obh2*(1.-param.Y);  /* number density of hydrogen today in m-3 */
-  param.fHe = param.Y/(1-param.Y)/3.97153;              /* abundance of helium by number */
-  param.zstart = ppr->recfast_z_initial; /* Redshift range */
-  param.zend = 0.;
-  param.dlna = 8.49e-5;
-  param.nz = (long) floor(2+log((1.+param.zstart)/(1.+param.zend))/param.dlna);
-  param.annihilation = pth->annihilation;
-  param.has_on_the_spot = pth->has_on_the_spot;
-  param.decay = pth->decay;
-  param.Gamma_dcdm = pba->Gamma_dcdm;
-  param.annihilation_variation = pth->annihilation_variation;
-  param.annihilation_z = pth->annihilation_z;
-  param.annihilation_zmax = pth->annihilation_zmax;
-  param.annihilation_zmin = pth->annihilation_zmin;
-  param.annihilation_f_halo = pth->annihilation_f_halo;
-  param.annihilation_z_halo = pth->annihilation_z_halo;
-  param.annihil_coef_num_lines = pth->annihil_coef_num_lines;
-  param.annihil_coef_xe = pth->annihil_coef_xe;
-  param.annihil_coef_heat = pth->annihil_coef_heat;
-  param.annihil_coef_ionH = pth->annihil_coef_ionH;
-  param.annihil_coef_ionHe = pth->annihil_coef_ionHe;
-  param.annihil_coef_lya = pth->annihil_coef_lya;
-  param.annihil_coef_lowE = pth->annihil_coef_lowE;
-  param.annihil_coef_dd_heat = pth->annihil_coef_dd_heat;
-  param.annihil_coef_dd_ionH = pth->annihil_coef_dd_ionH;
-  param.annihil_coef_dd_ionHe = pth->annihil_coef_dd_ionHe;
-  param.annihil_coef_dd_lya = pth->annihil_coef_dd_lya;
-  param.annihil_coef_dd_lowE = pth->annihil_coef_lowE;
-  param.annihil_f_eff_num_lines = preco->annihil_f_eff_num_lines;
-  param.annihil_z = preco->annihil_z;
-  param.annihil_f_eff = preco->annihil_f_eff;
-  param.annihil_dd_f_eff = preco->annihil_dd_f_eff;
-  param.energy_deposition_treatment = pth->energy_deposition_treatment;
-  param.f_esc = pth->f_esc;
-  param.Zeta_ion = pth->Zeta_ion ; /**< Lyman continuum photon production efficiency of the stellar population */
-  param.fx = pth->fx; /**< X-ray efficiency fudge factor of photons responsible for heating the medium. */
-  param.Ex = pth->Ex*_eV_over_joules_; /**< Associated normalization from Pober et al. 1503.00045. */
-  param.ap = pth->ap;   /**<  a few parameters entering the fit of the star formation rate (SFR), introduced in Madau & Dickinson, Ann.Rev.Astron.Astrophys. 52 (2014) 415-486, updated in Robertson & al. 1502.02024.*/
-  param.bp = pth->bp;
-  param.cp = pth->cp;
-  param.dp = pth->dp;
-  param.z_start_reio_stars = pth->z_start_reio_stars; /**< Controls the beginning of star reionisation, the SFR experiences is put to 0 above this value. */
-
-
-
-  if(pth->reio_parametrization==reio_stars_sfr_source_term)param.reio_parametrization = 1;
-  else param.reio_parametrization = 0;
-  if(pth->star_heating_parametrization == heating_stars_sfr_source_term)param.star_heating_parametrization = 1;
-  else param.star_heating_parametrization = 0;
-  if(pth->energy_repart_functions == Galli_et_al_interpolation)param.energy_repart_functions = 0;
-  if(pth->energy_repart_functions == no_factorization)param.energy_repart_functions = 1;
-  if(pth->energy_repart_functions == SSCK)param.energy_repart_functions = 2;
-  if(pth->energy_repart_functions == Galli_et_al_fit)param.energy_repart_functions = 3;
-  if(pth->energy_deposition_treatment == Analytical_approximation)param.energy_deposition_treatment = 0;
-  if(pth->energy_deposition_treatment == Slatyer)param.energy_deposition_treatment = 1;
-  /** - Build effective rate tables */
-
-  /* allocate contiguous memory zone */
-
-  buf_size = (2*NTR+NTM+2*NTR*NTM+2*param.nz)*sizeof(double) + 2*NTM*sizeof(double*);
-
-  class_alloc(buffer,
-              buf_size,
-              pth->error_message);
-
-  /** - distribute addresses for each table */
-
-  rate_table.logTR_tab = (double*)buffer;
-  rate_table.TM_TR_tab = (double*)(rate_table.logTR_tab + NTR);
-  rate_table.logAlpha_tab[0] = (double**)(rate_table.TM_TR_tab+NTM);
-  rate_table.logAlpha_tab[1] = (double**)(rate_table.logAlpha_tab[0]+NTM);
-  rate_table.logAlpha_tab[0][0] = (double*)(rate_table.logAlpha_tab[1]+NTM);
-  for (j=1;j<NTM;j++) {
-    rate_table.logAlpha_tab[0][j] = (double*)(rate_table.logAlpha_tab[0][j-1]+NTR);
-  }
-  rate_table.logAlpha_tab[1][0] = (double*)(rate_table.logAlpha_tab[0][NTM-1]+NTR);
-  for (j=1;j<NTM;j++) {
-    rate_table.logAlpha_tab[1][j] = (double*)(rate_table.logAlpha_tab[1][j-1]+NTR);
-  }
-  rate_table.logR2p2s_tab = (double*)(rate_table.logAlpha_tab[1][NTM-1]+NTR);
-
-  xe_output = (double*)(rate_table.logR2p2s_tab+NTR);
-  Tm_output = (double*)(xe_output+param.nz);
-
-  /* store sampled values of temperatures */
-
-  for (i = 0; i < NTR; i++)
-    rate_table.logTR_tab[i] = log(TR_MIN) + i * (log(TR_MAX)-log(TR_MIN))/(NTR-1.);
-  for (i = 0; i < NTM; i++)
-    rate_table.TM_TR_tab[i] = TM_TR_MIN + i * (TM_TR_MAX-TM_TR_MIN)/(NTM-1.);
-
-  rate_table.DlogTR = rate_table.logTR_tab[1] - rate_table.logTR_tab[0];
-  rate_table.DTM_TR = rate_table.TM_TR_tab[1] - rate_table.TM_TR_tab[0];
-=======
->>>>>>> 7200530d
+
+
 
   double z_start=ppr->recfast_z_initial;
   double z_end=0;
@@ -4301,12 +4176,7 @@
 
     /* cb2 = (k_B/mu) Tb (1-1/3 dlnTb/dlna) = (k_B/mu) Tb (1+1/3 (1+z) dlnTb/dz)
        with (1+z)dlnTb/dz= - [dlnTb/dlna] */
-<<<<<<< HEAD
-    *(preco->recombination_table+(Nz-i-1)*preco->re_size+preco->index_re_cb2)
-      = _k_B_ / ( _c_ * _c_ * _m_H_ ) * (1. + (1./_not4_ - 1.) * pth->YHe + xe * (1.-pth->YHe)) * Tm * (1. - rec_dTmdlna(xe,z, Tm, pba->T_cmb*(1.+z), Hz, param.fHe, param.nH0*pow((1+z),3)*1e-6, energy_injection_rate(&param,z),&param) / Tm / 3.);
-=======
     /* note that m_H / mu = 1 + (m_H/m_He-1) Y_p + x_e (1-Y_p) */
->>>>>>> 7200530d
 
     Tg = pba->T_cmb * (1+z);
     dlnTb_dz = - Tg/Tm*drho_dt/(1+z)/Hz+1/(1+z);
@@ -4314,6 +4184,8 @@
    evaluate_TM(z, xe,preco->fHe, Tm/Tg, Tg, Hz, &drho_dt);
     *(preco->recombination_table+(i)*preco->re_size+preco->index_re_cb2)
       = _k_B_ / ( _c_ * _c_ * _m_H_ ) * (1. + (1./_not4_ - 1.) * pth->YHe + xe * (1.-pth->YHe)) * Tm * (1. + (1+z)*dlnTb_dz / 3.);
+
+
     /* dkappa/dtau = a n_e x_e sigma_T = a^{-2} n_e(today) x_e sigma_T (in units of 1/Mpc) */
     *(preco->recombination_table+(i)*preco->re_size+preco->index_re_dkappadtau)
       = (1.+z) * (1.+z) * preco->Nnow * xe * _sigma_ * _Mpc_over_m_;
@@ -5243,7 +5115,6 @@
       // dy[0] = -5.89e-5*sqrt(Tmat/1e4)*exp(-1.58e5/Tmat)*(1-x_H)*x/ (Hz*(1.+z)) * 1e-6;     // Collisional ionisation, taken from 1503.04827, last factor is for conversion cm^3->m^3
 
 
-<<<<<<< HEAD
       // fprintf(stdout, "z %e Tmat %e collision %e DM  %e standard %e\n",z, Tmat, -5.89e-5*sqrt(Tmat/1e4)*exp(-1.58e5/Tmat)*(1-x_H)*x/ (Hz*(1.+z)) * 1e-6,-energy_rate/n*((chi_ionH+chi_ionHe)/_L_H_ion_+chi_lya*(1.-C)/_L_H_alpha_)/(_h_P_*_c_*Hz*(1.+z)),(x*x_H*n*Rdown - Rup_2*(1.-x_H)*exp(-preco->CL/Tmat)) * C / (Hz*(1.+z)));
       if(pth->reio_parametrization == reio_stars_sfr_source_term){
         dNion_over_dt=pth->f_esc*pth->Zeta_ion*rho_sfr;
@@ -5251,13 +5122,8 @@
         dy[0] -= stars_xe*(1-x)/3;
         // fprintf(stdout, " %e  %e  %e %e %e %e  %e\n",rho_sfr,stars_xe, dNion_over_dt,Hz,n,(1-x)/3,z );
       }
-=======
     // JL: test for debugginf reio_inter
     //fprintf(stdout,"%e  %e  %e  %e\n",z,Tmat,K*_Lambda_*n,K*Rup*n);
-
-    dy[0] = (x*x_H*n*Rdown - Rup*(1.-x_H)*exp(-preco->CL/Tmat)) * C / (Hz*(1.+z))       /* Peeble's equation with fudged factors */
-      -energy_rate*chi_ion_H/n*(1./_L_H_ion_+(1.-C)/_L_H_alpha_)/(_h_P_*_c_*Hz*(1.+z)); /* energy injection (neglect fraction going to helium) */
->>>>>>> 7200530d
 
       if(pth->thermodynamics_verbose>10){
       fprintf(stdout, "z %e Tmat %e  DM  %e standard %e stars %e \n",z, Tmat,-energy_rate/n*((chi_ionH+chi_ionHe)/_L_H_ion_+chi_lya*(1.-C)/_L_H_alpha_)/(_h_P_*_c_*Hz*(1.+z)),(x*x_H*n*Rdown - Rup_2*(1.-x_H)*exp(-preco->CL/Tmat)) * C / (Hz*(1.+z)),stars_xe);
