/** @file thermodynamics.c Documented thermodynamics module
 *
 * Initially written by:
 * Julien Lesgourgues, 6.09.2010
 *
 * Restructured structs by:
 * Nils Schoeneberg and Matteo Lucca, 27.02.2019
 *
 * Evolver implementation by:
 * Daniel Meinert
 *
 * Deals with the thermodynamical evolution.
 * This module has two purposes:
 *
 * - at the beginning, to initialize the thermodynamics, i.e. to
 *   integrate the thermodynamical equations, and store all
 *   thermodynamical quantities as a function of redshift inside an
 *   interpolation table. The current version of recombination is
 *   based on RECFAST v1.5. The current version of reionization is
 *   based on exactly the same reionization function as in CAMB, in
 *   order to make allow for comparison. It should be easy to
 *   generalize the module to more complicated reionization histories.
 *
 * - to provide a routine which allow other modules to evaluate any
 *   thermodynamical quantities at a given redshift value (by
 *   interpolating within the interpolation table).
 *
 *
 * The logic is the following:
 *
 * - If RECFAST or HYREC are chosen, we use their respective
 *   differential equations or evolvers to compute the free electron
 *   fraction x at each step requested by the z output array
 *   In the RECFAST case, we additionally evolve the x_H and x_He
 *   free hydrogen and helium fractions
 *   In the HYREC case, only the temperature of baryons Tmat is evolved,
 *   the rest is done internally in the wrapper of hyrec
 *
 * - small detail: one of the columns contains the maximum variation
 *   rate of a few relevant thermodynamical quantities. This rate
 *   will be used for defining automatically the sampling step size in
 *   the perturbation module. Hence, the exact value of this rate is
 *   unimportant, but its order of magnitude at a given z defines the
 *   sampling precision of the perturbation module. Hence, it is
 *   harmless to use a smoothing routine in order to make this rate
 *   look nicer, although this will not affect the final result
 *   significantly. The last step in the thermodynamics_init module is
 *   to perform this smoothing.
 *
 * In summary, the following functions can be called from other modules:
 *
 * -# thermodynamics_init at the beginning (but after background_init)
 * -# thermodynamics_at_z at any later time
 * -# thermodynamics_free at the end, when no more calls to thermodynamics_at_z are needed
 */

#include "thermodynamics.h"

#ifdef HYREC
#include "history.h"
#ifndef TWOG_FILE
#include "hyrectools.h"
#include "helium.h"
#include "hydrogen.h"
#include "hyrec_params.h"
#endif
#endif

/**
 * Thermodynamics quantities at given redshift z.
 * Evaluates all thermodynamics quantities at a given value of the redshift by reading the pre-computed table and interpolating.
 *
 * @param pba          Input: pointer to background structure
 * @param pth          Input: pointer to the thermodynamics structure (containing pre-computed table)
 * @param z            Input: redshift
 * @param inter_mode   Input: interpolation mode (normal or growing_closeby)
 * @param last_index   Input/Output: index of the previous/current point in the interpolation array (input only for closeby mode, output for both)
 * @param pvecback     Input: vector of background quantities (used only in case z>z_initial for getting ddkappa and dddkappa; in that case,
                            should be already allocated and filled, with format short_info or larger; in other cases, will be ignored)
 * @param pvecthermo Output: vector of thermodynamics quantities (assumed to be already allocated)
 * @return the error status
 */

int thermodynamics_at_z(
                        struct background * pba,
                        struct thermo * pth,
                        double z,
                        short inter_mode,
                        int * last_index,
                        double * pvecback,
                        double * pvecthermo
                        ) {

  /** Summary: */

  /** - define local variables */
  double x0;
  double Vrms_idm_b2, T_diff_idm_b, Tb_in_eV, m_b, fHe; //DCH

  /* The fact that z is in the pre-computed range 0 <= z <= z_initial will be checked in the interpolation routines below. Before
     trying to interpolate, allow the routine to deal with the case z > z_intial: then, all relevant quantities can be extrapolated
     using simple analytic approximations */

  if (z >= pth->z_table[pth->tt_size-1]) {

    /* ionization fraction assumed to remain constant at large z */
    x0= pth->thermodynamics_table[(pth->tt_size-1)*pth->th_size+pth->index_th_xe];
    pvecthermo[pth->index_th_xe] = x0;

    /* Calculate dkappa/dtau (dkappa/dtau = a n_e x_e sigma_T = a^{-2} n_e(today) x_e sigma_T in units of 1/Mpc) */
    pvecthermo[pth->index_th_dkappa] = (1.+z) * (1.+z) * pth->n_e * x0 * _sigma_ * _Mpc_over_m_;

    /* tau_d scales like (1+z)**2 */
    pvecthermo[pth->index_th_tau_d] = pth->thermodynamics_table[(pth->tt_size-1)*pth->th_size+pth->index_th_tau_d]*pow((1+z)/(1.+pth->z_table[pth->tt_size-1]),2);

    if (pth->compute_damping_scale == _TRUE_) {

      /* r_d scales like (1+z)**-3/2 */
      pvecthermo[pth->index_th_r_d] = pth->thermodynamics_table[(pth->tt_size-1)*pth->th_size+pth->index_th_r_d]*pow((1+z)/(1.+pth->z_table[pth->tt_size-1]),-1.5);

    }

    /* Calculate d2kappa/dtau2 = dz/dtau d/dz[dkappa/dtau] given that [dkappa/dtau] proportional to (1+z)^2 and dz/dtau = -H */
    pvecthermo[pth->index_th_ddkappa] = -pvecback[pba->index_bg_H] * 2. / (1.+z) * pvecthermo[pth->index_th_dkappa];

    /* Calculate d3kappa/dtau3 given that [dkappa/dtau] proportional to (1+z)^2 */
    pvecthermo[pth->index_th_dddkappa] = (pvecback[pba->index_bg_H]*pvecback[pba->index_bg_H]/ (1.+z) - pvecback[pba->index_bg_H_prime]) * 2. / (1.+z) * pvecthermo[pth->index_th_dkappa];

    /* \f$ exp^{-\kappa}, g, g', g'' \f$ can be set to zero: they are used only for computing the source functions in the
       perturbation module; but source functions only need to be sampled below z_initial (the condition that
       z_start_sources<z_initial is checked in the perturbation module) */
    pvecthermo[pth->index_th_exp_m_kappa] = 0.;
    pvecthermo[pth->index_th_g]=0.;
    pvecthermo[pth->index_th_dg]=0.;
    pvecthermo[pth->index_th_ddg]=0.;

    /* Calculate Tb */
    pvecthermo[pth->index_th_Tb] = pba->T_cmb*(1.+z);

<<<<<<< HEAD
    /* Tb derivative, needed for IDM_B DCH */
    pvecthermo[pth->index_th_dTb] = pba->T_cmb;

    /* Calculate cb2 (cb2 = (k_B/mu) Tb (1-1/3 dlnTb/dlna) = (k_B/mu) Tb (1+1/3 (1+z) dlnTb/dz)) */
=======
    /* Calculate baryon equation of state parameter wb = (k_B/mu) Tb */
>>>>>>> 0ef4f7b6
    /* note that m_H / mu = 1 + (m_H/m_He-1) Y_p + x_e (1-Y_p) */
    pvecthermo[pth->index_th_wb] = _k_B_ / ( _c_ * _c_ * _m_H_ ) * (1. + (1./_not4_ - 1.) * pth->YHe + x0 * (1.-pth->YHe)) * pba->T_cmb * (1.+z);

    /* Calculate baryon adiabatic sound speed cb2 = (k_B/mu) Tb (1-1/3 dlnTb/dlna) = (k_B/mu) Tb (1+1/3 (1+z) dlnTb/dz) */
    /* note that m_H / mu = 1 + (m_H/m_He-1) Y_p + x_e (1-Y_p) */
    pvecthermo[pth->index_th_cb2] = pvecthermo[pth->index_th_wb] * 4. / 3.;

    /* derivatives of baryon sound speed (only computed if some non-minimal tight-coupling schemes is requested) */
    if (pth->compute_cb2_derivatives == _TRUE_) {

      /* since cb2 proportional to (1+z) or 1/a, its derivative wrt conformal time is given by dcb2 = - a H cb2 */
      pvecthermo[pth->index_th_dcb2] = - pvecback[pba->index_bg_H] * pvecback[pba->index_bg_a] * pvecthermo[pth->index_th_cb2];

      /* then its second derivative is given by ddcb2 = - a H' cb2 */
      pvecthermo[pth->index_th_ddcb2] = - pvecback[pba->index_bg_H_prime] * pvecback[pba->index_bg_a] * pvecthermo[pth->index_th_cb2];
    }

    /* in this regime, variation rate = dkappa/dtau */
    pvecthermo[pth->index_th_rate] = pvecthermo[pth->index_th_dkappa];

    /* we set the initial properties for idm_b here DCH */
    if(pth->has_idm_b == _TRUE_){
      /* constants used in the scattering rate and temperatures */
      fHe = 1-pth->YHe;
      Tb_in_eV = pvecthermo[pth->index_th_Tb]*_k_B_/_eV_ ;
      m_b = _m_p_*_c_*_c_/_eV_;

      Vrms_idm_b2 = 1.e-8; //At early times, we no longer need the if statement, as z > 10^3

      if(pth->n_index_idm_b == -4){ //special treatment for this case, in which the baryons and DM are not tightly coupled at early times
        pvecthermo[pth->index_th_T_idm_b] = 0.;
        pvecthermo[pth->index_th_dT_idm_b] = 0.; //factors (1+z) cancel out
      }
      else {
        pvecthermo[pth->index_th_T_idm_b] = pba->T_cmb*(1.+z);
        pvecthermo[pth->index_th_dT_idm_b] = pba->T_cmb; //factors (1+z) cancel out
      }

      T_diff_idm_b = (Tb_in_eV/m_b)+(pvecthermo[pth->index_th_T_idm_b]*_k_B_/_eV_/pth->m_idm)+(Vrms_idm_b2/3.0); //T and m are all in eV
      pvecthermo[pth->index_th_c_idm_b2] = pvecthermo[pth->index_th_T_idm_b]/pth->m_idm*_eV_/(_c_*_c_);

      pvecthermo[pth->index_th_R_idm_b] = (pvecback[pba->index_bg_a]*pvecback[pba->index_bg_rho_b]*pth->cross_idm_b*pth->n_coeff_idm_b/(m_b+pth->m_idm))
        *pow(T_diff_idm_b,(pth->n_index_idm_b+1.0)/2.0)*fHe
        *(3.e-4*pow(_c_,4.)/(8.*_PI_*_Mpc_over_m_*_G_*_eV_)); //conversion coefficient for the units

      pvecthermo[pth->index_th_R_idm_b_prime] = (pvecback[pba->index_bg_rho_b]*pth->cross_idm_b*pth->n_coeff_idm_b*fHe/(m_b+pth->m_idm))
        *pow(T_diff_idm_b,((pth->n_index_idm_b-1.0)/2.0))
        *(-pvecback[pba->index_bg_a]*pvecback[pba->index_bg_a]*T_diff_idm_b
          +pvecback[pba->index_bg_a]*((pth->n_index_idm_b+1.0)/2.0)*(pvecthermo[pth->index_th_dTb]/m_b + pvecthermo[pth->index_th_dT_idm_b]/pth->m_idm))
        *(3.e-4*pow(_c_,4.)/(8.*_PI_*_Mpc_over_m_*_G_*_eV_)); //conversion coefficient for the units, might need some checking DCH
    }

  }

  /** - interpolate in table with array_interpolate_spline (normal mode) or array_interpolate_spline_growing_closeby (closeby mode) */

  else {

    /* some very specific cases require linear interpolation because of a break in the derivative of the functions */
    if (((pth->reio_parametrization == reio_half_tanh) && (z < 2*pth->z_reio))
        || ((pth->reio_parametrization == reio_inter) && (z < 50.))) {

      class_call(array_interpolate_linear(pth->z_table,
                                          pth->tt_size,
                                          pth->thermodynamics_table,
                                          pth->th_size,
                                          z,
                                          last_index,
                                          pvecthermo,
                                          pth->th_size,
                                          pth->error_message),
                 pth->error_message,
                 pth->error_message);
    }

    /* in the "normal" case, use spline interpolation */
    else {

      if (inter_mode == pth->inter_normal) {

        class_call(array_interpolate_spline(pth->z_table,
                                            pth->tt_size,
                                            pth->thermodynamics_table,
                                            pth->d2thermodynamics_dz2_table,
                                            pth->th_size,
                                            z,
                                            last_index,
                                            pvecthermo,
                                            pth->th_size,
                                            pth->error_message),
                   pth->error_message,
                   pth->error_message);
      }

      if (inter_mode == pth->inter_closeby) {

        class_call(array_interpolate_spline_growing_closeby(pth->z_table,
                                                            pth->tt_size,
                                                            pth->thermodynamics_table,
                                                            pth->d2thermodynamics_dz2_table,
                                                            pth->th_size,
                                                            z,
                                                            last_index,
                                                            pvecthermo,
                                                            pth->th_size,
                                                            pth->error_message),
                   pth->error_message,
                   pth->error_message);

      }
    }

  }

  return _SUCCESS_;
}

/**
 * Initialize the thermo structure, and in particular the thermodynamics interpolation table.
 *
 * @param ppr   Input: pointer to precision structure
 * @param pba   Input: pointer to background structure
 * @param pth   Input/Output: pointer to initialized thermo structure
 * @return the error status
 */
int thermodynamics_init(struct precision * ppr,
                        struct background * pba,
                        struct thermo * pth){

  /** Summary: */

  /** - define local variables */

  /* vector of background values for calling background_at_tau */
  double * pvecback;
  int index_tau;

<<<<<<< HEAD
  /* structures for storing temporarily information on recombination and reionization */
  struct thermo_workspace * ptw;

  pth->has_idm_b = pba->has_idm_b; // This is just a convenient shift of variables to wrap everything here in if_idm_b statements, without needing to declare pba each time DCH

  /** - initialize pointers, allocate background vector */
  class_alloc(pvecback,pba->bg_size*sizeof(double),pba->error_message);

  if (pth->thermodynamics_verbose > 0){
    printf("Computing thermodynamics\n");
  }
=======
  if (pth->thermodynamics_verbose > 0)
    printf("Computing thermodynamics");
>>>>>>> 0ef4f7b6

  /** - compute and check primordial Helium fraction  */

  if (pth->YHe == _YHE_BBN_) {
    class_call(thermodynamics_helium_from_bbn(ppr,pba,pth),
               pth->error_message,
               pth->error_message);
  }
  if (pth->thermodynamics_verbose > 0) {
    printf(" -> with Y_He = %.4f\n",pth->YHe);
  }
  /* Set this parameter of central importance to ionization of hydrogen/helium */
  pth->fHe = pth->YHe/(_not4_ *(1.-pth->YHe));

  /* DCH: in the case of interacting DM-b, we need to adapt the start of integration time,
     to be sure we capture the time at which the two species are still coupled.
     This is the condition we need later to set the initial DM temperature. */
  /* DCH TODO: why is this with Omega and not with a has_idm_n flag? */
  if(pba->Omega0_idm_b > 0.){
    class_call(input_obtain_idm_b_z_ini(ppr,pba,pth),
               pth->error_message,
               pth->error_message);
  }

  /** - test, whether all parameters are in the correct regime */
  class_call(thermodynamics_test_parameters(ppr,pba,pth),
             pth->error_message,
             pth->error_message);

  /** - allocate and assign all temporary structures and indices */
  class_alloc(ptw, sizeof(struct thermo_workspace), pth->error_message);
  class_call(thermodynamics_workspace_init(ppr,pba,pth,ptw),
             pth->error_message,
             pth->error_message);

  class_call(thermodynamics_indices(pth,ptw),
             pth->error_message,
             pth->error_message);

  class_call(thermodynamics_lists(ppr,pba,pth,ptw),
             pth->error_message,
             pth->error_message);

  /** - assign all heating related properties and indices (not temporary) */
  class_call(heating_init(ppr,pba,pth),
             (pth->he).error_message,
             pth->error_message);

  /** - solve recombination and reionization and store values of \f$ z, x_e, d \kappa / d \tau, T_b, c_b^2 \f$ with thermodynamics_solve */
  class_call(thermodynamics_solve(ppr,pba,pth,ptw,pvecback),
             pth->error_message,
             pth->error_message);

  /** - the differential equation system is now completely solved  */

  /** - fill missing columns (quantities not computed during the differential evolution but related) */
  class_call(thermodynamics_calculate_remaining_quantities(ppr,pba,pth,pvecback),
             pth->error_message,
             pth->error_message);

  class_call(thermodynamics_print_output(pba,pth),
             pth->error_message,
             pth->error_message);

  class_call(thermodynamics_workspace_free(pth,ptw),
             pth->error_message,
             pth->error_message);
  free(pvecback);

  return _SUCCESS_;

}


/**
 * Free all memory space allocated by thermodynamics_init.
 *
 * @param pth Input/Output: pointer to thermo structure (to be freed)
 * @return the error status
 */
int thermodynamics_free(struct thermo * pth){

  /* Free all heating-related functions */
  class_call(heating_free(pth),
             (pth->he).error_message,
             pth->error_message);

  /* Free thermodynamics-related functions */
  free(pth->z_table);
  free(pth->tau_table);
  free(pth->thermodynamics_table);
  free(pth->d2thermodynamics_dz2_table);

  return _SUCCESS_;
}


/**
 * Test the thermo structure parameters for bounds and critical values.
 * Tests BBN Y_He fraction, annihilation injection parameters, divisions by zero, differential equation solving
 *
 * @param ppr   Input: pointer to precision structure
 * @param pba   Input: pointer to background structure
 * @param pth   Input: pointer to initialized thermo structure
 * @return the error status
 */
int thermodynamics_test_parameters(struct precision * ppr,
                                   struct background* pba,
                                   struct thermo * pth){

  /** Summary: */

  /** - check BBN Y_He fracion */
  class_test((pth->YHe < _YHE_SMALL_)||(pth->YHe > _YHE_BIG_),
             pth->error_message,
             "Y_He=%g out of bounds (%g<Y_He<%g)",pth->YHe,_YHE_SMALL_,_YHE_BIG_);

  /** - tests in order to prevent divisions by zero */
  class_test(_not4_ == 0.,
             pth->error_message,
             "stop to avoid division by zero");
  class_test(pth->YHe == 1.,
             pth->error_message,
             "stop to avoid division by zero");

<<<<<<< HEAD
  /** - tests for the differential equation solving */
  class_test(-ppr->thermo_z_initial > ppr->recfast_z_He_3,
=======
  /** - initialize pointers */

  preco=&reco;
  preio=&reio;

  /** - assign values to all indices in the structures with thermodynamics_indices()*/

  class_call(thermodynamics_indices(pth,preco,preio),
>>>>>>> 0ef4f7b6
             pth->error_message,
             "increase zinitial, as it is after HeliumIII recombination starts.");

<<<<<<< HEAD
  return _SUCCESS_;

}
=======
  /** - allocate background vector */

  class_alloc(pvecback,pba->bg_size*sizeof(double),pba->error_message);

  /** - solve recombination and store values of \f$ z, x_e, d \kappa / d \tau, T_b, c_b^2 \f$ with thermodynamics_recombination() */

  class_call_except(thermodynamics_recombination(ppr,pba,pth,preco,pvecback),
                    pth->error_message,
                    pth->error_message,
                    free(pvecback));
>>>>>>> 0ef4f7b6


<<<<<<< HEAD
/**
 * Assign value to each relevant index in vectors of thermodynamical quantities, and the reionization parameters
 *
 * @param pth   Input/Output: pointer to thermo structure
 * @param ptw   Input/Output: pointer to thermo workspace
 * @return the error status
 */
int thermodynamics_indices(struct thermo * pth,
                           struct thermo_workspace * ptw){

  /** Summary: */

  /** - define local variables */
  struct thermo_reionization_parameters* ptrp = ptw->ptrp;
  /* a running index for the vector of thermodynamics quantities */
  int index;

  /** - initialization of all indices and flags in thermo structure */
  index = 0;

  /* Free electron fraction */
  class_define_index(pth->index_th_xe,_TRUE_,index,1);
  /* Optical depth and related quantities */
  class_define_index(pth->index_th_dkappa,_TRUE_,index,1);
  class_define_index(pth->index_th_ddkappa,_TRUE_,index,1);
  class_define_index(pth->index_th_dddkappa,_TRUE_,index,1);
  class_define_index(pth->index_th_exp_m_kappa,_TRUE_,index,1);
  /* Visibility function + derivatives */
  class_define_index(pth->index_th_g,_TRUE_,index,1);
  class_define_index(pth->index_th_dg,_TRUE_,index,1);
  class_define_index(pth->index_th_ddg,_TRUE_,index,1);
  /* Baryon quantities, Temperature, Sound Speed, Drag time end */
  class_define_index(pth->index_th_Tb,_TRUE_,index,1);
  class_define_index(pth->index_th_dTb,_TRUE_,index,1);
  class_define_index(pth->index_th_cb2,_TRUE_,index,1);
  class_define_index(pth->index_th_tau_d,_TRUE_,index,1);
  /* Derivatives of baryon sound speed (only computed if some non-minimal tight-coupling schemes is requested) */
  class_define_index(pth->index_th_dcb2,pth->compute_cb2_derivatives,index,1);
  class_define_index(pth->index_th_ddcb2,pth->compute_cb2_derivatives,index,1);
  /* IDM-b quantities DCH */
  if(pth->has_idm_b == _TRUE_){
    class_define_index(pth->index_th_T_idm_b,_TRUE_,index,1);
    class_define_index(pth->index_th_dT_idm_b,_TRUE_,index,1);
    class_define_index(pth->index_th_c_idm_b2,_TRUE_,index,1);
    class_define_index(pth->index_th_R_idm_b,_TRUE_,index,1);
    class_define_index(pth->index_th_R_idm_b_prime,_TRUE_,index,1);
=======
  if (pth->reio_parametrization != reio_none) {
    class_call_except(thermodynamics_reionization(ppr,pba,pth,preco,preio,pvecback),
                      pth->error_message,
                      pth->error_message,
                      free(preco->recombination_table);free(pvecback));
  }
  else {
    preio->rt_size=0;
    preio->index_reco_when_reio_start=-1;
>>>>>>> 0ef4f7b6
  }

  /* Important quantity defining the stepsize in perturbations.c */
  class_define_index(pth->index_th_rate,_TRUE_,index,1);
  /* Damping scale */
  class_define_index(pth->index_th_r_d,pth->compute_damping_scale,index,1);

  /* end of thermodynamics indices */

  pth->th_size = index;

  /** - initialization of all indicies of parameters of reionization function */

  index=0;

  class_define_index(ptrp->index_reio_start,_TRUE_,index,1);
  index++;

  /* case where x_e(z) taken like in CAMB (other cases can be added) */
  if ((pth->reio_parametrization == reio_camb) || (pth->reio_parametrization == reio_half_tanh)) {

    class_define_index(ptrp->index_reio_redshift,_TRUE_,index,1);
    class_define_index(ptrp->index_reio_exponent,_TRUE_,index,1);
    class_define_index(ptrp->index_reio_width,_TRUE_,index,1);
    class_define_index(ptrp->index_reio_xe_before,_TRUE_,index,1);
    class_define_index(ptrp->index_reio_xe_after,_TRUE_,index,1);
    class_define_index(ptrp->index_helium_fullreio_fraction,_TRUE_,index,1);
    class_define_index(ptrp->index_helium_fullreio_redshift,_TRUE_,index,1);
    class_define_index(ptrp->index_helium_fullreio_width,_TRUE_,index,1);
  }

  /* case where x_e(z) is binned */
  if (pth->reio_parametrization == reio_bins_tanh) {

    /* the code will not only copy here the "bin centers" passed in input. It will add an initial and final value for (z,xe). So
       this array has a dimension bigger than the bin center array */

    ptrp->reio_num_z=pth->binned_reio_num+2; /* add two values: beginning and end of reio */

    class_define_index(ptrp->index_reio_first_z,_TRUE_,index,ptrp->reio_num_z);
    class_define_index(ptrp->index_reio_first_xe,_TRUE_,index,ptrp->reio_num_z);
    class_define_index(ptrp->index_reio_step_sharpness,_TRUE_,index,1);
    class_define_index(ptrp->index_reio_xe_before,_TRUE_,index,1);
  }

  /* case where x_e(z) has many tanh jumps */
  if (pth->reio_parametrization == reio_many_tanh) { //TODO :: is this the same as above?!

    /* the code will not only copy here the "jump centers" passed in input. It will add an initial and final value for (z,xe). So
       this array has a dimension bigger than the jump center array */

    ptrp->reio_num_z=pth->many_tanh_num+2; /* add two values: beginning and end of reio */

    class_define_index(ptrp->index_reio_first_z,_TRUE_,index,ptrp->reio_num_z);
    class_define_index(ptrp->index_reio_first_xe,_TRUE_,index,ptrp->reio_num_z);
    class_define_index(ptrp->index_reio_step_sharpness,_TRUE_,index,1);
    class_define_index(ptrp->index_reio_xe_before,_TRUE_,index,1);
  }

  /* case where x_e(z) must be interpolated */
  if (pth->reio_parametrization == reio_inter) {

    ptrp->reio_num_z=pth->reio_inter_num;

    class_define_index(ptrp->index_reio_first_z,_TRUE_,index,ptrp->reio_num_z);
    class_define_index(ptrp->index_reio_first_xe,_TRUE_,index,ptrp->reio_num_z);
    class_define_index(ptrp->index_reio_xe_before,_TRUE_,index,1);
  }

  ptrp->reio_num_params = index;

  /* flags for calling the interpolation routine */
  pth->inter_normal=0;
  pth->inter_closeby=1;

  return _SUCCESS_;

}


/**
 * Initialize the lists (of redshift, tau, etc.) of the thermodynamics struct
 *
 * @param ppr   Input: pointer to precision structure
 * @param pba   Input: pointer to background structure
 * @param pth   Input/Output: pointer to thermo structure
 * @param ptw   Input: pointer to thermo workspace
 * @return the error status
 */
int thermodynamics_lists(struct precision * ppr,
                         struct background* pba,
                         struct thermo* pth,
                         struct thermo_workspace* ptw){

  /** Summary: */

  /** Define local variables */
  int index_tau, index_z;
  double zinitial,zlinear;

  pth->tt_size = ptw->Nz_tot;

  /** - allocate tables*/
  class_alloc(pth->tau_table,pth->tt_size*sizeof(double),pth->error_message);
  class_alloc(pth->z_table,pth->tt_size*sizeof(double),pth->error_message);
  class_alloc(pth->thermodynamics_table,pth->th_size*pth->tt_size*sizeof(double),pth->error_message);
  class_alloc(pth->d2thermodynamics_dz2_table,pth->th_size*pth->tt_size*sizeof(double),pth->error_message);

  /** - define time sampling */
  /* Initial z, and the z at which we switch to linear sampling */
  zinitial = ppr->thermo_z_initial;
  zlinear  = ppr->thermo_z_linear;
  /* -> Between zinitial and reionization_z_start_max, we use the spacing of recombination sampling */
  for(index_z=0; index_z <ptw->Nz_reco_log; index_z++) {
    pth->z_table[(pth->tt_size-1) - index_z] = -(-exp((log(zinitial)-log(zlinear))*(double)(ptw->Nz_reco_log-1-index_z) / (double)(ptw->Nz_reco_log-1)+log(zlinear)));
  }
  /* -> Between zinitial and reionization_z_start_max, we use the spacing of recombination sampling */
  for(index_z=0; index_z <ptw->Nz_reco_lin; index_z++) {
    pth->z_table[(pth->tt_size-1)-(index_z+ptw->Nz_reco_log)] = -(-(zlinear-ppr->reionization_z_start_max) * (double)(ptw->Nz_reco_lin-1-index_z) / (double)(ptw->Nz_reco_lin) - ppr->reionization_z_start_max);
  }
  /* -> Between reionization_z_start_max and 0, we use the spacing of reionization sampling, leaving out the first point to not double-count it */
  for(index_z=0; index_z <ptw->Nz_reio; index_z++) {
    pth->z_table[(pth->tt_size-1)-(index_z+ptw->Nz_reco)] = -(-ppr->reionization_z_start_max * (double)(ptw->Nz_reio-1-index_z) / (double)(ptw->Nz_reio));
  }

  for (index_tau=0; index_tau < pth->tt_size; index_tau++) {
    class_call(background_tau_of_z(pba,
                                   pth->z_table[index_tau],
                                   pth->tau_table+index_tau),
               pba->error_message,
               pth->error_message);
  }

  /** - store initial value of conformal time in the structure */
  pth->tau_ini = pth->tau_table[pth->tt_size-1];

  return _SUCCESS_;

}


/**
 * Infer the primordial helium fraction from standard BBN, as a function of the baryon density and expansion rate during BBN.
 *
 * This module is simpler then the one used in arXiv:0712.2826 because it neglects the impact of a possible significant chemical
 * potentials for electron neutrinos. The full code with xi_nu_e could be introduced here later.
 *
 * @param ppr   Input: pointer to precision structure
 * @param pba   Input: pointer to background structure
 * @param pth   Input/Output: pointer to initialized thermo structure
 * @return the error status
 */
int thermodynamics_helium_from_bbn(struct precision * ppr,
                                   struct background * pba,
                                   struct thermo * pth){

  /** Summary: */

  /** Define local variables */
  FILE * fA;
  char line[_LINE_LENGTH_MAX_];
  char * left;

  int num_omegab=0;
  int num_deltaN=0;

  double * omegab=NULL;
  double * deltaN=NULL;
  double * YHe=NULL;
  double * ddYHe=NULL;
  double * YHe_at_deltaN=NULL;
  double * ddYHe_at_deltaN=NULL;

  int array_line=0;
  double DeltaNeff;
  double omega_b;
  int last_index;
  double Neff_bbn, z_bbn, tau_bbn, *pvecback;

  /** - Infer effective number of neutrinos at the time of BBN */
  class_alloc(pvecback,pba->bg_size*sizeof(double),pba->error_message);

  /** - 8.6173e-11 converts from Kelvin to MeV. We randomly choose 0.1 MeV to be the temperature of BBN */
  z_bbn = 0.1/(8.6173e-11*pba->T_cmb)-1.0;

  class_call(background_tau_of_z(pba,
                                 z_bbn,
                                 &tau_bbn),
             pba->error_message,
             pth->error_message);

  class_call(background_at_tau(pba,
                               tau_bbn,
                               pba->long_info,
                               pba->inter_normal,
                               &last_index,
                               pvecback),
             pba->error_message,
             pth->error_message);

  Neff_bbn = (pvecback[pba->index_bg_Omega_r]
	      *pvecback[pba->index_bg_rho_crit]
	      -pvecback[pba->index_bg_rho_g])
    /(7./8.*pow(4./11.,4./3.)*pvecback[pba->index_bg_rho_g]);

  free(pvecback);

  //  printf("Neff early = %g, Neff at bbn: %g\n",pba->Neff,Neff_bbn);

  /** - compute Delta N_eff as defined in bbn file, i.e. \f$ \Delta N_{eff}=0\f$ means \f$ N_{eff}=3.046\f$ */
  DeltaNeff = Neff_bbn - 3.046;

  /* the following file is assumed to contain (apart from comments and blank lines):
     - the two numbers (num_omegab, num_deltaN) = number of values of BBN free parameters
     - three columns (omegab, deltaN, YHe) where omegab = Omega0_b h^2 and deltaN = Neff-3.046 by definition
     - omegab and deltaN are assumed to be arranged as:
     omegab1 deltaN1 YHe
     omegab2 deltaN1 YHe
     .....
     omegab1 delatN2 YHe
     omegab2 deltaN2 YHe
     .....
  */

  class_open(fA,ppr->sBBN_file, "r",pth->error_message);

  /* go through each line */
  while (fgets(line,_LINE_LENGTH_MAX_-1,fA) != NULL){

    /* eliminate blank spaces at beginning of line */
    left=line;
    while (left[0]==' '){
      left++;
    }

    /* check that the line is neither blank neither a comment. In ASCII, left[0]>39 means that first non-blank character might
       be the beginning of some data (it is not a newline, a #, a %, etc.) */
    if (left[0] > 39){

      /* if the line contains data, we must interpret it. If (num_omegab, num_deltaN)=(0,0), the current line must contain
         their values. Otherwise, it must contain (omegab, delatN, YHe). */
      if ((num_omegab==0) && (num_deltaN==0)) {

        /* read (num_omegab, num_deltaN), infer size of arrays and allocate them */
        class_test(sscanf(line,"%d %d",&num_omegab,&num_deltaN) != 2,
                   pth->error_message,
                   "could not read value of parameters (num_omegab,num_deltaN) in file %s\n",ppr->sBBN_file);

        class_alloc(omegab,num_omegab*sizeof(double),pth->error_message);
        class_alloc(deltaN,num_deltaN*sizeof(double),pth->error_message);
        class_alloc(YHe,num_omegab*num_deltaN*sizeof(double),pth->error_message);
        class_alloc(ddYHe,num_omegab*num_deltaN*sizeof(double),pth->error_message);
        class_alloc(YHe_at_deltaN,num_omegab*sizeof(double),pth->error_message);
        class_alloc(ddYHe_at_deltaN,num_omegab*sizeof(double),pth->error_message);
        array_line=0;

      }
      else{

        /* read (omegab, deltaN, YHe) */
        class_test(sscanf(line,"%lg %lg %lg",&(omegab[array_line%num_omegab]),
                                             &(deltaN[array_line/num_omegab]),
                                             &(YHe[array_line])
                          ) != 3,
                   pth->error_message,
                   "could not read value of parameters (omegab,deltaN,YHe) in file %s\n",ppr->sBBN_file);
        array_line ++;
      }
    }
  }

  fclose(fA);

  /** - spline in one dimension (along deltaN) */
  class_call(array_spline_table_lines(deltaN,
                                      num_deltaN,
                                      YHe,
                                      num_omegab,
                                      ddYHe,
                                      _SPLINE_NATURAL_,
                                      pth->error_message),
             pth->error_message,
             pth->error_message);

  omega_b=pba->Omega0_b*pba->h*pba->h;

  class_test(omega_b < omegab[0],
             pth->error_message,
             "You have asked for an unrealistic small value omega_b = %e. The corresponding value of the primordial helium fraction cannot be found in the interpolation table. If you really want this value, you should fix YHe to a given value rather than to BBN",
             omega_b);

  class_test(omega_b > omegab[num_omegab-1],
             pth->error_message,
             "You have asked for an unrealistic high value omega_b = %e. The corresponding value of the primordial helium fraction cannot be found in the interpolation table. If you really want this value, you should fix YHe to a given value rather than to BBN",
             omega_b);

  class_test(DeltaNeff < deltaN[0],
             pth->error_message,
             "You have asked for an unrealistic small value of Delta N_eff = %e. The corresponding value of the primordial helium fraction cannot be found in the interpolation table. If you really want this value, you should fix YHe to a given value rather than to BBN",
             DeltaNeff);

  class_test(DeltaNeff > deltaN[num_deltaN-1],
             pth->error_message,
             "You have asked for an unrealistic high value of Delta N_eff = %e. The corresponding value of the primordial helium fraction cannot be found in the interpolation table. If you really want this value, you should fix YHe to a given value rather than to BBN",
             DeltaNeff);

  /** - interpolate in one dimension (along deltaN) */
  class_call(array_interpolate_spline(deltaN,
                                      num_deltaN,
                                      YHe,
                                      ddYHe,
                                      num_omegab,
                                      DeltaNeff,
                                      &last_index,
                                      YHe_at_deltaN,
                                      num_omegab,
                                      pth->error_message),
             pth->error_message,
             pth->error_message);

  /** - spline in remaining dimension (along omegab) */
  class_call(array_spline_table_lines(omegab,
                                      num_omegab,
                                      YHe_at_deltaN,
                                      1,
                                      ddYHe_at_deltaN,
                                      _SPLINE_NATURAL_,
                                      pth->error_message),
             pth->error_message,
             pth->error_message);

  /** - interpolate in remaining dimension (along omegab) */
  class_call(array_interpolate_spline(omegab,
                                      num_omegab,
                                      YHe_at_deltaN,
                                      ddYHe_at_deltaN,
                                      1,
                                      omega_b,
                                      &last_index,
                                      &(pth->YHe),
                                      1,
                                      pth->error_message),
             pth->error_message,
             pth->error_message);

<<<<<<< HEAD
  /** - deallocate arrays */
  free(omegab);
  free(deltaN);
  free(YHe);
  free(ddYHe);
  free(YHe_at_deltaN);
  free(ddYHe_at_deltaN);
=======
  while ((1./pth->thermodynamics_table[(index_tau)*pth->th_size+pth->index_th_dkappa]/tau < ppr->radiation_streaming_trigger_tau_c_over_tau)
         && (index_tau>0)) {

    index_tau--;

    class_call(background_tau_of_z(pba,pth->z_table[index_tau],&tau),
               pba->error_message,
               pth->error_message);

  }

  pth->tau_free_streaming = tau;

  /** - find z_star (when optical depth kappa crosses one, using linear
      interpolation) and sound horizon at that time */

  index_tau=0;
  while ((pth->thermodynamics_table[(index_tau)*pth->th_size+pth->index_th_exp_m_kappa] > 1./_E_) && (index_tau < pth->tt_size))
    index_tau++;

  pth->z_star = pth->z_table[index_tau-1]+
    (1./_E_-pth->thermodynamics_table[(index_tau-1)*pth->th_size+pth->index_th_exp_m_kappa])
    /(pth->thermodynamics_table[(index_tau)*pth->th_size+pth->index_th_exp_m_kappa]-pth->thermodynamics_table[(index_tau-1)*pth->th_size+pth->index_th_exp_m_kappa])
    *(pth->z_table[index_tau]-pth->z_table[index_tau-1]);

  class_call(background_tau_of_z(pba,pth->z_star,&(pth->tau_star)),
             pba->error_message,
             pth->error_message);

  class_call(background_at_tau(pba,pth->tau_star, pba->long_info, pba->inter_normal, &last_index_back, pvecback),
             pba->error_message,
             pth->error_message);

  pth->rs_star=pvecback[pba->index_bg_rs];
  pth->ds_star=pth->rs_star*pba->a_today/(1.+pth->z_star);
  pth->da_star=pvecback[pba->index_bg_ang_distance];
  pth->ra_star=pth->da_star*(1.+pth->z_star)/pba->a_today;

  if (pth->compute_damping_scale == _TRUE_) {

    pth->rd_star = (pth->z_table[index_tau+1]-pth->z_star)/(pth->z_table[index_tau+1]-pth->z_table[index_tau])*pth->thermodynamics_table[(index_tau)*pth->th_size+pth->index_th_r_d]
      +(pth->z_star-pth->z_table[index_tau])/(pth->z_table[index_tau+1]-pth->z_table[index_tau])*pth->thermodynamics_table[(index_tau+1)*pth->th_size+pth->index_th_r_d];

  }

  /** - find baryon drag time (when tau_d crosses one, using linear
      interpolation) and sound horizon at that time */

  index_tau=0;
  while ((pth->thermodynamics_table[(index_tau)*pth->th_size+pth->index_th_tau_d] < 1.) && (index_tau < pth->tt_size))
    index_tau++;

  pth->z_d = pth->z_table[index_tau-1]+
    (1.-pth->thermodynamics_table[(index_tau-1)*pth->th_size+pth->index_th_tau_d])
    /(pth->thermodynamics_table[(index_tau)*pth->th_size+pth->index_th_tau_d]-pth->thermodynamics_table[(index_tau-1)*pth->th_size+pth->index_th_tau_d])
    *(pth->z_table[index_tau]-pth->z_table[index_tau-1]);

  class_call(background_tau_of_z(pba,pth->z_d,&(pth->tau_d)),
             pba->error_message,
             pth->error_message);
>>>>>>> 0ef4f7b6

  return _SUCCESS_;

}


/**
 * Calculate those thermodynamics quantities, which are not inside of the thermodynamics table already.
 * Additionally, any other requested quantities
 *
 * @param ppr        Input: pointer to precision structure
 * @param pba        Input: pointer to background structure
 * @param pth        Input/Output: pointer to initialized thermo structure
 * @param pvecback   Input: pointer to some allocated pvecback
 * @return the error status
 */
int thermodynamics_calculate_remaining_quantities(struct precision * ppr,
                                                  struct background * pba,
                                                  struct thermo* pth,
                                                  double* pvecback){

  /** Summary: */

  /** Define temporary variables */
  double tau_ini;
  double tau;
  int index_tau_max;
  int last_index_back = 0;

<<<<<<< HEAD
  /* index running over time*/
  int index_tau;
=======
  if (pth->thermodynamics_verbose > 0) {
    printf(" -> recombination at z = %f (max of visibility function)\n",pth->z_rec);
    printf("    corresponding to conformal time = %f Mpc\n",pth->tau_rec);
    printf("    with comoving sound horizon = %f Mpc\n",pth->rs_rec);
    printf("    angular diameter distance = %f Mpc\n",pth->da_rec);
    printf("    and sound horizon angle 100*theta_s = %f\n",100.*pth->rs_rec/pth->ra_rec);
    if (pth->compute_damping_scale == _TRUE_) {
      printf("    and with comoving photon damping scale = %f Mpc\n",pth->rd_rec);
      printf("    or comoving damping wavenumber k_d = %f 1/Mpc\n",2.*_PI_/pth->rd_rec);
    }
    printf("    Thomson optical depth crosses one at z_* = %f\n",pth->z_star);
    printf("    giving an angle 100*theta_* = %f\n",100.*pth->rs_star/pth->ra_star);
    printf(" -> baryon drag stops at z = %f\n",pth->z_d);
    printf("    corresponding to conformal time = %f Mpc\n",pth->tau_d);
    printf("    with comoving sound horizon rs = %f Mpc\n",pth->rs_d);
    if ((pth->reio_parametrization == reio_camb) || (pth->reio_parametrization == reio_half_tanh)) {
      if (pth->reio_z_or_tau==reio_tau)
        printf(" -> reionization  at z = %f\n",pth->z_reio);
      if (pth->reio_z_or_tau==reio_z)
        printf(" -> reionization with optical depth = %f\n",pth->tau_reio);
      class_call(background_tau_of_z(pba,pth->z_reio,&tau_reio),
                 pba->error_message,
                 pth->error_message);
      printf("    corresponding to conformal time = %f Mpc\n",tau_reio);
    }
    if (pth->reio_parametrization == reio_bins_tanh) {
      printf(" -> binned reionization gives optical depth = %f\n",pth->tau_reio);
    }
    if (pth->reio_parametrization == reio_many_tanh) {
      printf(" -> many-step reionization gives optical depth = %f\n",pth->tau_reio);
    }
    if (pth->reio_parametrization == reio_inter) {
      printf(" -> interpolated reionization history gives optical depth = %f\n",pth->tau_reio);
    }
    if (pth->thermodynamics_verbose > 1) {
      printf(" -> free-streaming approximation can be turned on as soon as tau=%g Mpc\n",
             pth->tau_free_streaming);
    }
  }
>>>>>>> 0ef4f7b6

  /* same ordered in growing time rather than growing redshift */
  double * tau_table_growing;

  /* The temporary quantities stored in columns ddkappa and dddkappa will not be used anymore, so they can and WILL be overwritten by other
     intermediate steps of other computations */

  class_call(thermodynamics_calculate_conformal_drag_time(pba,pth,&last_index_back,pvecback),
             pth->error_message,
             pth->error_message);

  class_call(thermodynamics_calculate_damping_scale(pba,pth,&last_index_back,pvecback),
             pth->error_message,
             pth->error_message);

  class_call(thermodynamics_calculate_opticals(ppr,pth),
             pth->error_message,
             pth->error_message);

  /** - fill tables of second derivatives with respect to z (in view of spline interpolation) */
  class_call(array_spline_table_lines(pth->z_table,
                                      pth->tt_size,
                                      pth->thermodynamics_table,
                                      pth->th_size,
                                      pth->d2thermodynamics_dz2_table,
                                      _SPLINE_EST_DERIV_,
                                      pth->error_message),
             pth->error_message,
             pth->error_message);

  class_call(thermodynamics_calculate_recombination_quantities(ppr,pba,pth,&last_index_back,pvecback),
             pth->error_message,
             pth->error_message);

  class_call(thermodynamics_calculate_drag_quantities(ppr,pba,pth,&last_index_back,pvecback),
             pth->error_message,
             pth->error_message);

  return _SUCCESS_;

}


/**
 * Compute the baryon drag conformal time tau_d = [int_{tau_today}^{tau} dtau -dkappa_d/dtau]
 *
 * @param pba                Input: pointer to background structure
 * @param pth                Input/Output: pointer to initialized thermo structure
 * @param last_index_back    Input: temporary variable for storing index
 * @param pvecback           Input: Initialized vector of background quantities
 * @return the error status
 */
int thermodynamics_calculate_conformal_drag_time(struct background* pba,
                                                 struct thermo* pth,
                                                 int* last_index_back,
                                                 double* pvecback){

  /** Summary: */

  /** Define local variables */
  double R;
  int index_tau;

  /** - compute baryon drag interaction rate time minus one, -[1/R * kappa'], with R = 3 rho_b / 4 rho_gamma,
        stored temporarily in column ddkappa */
  *last_index_back = 0;

  for (index_tau=0; index_tau < pth->tt_size; index_tau++) {

    class_call(background_at_tau(pba,
                                 pth->tau_table[index_tau],
                                 pba->normal_info,
                                 pba->inter_closeby,
                                 last_index_back,
                                 pvecback),
               pba->error_message,
               pth->error_message);

    R = 3./4.*pvecback[pba->index_bg_rho_b]/pvecback[pba->index_bg_rho_g];

    pth->thermodynamics_table[index_tau*pth->th_size+pth->index_th_ddkappa] =
      -1./R*pth->thermodynamics_table[index_tau*pth->th_size+pth->index_th_dkappa];

  }

  /** - compute second derivative of this rate, -[1/R * kappa']'', stored temporarily in column dddkappa */
  class_call(array_spline_table_line_to_line(pth->tau_table,
                                             pth->tt_size,
                                             pth->thermodynamics_table,
                                             pth->th_size,
                                             pth->index_th_ddkappa,
                                             pth->index_th_dddkappa,
                                             _SPLINE_EST_DERIV_,
                                             pth->error_message),
             pth->error_message,
             pth->error_message);

  /** - compute tau_d = [int_{tau_today}^{tau} dtau -dkappa_d/dtau] */
  class_call(array_integrate_spline_table_line_to_line(pth->tau_table,
                                                       pth->tt_size,
                                                       pth->thermodynamics_table,
                                                       pth->th_size,
                                                       pth->index_th_ddkappa,
                                                       pth->index_th_dddkappa,
                                                       pth->index_th_tau_d,
                                                       pth->error_message),
             pth->error_message,
             pth->error_message);

  return _SUCCESS_;

}


/**
 * Compute the damping scale
 *   r_d = 2pi/k_d = 2pi * [int_{tau_ini}^{tau} dtau (1/kappa') 1/6 (R^2+16/15(1+R))/(1+R)^2]^1/2
 *                 =  2pi * [int_{tau_ini}^{tau} dtau (1/kappa') 1/6 (R^2/(1+R)+16/15)/(1+R)]^1/2
 *
 * which is like in CosmoTherm (CT), but slightly different from Wayne Hu (WH)'s thesis eq. (5.59):
 * The factor 16/15 in CT is 4/5 in WH, but 16/15 is taking more effects into account
 *
 * @param pba                Input: pointer to background structure
 * @param pth                Input/Output: pointer to initialized thermo structure
 * @param last_index_back    Input: temporary variable for storing index
 * @param pvecback           Input: Initialized vector of background quantities
 * @return the error status
 */
int thermodynamics_calculate_damping_scale(struct background* pba,
                                           struct thermo* pth,
                                           int* last_index_back,
                                           double* pvecback){

  /** Summary: */

  /** Define local variables */
  double R;
  /* Initial time and dkappa/dtau */
  double tau_ini,dkappa_ini;
  double* tau_table_growing;
  int index_tau;

  if (pth->compute_damping_scale == _TRUE_) {

    class_alloc(tau_table_growing,pth->tt_size*sizeof(double),pth->error_message);

<<<<<<< HEAD
    /* compute integrand and store temporarily in column "ddkappa" */
    for (index_tau=0; index_tau < pth->tt_size; index_tau++) {
=======
  pth->index_th_xe = index;
  index++;
  pth->index_th_dkappa = index;
  index++;
  pth->index_th_tau_d = index;
  index++;
  pth->index_th_ddkappa = index;
  index++;
  pth->index_th_dddkappa = index;
  index++;
  pth->index_th_exp_m_kappa = index;
  index++;
  pth->index_th_g = index;
  index++;
  pth->index_th_dg = index;
  index++;
  pth->index_th_ddg = index;
  index++;
  pth->index_th_Tb = index;
  index++;
  pth->index_th_wb = index;
  index++;
  pth->index_th_cb2 = index;
  index++;
>>>>>>> 0ef4f7b6

      tau_table_growing[index_tau]=pth->tau_table[pth->tt_size-1-index_tau];

      class_call(background_at_tau(pba,
                                   tau_table_growing[index_tau],
                                   pba->normal_info,
                                   pba->inter_closeby,
                                   last_index_back,
                                   pvecback),
                 pba->error_message,
                 pth->error_message);

      R = 3./4.*pvecback[pba->index_bg_rho_b]/pvecback[pba->index_bg_rho_g];

      pth->thermodynamics_table[index_tau*pth->th_size+pth->index_th_ddkappa] =
        1./6./pth->thermodynamics_table[(pth->tt_size-1-index_tau)*pth->th_size+pth->index_th_dkappa]
        *(R*R/(1+R)+16./15.)/(1.+R);

    }

<<<<<<< HEAD
    /* compute second derivative of integrand, and store temporarily in column "dddkappa" */
    class_call(array_spline_table_line_to_line(tau_table_growing,
                                               pth->tt_size,
                                               pth->thermodynamics_table,
                                               pth->th_size,
                                               pth->index_th_ddkappa,
                                               pth->index_th_dddkappa,
                                               _SPLINE_EST_DERIV_,
                                               pth->error_message),
               pth->error_message,
               pth->error_message);
=======
  preco->index_re_z = index;
  index++;
  preco->index_re_xe = index;
  index++;
  preco->index_re_dkappadtau = index;
  index++;
  preco->index_re_Tb = index;
  index++;
  preco->index_re_wb = index;
  index++;
  preco->index_re_cb2 = index;
  index++;
>>>>>>> 0ef4f7b6

    /* compute integratal and store temporarily in column "g" */
     class_call(array_integrate_spline_table_line_to_line(tau_table_growing,
                                                          pth->tt_size,
                                                          pth->thermodynamics_table,
                                                          pth->th_size,
                                                          pth->index_th_ddkappa,
                                                          pth->index_th_dddkappa,
                                                          pth->index_th_g,
                                                          pth->error_message),
                pth->error_message,
                pth->error_message);

     free(tau_table_growing);

<<<<<<< HEAD
     /* we could now write the result as r_d = 2pi * sqrt(integral),
        but we will first better acount for the contribution frokm the tau_ini boundary.
        Close to this boundary, R=0 and the integrand is just 16/(15*6)/kappa'
        Using kappa' propto 1/a^2 and tau propro a during RD, we get the analytic result:
        int_0^{tau_ini} dtau / kappa' = tau_ini / 3 / kappa'_ini
        Thus r_d = 2pi * sqrt( 16/(15*6*3) * (tau_ini/ kappa'_ini) * integral) */
=======
  preio->index_re_z = index;
  index++;
  preio->index_re_xe = index;
  index++;
  preio->index_re_Tb = index;
  index++;
  preio->index_re_wb = index;
  index++;
  preio->index_re_cb2 = index;
  index++;
  preio->index_re_dkappadtau = index;
  index++;
  preio->index_re_dkappadz = index;
  index++;
  preio->index_re_d3kappadz3 = index;
  index++;
>>>>>>> 0ef4f7b6

     tau_ini = pth->tau_table[pth->tt_size-1];
     dkappa_ini = pth->thermodynamics_table[(pth->tt_size-1)*pth->th_size+pth->index_th_dkappa];

     for (index_tau=0; index_tau < pth->tt_size; index_tau++) {

       pth->thermodynamics_table[index_tau*pth->th_size+pth->index_th_r_d] =
         2.*_PI_*sqrt(16./(15.*6.*3.)*tau_ini/dkappa_ini
                      +pth->thermodynamics_table[(pth->tt_size-1-index_tau)*pth->th_size+pth->index_th_g]);

     }

  }

  return _SUCCESS_;

}


/**
 * Calculate quantities relating to optical phenomena like kappa' and exp(-kappa) and the visibility function,
 * optical depth, etc.
 *
 * @param ppr   Input: pointer to precision structure
 * @param pth   Input/Output: pointer to thermo structure
 * @return the error status
 */
int thermodynamics_calculate_opticals(struct precision* ppr,
                                      struct thermo* pth){

  /** Summary: */

  /** Define local quantities */
  /* Visibility function value */
  double g;
  /* kappa derivative values*/
  double dkappa,ddkappa,dddkappa,expmkappa;
  int index_tau;

  /** - --> second derivative with respect to tau of dkappa (in view of spline interpolation) */
  class_call(array_spline_table_line_to_line(pth->tau_table,
                                             pth->tt_size,
                                             pth->thermodynamics_table,
                                             pth->th_size,
                                             pth->index_th_dkappa,
                                             pth->index_th_dddkappa,
                                             _SPLINE_EST_DERIV_,
                                             pth->error_message),
             pth->error_message,
             pth->error_message);

  /** - --> first derivative with respect to tau of dkappa (using spline interpolation) */
  class_call(array_derive_spline_table_line_to_line(pth->tau_table,
                                                    pth->tt_size,
                                                    pth->thermodynamics_table,
                                                    pth->th_size,
                                                    pth->index_th_dkappa,
                                                    pth->index_th_dddkappa,
                                                    pth->index_th_ddkappa,
                                                    pth->error_message),
             pth->error_message,
             pth->error_message);

  /** - --> compute -kappa = [int_{tau_today}^{tau} dtau dkappa/dtau], store temporarily in column "g" */
  class_call(array_integrate_spline_table_line_to_line(pth->tau_table,
                                                       pth->tt_size,
                                                       pth->thermodynamics_table,
                                                       pth->th_size,
                                                       pth->index_th_dkappa,
                                                       pth->index_th_dddkappa,
                                                       pth->index_th_g,
                                                       pth->error_message),
             pth->error_message,
             pth->error_message);

  /** - --> compute visibility: \f$ g= (d \kappa/d \tau) e^{- \kappa} \f$ */

  /* loop on z (decreasing z, increasing time) */
  for (index_tau=pth->tt_size-1; index_tau>=0; index_tau--) {

    dkappa = pth->thermodynamics_table[index_tau*pth->th_size+pth->index_th_dkappa];
    ddkappa = pth->thermodynamics_table[index_tau*pth->th_size+pth->index_th_ddkappa];
    dddkappa = pth->thermodynamics_table[index_tau*pth->th_size+pth->index_th_dddkappa];
    expmkappa = exp(pth->thermodynamics_table[index_tau*pth->th_size+pth->index_th_g]);

    /** - ---> compute g */
    g = dkappa * expmkappa;

    /** - ---> compute exp(-kappa) */
    pth->thermodynamics_table[index_tau*pth->th_size+pth->index_th_exp_m_kappa] = expmkappa;
    //printf("exp(-k)[%i] = %.10e \n",index_tau,expmkappa);

    /** - ---> compute g' (the plus sign of the second term is correct, see def of -kappa in thermodynamics module!) */
    pth->thermodynamics_table[index_tau*pth->th_size+pth->index_th_dg] =
      (ddkappa + dkappa * dkappa) * expmkappa;

    /** - ---> compute g''  */
    pth->thermodynamics_table[index_tau*pth->th_size+pth->index_th_ddg] =
      (dddkappa + dkappa * ddkappa * 3. + dkappa * dkappa * dkappa ) * expmkappa;

    /** - ---> store g */
    pth->thermodynamics_table[index_tau*pth->th_size+pth->index_th_g] = g;

    /** - ---> compute variation rate */
    class_test(pth->thermodynamics_table[index_tau*pth->th_size+pth->index_th_dkappa] == 0.,
               pth->error_message,
               "variation rate diverges");

    pth->thermodynamics_table[index_tau*pth->th_size+pth->index_th_rate] =
      sqrt(pow(dkappa,2)+pow(ddkappa/dkappa,2)+fabs(dddkappa/dkappa));

  }

  /** - smooth the rate (details of smoothing unimportant: only the
      order of magnitude of the rate matters) */
  class_call(array_smooth(pth->thermodynamics_table,
                          pth->th_size,
                          pth->tt_size,
                          pth->index_th_rate,
                          ppr->thermo_rate_smoothing_radius,
                          pth->error_message),
             pth->error_message,
             pth->error_message);

  /** - --> derivatives of baryon sound speed (only computed if some non-minimal tight-coupling schemes is requested) */
  if (pth->compute_cb2_derivatives == _TRUE_) {

    /** - ---> second derivative with respect to tau of cb2 */
    class_call(array_spline_table_line_to_line(pth->tau_table,
                                               pth->tt_size,
                                               pth->thermodynamics_table,
                                               pth->th_size,
                                               pth->index_th_cb2,
                                               pth->index_th_ddcb2,
                                               _SPLINE_EST_DERIV_,
                                               pth->error_message),
               pth->error_message,
               pth->error_message);

    /** - ---> first derivative with respect to tau of cb2 (using spline interpolation) */
    class_call(array_derive_spline_table_line_to_line(pth->tau_table,
                                                      pth->tt_size,
                                                      pth->thermodynamics_table,
                                                      pth->th_size,
                                                      pth->index_th_cb2,
                                                      pth->index_th_ddcb2,
                                                      pth->index_th_dcb2,
                                                      pth->error_message),
               pth->error_message,
               pth->error_message);
  }

  return _SUCCESS_;
}


/**
 * Calculate those quantities at the time of recombination,
 * Additionally compute time of free streaming and negligable visibility (tau_cut)
 *
 * @param ppr                Input: pointer to precision structure
 * @param pba                Input: pointer to background structure
 * @param pth                Input/Output: pointer to initialized thermo structure
 * @param last_index_back    Input: temporary variable for storing index
 * @param pvecback           Input: pointer to some allocated pvecback
 * @return the error status
 */
int thermodynamics_calculate_recombination_quantities(struct precision* ppr,
                                                      struct background * pba,
                                                      struct thermo* pth,
                                                      int* last_index_back,
                                                      double* pvecback){

  /** Summary: */

  /** Define local variables */
  double g_max;

  int index_tau;
  int index_tau_max;

  double tau;

  /** - find maximum of g */
  index_tau=pth->tt_size-1;
  while (pth->z_table[index_tau]>_Z_REC_MAX_) {
    index_tau--;
  }

  class_test(pth->thermodynamics_table[(index_tau+1)*pth->th_size+pth->index_th_g] >
             pth->thermodynamics_table[index_tau*pth->th_size+pth->index_th_g],
             pth->error_message,
             "The visibility function is not increasing at redshift _Z_REC_MAX_=%g, which is the value imposed in thermodynamics.h\n This implies that recombination must have already happened at a too early time.",_Z_REC_MAX_);

  while (pth->thermodynamics_table[(index_tau+1)*pth->th_size+pth->index_th_g] <
         pth->thermodynamics_table[index_tau*pth->th_size+pth->index_th_g]) {
    index_tau--;
  }

  g_max = pth->thermodynamics_table[index_tau*pth->th_size+pth->index_th_g];
  index_tau_max = index_tau;

  /* approximation for maximum of g, using cubic interpolation, assuming equally spaced z's */
  pth->z_rec=pth->z_table[index_tau+1]+0.5*(pth->z_table[index_tau+1]-pth->z_table[index_tau])
                                          *(pth->thermodynamics_table[(index_tau)*pth->th_size+pth->index_th_g]
                                                   -pth->thermodynamics_table[(index_tau+2)*pth->th_size+pth->index_th_g])
                                           /(pth->thermodynamics_table[(index_tau)*pth->th_size+pth->index_th_g]
                                                   -2.*pth->thermodynamics_table[(index_tau+1)*pth->th_size+pth->index_th_g]
                                                   +pth->thermodynamics_table[(index_tau+2)*pth->th_size+pth->index_th_g]
                                            );

  class_test(pth->z_rec+ppr->smallest_allowed_variation >= _Z_REC_MAX_,
             pth->error_message,
             "recombination (at z=%g) happens before _Z_REC_MAX_=%g, which is the maximum value imposed in thermodynamics.h",pth->z_rec+ppr->smallest_allowed_variation,_Z_REC_MAX_);

  class_test(pth->z_rec-ppr->smallest_allowed_variation <= _Z_REC_MIN_,
             pth->error_message,
             "recombination (at z=%g) happens after _Z_REC_MIN_=%g, which is the minimum value imposed in thermodynamics.h",pth->z_rec-ppr->smallest_allowed_variation,_Z_REC_MIN_);

  /** - find conformal recombination time using background_tau_of_z **/

  class_call(background_tau_of_z(pba,pth->z_rec,&(pth->tau_rec)),
             pba->error_message,
             pth->error_message);

  class_call(background_at_tau(pba,pth->tau_rec, pba->long_info, pba->inter_normal, last_index_back, pvecback),
             pba->error_message,
             pth->error_message);

  pth->rs_rec=pvecback[pba->index_bg_rs];
  pth->ds_rec=pth->rs_rec*pba->a_today/(1.+pth->z_rec);
  pth->da_rec=pvecback[pba->index_bg_ang_distance];
  pth->ra_rec=pth->da_rec*(1.+pth->z_rec)/pba->a_today;
  pth->angular_rescaling=pth->ra_rec/(pba->conformal_age-pth->tau_rec);

  /** - find damping scale at recombination (using linear interpolation) */
  if (pth->compute_damping_scale == _TRUE_) {

    pth->rd_rec = (pth->z_table[index_tau+1]-pth->z_rec)/(pth->z_table[index_tau+1]-pth->z_table[index_tau])*pth->thermodynamics_table[(index_tau)*pth->th_size+pth->index_th_r_d]
      +(pth->z_rec-pth->z_table[index_tau])/(pth->z_table[index_tau+1]-pth->z_table[index_tau])*pth->thermodynamics_table[(index_tau+1)*pth->th_size+pth->index_th_r_d];

  }

  /** - find time (always after recombination) at which tau_c/tau falls below some threshold, defining tau_free_streaming */
  class_call(background_tau_of_z(pba,pth->z_table[index_tau],&tau),
             pba->error_message,
             pth->error_message);

<<<<<<< HEAD
  while (1./pth->thermodynamics_table[(index_tau)*pth->th_size+pth->index_th_dkappa]/tau
         < ppr->radiation_streaming_trigger_tau_c_over_tau) {

    index_tau--;

    class_call(background_tau_of_z(pba,pth->z_table[index_tau],&tau),
               pba->error_message,
               pth->error_message);

  }
=======
  omega_b=pba->Omega0_b*pba->h*pba->h;

  class_test_except(omega_b < omegab[0],
                    pth->error_message,
                    free(omegab);free(deltaN);free(YHe);free(ddYHe);free(YHe_at_deltaN);free(ddYHe_at_deltaN),
                    "You have asked for an unrealistic small value omega_b = %e. The corresponding value of the primordial helium fraction cannot be found in the interpolation table. If you really want this value, you should fix YHe to a given value rather than to BBN",
                    omega_b);

  class_test_except(omega_b > omegab[num_omegab-1],
                    pth->error_message,
                    free(omegab);free(deltaN);free(YHe);free(ddYHe);free(YHe_at_deltaN);free(ddYHe_at_deltaN),
                    "You have asked for an unrealistic high value omega_b = %e. The corresponding value of the primordial helium fraction cannot be found in the interpolation table. If you really want this value, you should fix YHe to a given value rather than to BBN",
                    omega_b);

  class_test_except(DeltaNeff < deltaN[0],
                    pth->error_message,
                    free(omegab);free(deltaN);free(YHe);free(ddYHe);free(YHe_at_deltaN);free(ddYHe_at_deltaN),
                    "You have asked for an unrealistic small value of Delta N_eff = %e. The corresponding value of the primordial helium fraction cannot be found in the interpolation table. If you really want this value, you should fix YHe to a given value rather than to BBN",
                    DeltaNeff);

  class_test_except(DeltaNeff > deltaN[num_deltaN-1],
                    pth->error_message,
                    free(omegab);free(deltaN);free(YHe);free(ddYHe);free(YHe_at_deltaN);free(ddYHe_at_deltaN),
                    "You have asked for an unrealistic high value of Delta N_eff = %e. The corresponding value of the primordial helium fraction cannot be found in the interpolation table. If you really want this value, you should fix YHe to a given value rather than to BBN",
                    DeltaNeff);
>>>>>>> 0ef4f7b6

  pth->tau_free_streaming = tau;

  /** - find time above which visibility falls below a given fraction of its maximum */
  index_tau=index_tau_max;
  while ((pth->thermodynamics_table[(index_tau)*pth->th_size+pth->index_th_g] >
          g_max * ppr->neglect_CMB_sources_below_visibility)
         && (index_tau > 0))
    index_tau--;

  class_call(background_tau_of_z(pba,pth->z_table[index_tau],&(pth->tau_cut)),
             pba->error_message,
             pth->error_message);

  return _SUCCESS_;

}


/**
 * Calculate those quantities at the time of ending of baryon drag (It is precisely where tau_d crosses one)
 *
 * @param ppr                Input: pointer to precision structure
 * @param pba                Input: pointer to background structure
 * @param pth                Input/Output: pointer to initialized thermo structure
 * @param last_index_back    Input: temporary variable for storing index
 * @param pvecback           Input: pointer to some allocated pvecback
 * @return the error status
 */
int thermodynamics_calculate_drag_quantities(struct precision* ppr,
                                             struct background * pba,
                                             struct thermo* pth,
                                             int* last_index_back,
                                             double* pvecback){

  /** Summary: */

  /** Define local variables */
  int index_tau;

  /** - find baryon drag time (when tau_d crosses one, using linear interpolation) and sound horizon at that time */
  index_tau=0;
  while ((pth->thermodynamics_table[(index_tau)*pth->th_size+pth->index_th_tau_d] < 1.) && (index_tau < pth->tt_size)){
    index_tau++;
  }

  pth->z_d = pth->z_table[index_tau-1]+
    (1.-pth->thermodynamics_table[(index_tau-1)*pth->th_size+pth->index_th_tau_d])
    /(pth->thermodynamics_table[(index_tau)*pth->th_size+pth->index_th_tau_d]-pth->thermodynamics_table[(index_tau-1)*pth->th_size+pth->index_th_tau_d])
    *(pth->z_table[index_tau]-pth->z_table[index_tau-1]);

  class_call(background_tau_of_z(pba,pth->z_d,&(pth->tau_d)),
             pba->error_message,
             pth->error_message);

  class_call(background_at_tau(pba,pth->tau_d, pba->long_info, pba->inter_normal, last_index_back, pvecback),
             pba->error_message,
             pth->error_message);

  pth->rs_d=pvecback[pba->index_bg_rs];
  pth->ds_d=pth->rs_d*pba->a_today/(1.+pth->z_d);

  return _SUCCESS_;

}


/**
 * Print the output of the thermodynamics module
 *
 * @param pba   Input: pointer to background structure
 * @param pth   Input/Output: pointer to initialized thermo structure
 * @return the error status
 */
int thermodynamics_print_output(struct background* pba,
                                struct thermo* pth){

  /** Summary: */

  /** Define local variables */
  double tau_reio;

  /** - if verbose flag set to next-to-minimum value, print the main results */
  if (pth->thermodynamics_verbose > 0) {
    printf(" -> recombination at z = %f\n",pth->z_rec);
    printf("    corresponding to conformal time = %f Mpc\n",pth->tau_rec);
    printf("    with comoving sound horizon = %f Mpc\n",pth->rs_rec);
    printf("    angular diameter distance = %f Mpc\n",pth->da_rec);
    printf("    and sound horizon angle 100*theta_s = %f\n",100.*pth->rs_rec/pth->ra_rec);
    if (pth->compute_damping_scale == _TRUE_) {
      printf("    and with comoving photon damping scale = %f Mpc\n",pth->rd_rec);
      printf("    or comoving damping wavenumber k_d = %f 1/Mpc\n",2.*_PI_/pth->rd_rec);
    }
    printf(" -> baryon drag stops at z = %f\n",pth->z_d);
    printf("    corresponding to conformal time = %f Mpc\n",pth->tau_d);
    printf("    with comoving sound horizon rs = %f Mpc\n",pth->rs_d);
    if ((pth->reio_parametrization == reio_camb) || (pth->reio_parametrization == reio_half_tanh)) {
      if (pth->reio_z_or_tau==reio_tau){
        printf(" -> reionization at z = %f\n",pth->z_reio);
      }
      if (pth->reio_z_or_tau==reio_z){
        printf(" -> reionization with optical depth = %f\n",pth->tau_reio);
      }
      class_call(background_tau_of_z(pba,pth->z_reio,&tau_reio),
                 pba->error_message,
                 pth->error_message);
      printf("    corresponding to conformal time = %f Mpc\n",tau_reio);
    }
    if (pth->reio_parametrization == reio_bins_tanh) {
      printf(" -> binned reionization gives optical depth = %f\n",pth->tau_reio);
    }
    if (pth->reio_parametrization == reio_many_tanh) {
      printf(" -> many-step reionization gives optical depth = %f\n",pth->tau_reio);
    }
    if (pth->reio_parametrization == reio_inter) {
      printf(" -> interpolated reionization history gives optical depth = %f\n",pth->tau_reio);
    }
    if (pth->thermodynamics_verbose > 1) {
      printf(" -> free-streaming approximation can be turned on as soon as tau=%g Mpc\n",pth->tau_free_streaming);
    }
  }

  return _SUCCESS_;

}



/**
 * This subroutine contains the reionization function \f$ X_e(z) \f$ (one for each scheme) and gives x and dx for a given z.
 *
 * @param z     Input: redshift
 * @param pth   Input: pointer to thermo structure, to know which scheme is used
 * @param preio Input: pointer to reionization parameters of the function \f$ X_e(z) \f$
 * @param x     Output: \f$ X_e(z) \f$
 * @param dx    Output: \f$ dX_e(z)/dz \f$
 */
int thermodynamics_reionization_function(double z,
                                         struct thermo * pth,
                                         struct thermo_reionization_parameters * preio,
                                         double * x,
                                         double * dx){

  /** Summary: */

  /** - define local variables */
  double argument,dargument;
  int i;
  double z_jump;

  int jump;
  double center,before, after,width,one_jump;
  double z_min, z_max;


  /** - implementation of ionization function similar to the one in CAMB */
  if ((pth->reio_parametrization == reio_camb) || (pth->reio_parametrization == reio_half_tanh)) {

    /** - --> case z > z_reio_start */
    if (z > preio->reionization_parameters[preio->index_reio_start]) {
      *x = preio->reionization_parameters[preio->index_reio_xe_before];
      *dx = 0.0;
    }
    else {
      /** - --> case z < z_reio_start: hydrogen contribution (tanh of complicated argument) */
      argument = (pow((1.+preio->reionization_parameters[preio->index_reio_redshift]),
                    preio->reionization_parameters[preio->index_reio_exponent])
                   -pow((1.+z),preio->reionization_parameters[preio->index_reio_exponent]))
                 /(preio->reionization_parameters[preio->index_reio_exponent]
          /* no possible segmentation fault: checked to be non-zero in thermodynamics_reionization */
                 *pow((1.+preio->reionization_parameters[preio->index_reio_redshift]),
                    (preio->reionization_parameters[preio->index_reio_exponent]-1.)))
        /preio->reionization_parameters[preio->index_reio_width];
      /* no possible segmentation fault: checked to be non-zero in thermodynamics_reionization */

      dargument = -pow((1.+z),(preio->reionization_parameters[preio->index_reio_exponent]-1.))
          /* no possible segmentation fault: checked to be non-zero in thermodynamics_reionization */
                 /pow((1.+preio->reionization_parameters[preio->index_reio_redshift]),
                   (preio->reionization_parameters[preio->index_reio_exponent]-1.))
                 /preio->reionization_parameters[preio->index_reio_width];

      if (pth->reio_parametrization == reio_camb) {
        *x = (preio->reionization_parameters[preio->index_reio_xe_after]
               -preio->reionization_parameters[preio->index_reio_xe_before])
             *(tanh(argument)+1.)/2.
             +preio->reionization_parameters[preio->index_reio_xe_before];

        *dx = (preio->reionization_parameters[preio->index_reio_xe_after]
               -preio->reionization_parameters[preio->index_reio_xe_before])
              *(1-tanh(argument)*tanh(argument))/2.*dargument;
      }
      else {
        *x = (preio->reionization_parameters[preio->index_reio_xe_after]
               -preio->reionization_parameters[preio->index_reio_xe_before])
             *tanh(argument)
             +preio->reionization_parameters[preio->index_reio_xe_before];

        *dx = (preio->reionization_parameters[preio->index_reio_xe_after]
                -preio->reionization_parameters[preio->index_reio_xe_before])
              *(1-tanh(argument)*tanh(argument))*dargument;
      }

      /** - --> case z < z_reio_start: helium contribution (tanh of simpler argument) */
      if (pth->reio_parametrization == reio_camb) {
        argument = (preio->reionization_parameters[preio->index_helium_fullreio_redshift] - z)
          /preio->reionization_parameters[preio->index_helium_fullreio_width];

        dargument = -1./preio->reionization_parameters[preio->index_helium_fullreio_width];
        /* no possible segmentation fault: checked to be non-zero in thermodynamics_reionization */
        *x += preio->reionization_parameters[preio->index_helium_fullreio_fraction]
              *(tanh(argument)+1.)/2.;

        *dx += preio->reionization_parameters[preio->index_helium_fullreio_fraction]
               *(1-tanh(argument)*tanh(argument))/2.*dargument;
      }
    }

    return _SUCCESS_;

  }

  /** - implementation of binned ionization function similar to astro-ph/0606552 */
  if (pth->reio_parametrization == reio_bins_tanh) {

    /** - --> case z > z_reio_start */
    if (z > preio->reionization_parameters[preio->index_reio_first_z+preio->reio_num_z-1]) {
      *x = preio->reionization_parameters[preio->index_reio_xe_before];
      *dx = 0.0;

    }
    else if (z < preio->reionization_parameters[preio->index_reio_first_z]) {
      *x = preio->reionization_parameters[preio->index_reio_first_xe];
      *dx = 0.0;
    }
    else {
      i = 0;
      while (preio->reionization_parameters[preio->index_reio_first_z+i+1]<z) i++;

      /* fix the final xe to xe_before*/
      preio->reionization_parameters[preio->index_reio_first_xe+preio->reio_num_z-1] = preio->reionization_parameters[preio->index_reio_xe_before];

      /* This is the expression of the tanh-like jumps of the reio_bins_tanh scheme until the 10.06.2015. It appeared to be
         not robust enough. It could lead to a kink in xe(z) near the maximum value of z at which reionisation is sampled. It has
         been replaced by the simpler and more robust expression below.

      *xe = preio->reionization_parameters[preio->index_reio_first_xe+i]
        +0.5*(tanh((2.*(z-preio->reionization_parameters[preio->index_reio_first_z+i])
                    /(preio->reionization_parameters[preio->index_reio_first_z+i+1]
                      -preio->reionization_parameters[preio->index_reio_first_z+i])-1.)
                   /preio->reionization_parameters[preio->index_reio_step_sharpness])
              /tanh(1./preio->reionization_parameters[preio->index_reio_step_sharpness])+1.)
        *(preio->reionization_parameters[preio->index_reio_first_xe+i+1]
          -preio->reionization_parameters[preio->index_reio_first_xe+i]);
      */

      /* compute the central redshift value of the tanh jump */
      if(i == preio->reio_num_z-2){
        z_jump = preio->reionization_parameters[preio->index_reio_first_z+i]
          + 0.5*(preio->reionization_parameters[preio->index_reio_first_z+i]
                 -preio->reionization_parameters[preio->index_reio_first_z+i-1]);
      }
      else{
        z_jump =  0.5*(preio->reionization_parameters[preio->index_reio_first_z+i+1]
                       + preio->reionization_parameters[preio->index_reio_first_z+i]);
      }

      /* implementation of the tanh jump */
      *x = preio->reionization_parameters[preio->index_reio_first_xe+i]
        +0.5*(tanh((z-z_jump)
                   /preio->reionization_parameters[preio->index_reio_step_sharpness])+1.)
        *(preio->reionization_parameters[preio->index_reio_first_xe+i+1]
          -preio->reionization_parameters[preio->index_reio_first_xe+i]);

      *dx = 0.5*(1-tanh((z-z_jump)/preio->reionization_parameters[preio->index_reio_step_sharpness])
                  *tanh((z-z_jump)/preio->reionization_parameters[preio->index_reio_step_sharpness]))
            *(preio->reionization_parameters[preio->index_reio_first_xe+i+1]
              -preio->reionization_parameters[preio->index_reio_first_xe+i])
            /preio->reionization_parameters[preio->index_reio_step_sharpness];
    }

    return _SUCCESS_;

  }

  /** - implementation of many tanh jumps */
  if(pth->reio_parametrization == reio_many_tanh){

    /** - --> case z > z_reio_start */
    if(z > preio->reionization_parameters[preio->index_reio_first_z+preio->reio_num_z-1]){
      *x = preio->reionization_parameters[preio->index_reio_xe_before];
      *dx = 0.0;
    }
    else if(z > preio->reionization_parameters[preio->index_reio_first_z]){

      *x = preio->reionization_parameters[preio->index_reio_xe_before];
      *dx = 0.0;

      /* fix the final xe to xe_before*/
      preio->reionization_parameters[preio->index_reio_first_xe+preio->reio_num_z-1] = preio->reionization_parameters[preio->index_reio_xe_before];

      for (jump=1; jump<preio->reio_num_z-1; jump++){

        center = preio->reionization_parameters[preio->index_reio_first_z+preio->reio_num_z-1-jump];

        /* before and after are meant with respect to growing z, not growing time */
        before = preio->reionization_parameters[preio->index_reio_first_xe+preio->reio_num_z-1-jump]
          -preio->reionization_parameters[preio->index_reio_first_xe+preio->reio_num_z-jump];
        after = 0.;
        width = preio->reionization_parameters[preio->index_reio_step_sharpness];

        one_jump = before + (after-before)*(tanh((z-center)/width)+1.)/2.;

        *x += one_jump;
        *dx += (after-before)*(1-tanh((z-center)/width)*tanh((z-center)/width))/2./width;
      }

    }
    else{
      *x = preio->reionization_parameters[preio->index_reio_first_xe];
      *dx = 0.0;
    }

    return _SUCCESS_;

  }

  /** - implementation of reio_inter */
  if (pth->reio_parametrization == reio_inter) {

    /** - --> case z > z_reio_start */
    if (z > preio->reionization_parameters[preio->index_reio_first_z+preio->reio_num_z-1]){
      *x = preio->reionization_parameters[preio->index_reio_xe_before];
      *dx = 0.0;
    }
    else{
      i=0;
      while (preio->reionization_parameters[preio->index_reio_first_z+i+1] < z) i++;

      z_min = preio->reionization_parameters[preio->index_reio_first_z+i];
      z_max = preio->reionization_parameters[preio->index_reio_first_z+i+1];

      /* fix the final xe to xe_before*/
      preio->reionization_parameters[preio->index_reio_first_xe+preio->reio_num_z-1] = preio->reionization_parameters[preio->index_reio_xe_before];


      class_test(z<z_min,
                 pth->error_message,
                 "z out of range for reionization interpolation");

      class_test(z>z_max,
                 pth->error_message,
                 "z out of range for reionization interpolation");

      argument =(z-preio->reionization_parameters[preio->index_reio_first_z+i])
        /(preio->reionization_parameters[preio->index_reio_first_z+i+1]
          -preio->reionization_parameters[preio->index_reio_first_z+i]);

      dargument = 1./(preio->reionization_parameters[preio->index_reio_first_z+i+1]
          -preio->reionization_parameters[preio->index_reio_first_z+i]);

      *x = preio->reionization_parameters[preio->index_reio_first_xe+i]
        + argument*(preio->reionization_parameters[preio->index_reio_first_xe+i+1]
             -preio->reionization_parameters[preio->index_reio_first_xe+i]);

      *dx = dargument*(preio->reionization_parameters[preio->index_reio_first_xe+i+1]
             -preio->reionization_parameters[preio->index_reio_first_xe+i]);

      class_test(*x<0.,
                 pth->error_message,
                 "Interpolation gives negative ionization fraction\n",
                 argument,
                 preio->reionization_parameters[preio->index_reio_first_xe+i],
                 preio->reionization_parameters[preio->index_reio_first_xe+i+1]);
    }

    return _SUCCESS_;

  }

  class_test(0 == 0,
             pth->error_message,
             "value of reio_parametrization=%d unclear",pth->reio_parametrization);

}


/**
 * Integrate thermodynamics with RECFAST or HYREC.
 *
 * Integrate thermodynamics with RECFAST, allocate and fill the part of the thermodynamics interpolation table (the rest is filled in
 * thermodynamics_init). Called once by thermodynamics_recombination, from thermodynamics_init.
 *
 * Version modified by Daniel Meinert and Nils Schoeneberg to use the ndf15 evolver or any other evolver inherent to CLASS,
 * modified again by Nils Schoeneberg to use wrappers
 *
 *********************************************************************************************************************************
 * RECFAST is an integrator for Cosmic Recombination of Hydrogen and Helium, developed by Douglas Scott (dscott@astro.ubc.ca)
 * based on calculations in the paper Seager, Sasselov & Scott (ApJ, 523, L1, 1999) and "fudge" updates in Wong, Moss & Scott (2008).
 *
 * Permission to use, copy, modify and distribute without fee or royalty at any tier, this software and its documentation, for any
 * purpose and without fee or royalty is hereby granted, provided that you agree to comply with the following copyright notice and
 * statements, including the disclaimer, and that the same appear on ALL copies of the software and documentation,
 * including modifications that you make for internal use or for distribution:
 *
 * Copyright 1999-2010 by University of British Columbia.  All rights reserved.
 *
 * THIS SOFTWARE IS PROVIDED "AS IS", AND U.B.C. MAKES NO REPRESENTATIONS OR WARRANTIES, EXPRESS OR IMPLIED.
 * BY WAY OF EXAMPLE, BUT NOT LIMITATION, U.B.C. MAKES NO REPRESENTATIONS OR WARRANTIES OF MERCHANTABILITY
 * OR FITNESS FOR ANY PARTICULAR PURPOSE OR THAT THE USE OF THE LICENSED SOFTWARE OR DOCUMENTATION WILL NOT INFRINGE
 * ANY THIRD PARTY PATENTS, COPYRIGHTS, TRADEMARKS OR OTHER RIGHTS.
 *********************************************************************************************************************************
 *
 * Version 1.5: includes extra fitting function from Rubino-Martin et al. arXiv:0910.4383v1 [astro-ph.CO]
 *
 * @param ppr      Input: pointer to precision structure
 * @param pba      Input: pointer to background structure
 * @param pth      Input: pointer to thermodynamics structure
 * @param ptw      Output: pointer to thermo_workspace structure
 * @param pvecback Input: pointer to an allocated (but empty) vector of background variables
 * @return the error status
 *
 * Integrate thermodynamics with your favorite recombination code. The default options are HyRec and Recfast.
 */
int thermodynamics_solve(struct precision * ppr,
                         struct background * pba,
                         struct thermo * pth,
                         struct thermo_workspace * ptw,
                         double * pvecback){
  /** Summary: */

  /** - define local variables */
  /* Index of current approximation */
  int index_ap;
  /* number of time intervals of one approximation scheme*/
  int interval_number;
  /* index running over such time intervals */
  int index_interval;
  /* edge of intervals where approximation scheme is uniform: z_ini, z_switch_1, ..., z_end */
  double * interval_limit;
  /* other z sampling variables */
  int i;
  double * mz_output;

  /* contains all fixed parameters which should be passed to thermodynamics_solve_derivs */
  struct thermodynamics_parameters_and_workspace tpaw;

  /* function pointer to ODE evolver and names of possible evolvers */
  extern int evolver_rk();
  extern int evolver_ndf15();
  int (*generic_evolver)();

  class_call(thermodynamics_set_parameters_reionization(ppr,
                                                        pba,
                                                        pth,
                                                        ptw->ptrp),
             pth->error_message,
             pth->error_message);

  /** - define the fields of the 'thermodynamics parameter and workspace' structure */
  tpaw.pba = pba;
  tpaw.ppr = ppr;
  tpaw.pth = pth;
  tpaw.pvecback = pvecback;
  tpaw.ptw = ptw;

  /** - define time sampling in minus z */
  /* -> Create mz_output array of minus z (from mz=-zinitial growing towards mz=0) */
  class_alloc(mz_output,pth->tt_size*sizeof(double), pth->error_message);
  for(i=0; i < pth->tt_size; ++i){
    mz_output[i] = -pth->z_table[pth->tt_size-1-i];
  }

  /** - define switching intervals */
  /* -> Create interval limits */
  class_alloc(interval_limit,(ptw->ptdw->ap_size+1)*sizeof(double),pth->error_message);
  /* fix interval number to number of approximations */
  interval_number = ptw->ptdw->ap_size;
  /* integration starts at z_ini and ends at z_end */
  interval_limit[0]= mz_output[0];
  interval_limit[ptw->ptdw->ap_size] = mz_output[ptw->Nz_tot-1];
  /* each interval ends with the proper ending redshift of its approximation */
  for(index_ap=0; index_ap < ptw->ptdw->ap_size-1; index_ap++){
    interval_limit[index_ap+1] = -ptw->ptdw->ap_z_limits[index_ap];
  }

  /** - loop over intervals over which approximation scheme is uniform. For each interval: */
  for (index_interval=0; index_interval<interval_number; index_interval++) {

    /** - --> (a) fix current approximation scheme. */
    ptw->ptdw->ap_current = index_interval;

    /** - --> (b) define the vector of quantities to be integrated over. If the current interval starts from the initial time
                  zinitial, fill the vector with initial conditions for. If it starts from an approximation switching point,
                  redistribute correctly the values from the previous to the new vector. */
    class_call(thermodynamics_vector_init(ppr,
                                          pba,
                                          pth,
                                          interval_limit[index_interval],
                                          ptw),
               pth->error_message,
               pth->error_message);

    /** - --> (c) integrate the quantities over the current interval. */
    if(ppr->evolver == rk){
      generic_evolver = evolver_rk;
    }
    else{
      generic_evolver = evolver_ndf15;
    }

<<<<<<< HEAD
    /* If we have the optical depth tau_reio as input the last evolver step (reionization approximation) is done separately in a loop,
       to approximate the redshift of reionization through the input of tau_reio. This is done using a bisection method
       It is similar to CLASS's shooting, just that we only re-do this last approximation step of the thermodynamics calculation */
    if(pth->reio_z_or_tau == reio_tau && index_interval == ptw->ptdw->index_ap_reio){
        class_call(thermodynamics_reionization_evolve_with_tau(&tpaw,
                                                               interval_limit[index_interval],
                                                               interval_limit[index_interval+1],
                                                               mz_output,
                                                               pth->tt_size),
=======
    /** - --> if reionization optical depth given as an input, find reionization redshift by dichotomy and initialize the remaining values */

    if (pth->reio_z_or_tau == reio_tau) {

      /* upper value */

      z_sup = ppr->reionization_z_start_max-ppr->reionization_start_factor*pth->reionization_width;
      class_test(z_sup < 0.,
                 pth->error_message,
                 "parameters are such that reionization cannot take place before today while starting after z_start_max; need to increase z_start_max");

      /* maximum possible reionization redshift */
      preio->reionization_parameters[preio->index_reio_redshift] = z_sup;
      /* maximum possible starting redshift */
      preio->reionization_parameters[preio->index_reio_start] = ppr->reionization_z_start_max;
      /* infer xe_before_reio */
      class_call(thermodynamics_get_xe_before_reionization(ppr,
                                                           pth,
                                                           preco,
                                                           preio->reionization_parameters[preio->index_reio_start],
                                                           &(preio->reionization_parameters[preio->index_reio_xe_before])),
                 pth->error_message,
                 pth->error_message);

      /* fill reionization table */
      class_call(thermodynamics_reionization_sample(ppr,pba,pth,preco,preio,pvecback),
                 pth->error_message,
                 pth->error_message);

      tau_sup=preio->reionization_optical_depth;

      class_test_except(tau_sup < pth->tau_reio,
                        pth->error_message,
                        free(preio->reionization_parameters);free(preio->reionization_table),
                        "parameters are such that reionization cannot start after z_start_max");

      /* lower value */

      z_inf = 0.;
      tau_inf = 0.;

      /* try intermediate values */

      counter=0;
      while ((tau_sup-tau_inf) > pth->tau_reio * ppr->reionization_optical_depth_tol) {
        z_mid=0.5*(z_sup+z_inf);

        /* reionization redshift */
        preio->reionization_parameters[preio->index_reio_redshift] = z_mid;
        /* infer starting redshift for hygrogen */
        preio->reionization_parameters[preio->index_reio_start] = preio->reionization_parameters[preio->index_reio_redshift]+ppr->reionization_start_factor*pth->reionization_width;
        /* if starting redshift for helium is larger, take that one
           (does not happen in realistic models) */
        if (preio->reionization_parameters[preio->index_reio_start] <
            pth->helium_fullreio_redshift+ppr->reionization_start_factor*pth->helium_fullreio_width)

          preio->reionization_parameters[preio->index_reio_start] =
            pth->helium_fullreio_redshift+ppr->reionization_start_factor*pth->helium_fullreio_width;

        class_test(preio->reionization_parameters[preio->index_reio_start] > ppr->reionization_z_start_max,
                   pth->error_message,
                   "starting redshift for reionization > reionization_z_start_max = %e",ppr->reionization_z_start_max);

        /* infer xe_before_reio */
        class_call(thermodynamics_get_xe_before_reionization(ppr,
                                                             pth,
                                                             preco,
                                                             preio->reionization_parameters[preio->index_reio_start],
                                                             &(preio->reionization_parameters[preio->index_reio_xe_before])),
                   pth->error_message,
                   pth->error_message);

        /* clean and fill reionization table */
        free(preio->reionization_table);
        class_call(thermodynamics_reionization_sample(ppr,pba,pth,preco,preio,pvecback),
>>>>>>> 0ef4f7b6
                   pth->error_message,
                   pth->error_message);
    }
    else{
      class_call(generic_evolver(thermodynamics_solve_derivs,
                                 interval_limit[index_interval],
                                 interval_limit[index_interval+1],
                                 ptw->ptdw->tv->y,
                                 ptw->ptdw->tv->used_in_output,
                                 ptw->ptdw->tv->tv_size,
                                 &tpaw,
                                 ppr->tol_thermo_integration,
                                 ppr->smallest_allowed_variation,
                                 thermodynamics_solve_timescale,  // timescale
                                 1., // stepsize
                                 mz_output, // values of z for output
                                 pth->tt_size, // size of previous array
                                 thermodynamics_solve_store_sources, // function for output
                                 NULL, // print variables
                                 pth->error_message),
                   pth->error_message,
                   pth->error_message);
    }

  }

  /** - Compute reionization optical depth, if not supplied as input parameter */
  if (pth->reio_parametrization != reio_none && pth->reio_z_or_tau == reio_z) {

    class_call(thermodynamics_reionization_get_tau(ppr,
                                                   pba,
                                                   pth,
                                                   ptw),
               pth->error_message,
               pth->error_message);

    pth->tau_reio=ptw->reionization_optical_depth;

  }

  /** - free quantities allocated at the beginning of the routine */
  if(ptw->ptdw->ap_size != 0){
    class_call(thermodynamics_vector_free(ptw->ptdw->tv),
               pth->error_message,
               pth->error_message);
  }

  free(interval_limit);
  free(mz_output);

  return _SUCCESS_;

}


/**
 * Subroutine evaluating the derivative with respect to negative redshift of thermodynamical quantities (from RECFAST version 1.4,
 * modified by Daniel Meinert and Nils Schoeneberg)
 *
 * Automatically recognizes the current approximation interval and computes the needed derivatives for this interval:
 * \f$ d T_{mat} / dz , d x_H / dz, d x_{He} / dz \f$.
 *
 * This is one of the few functions in the code which are passed to the generic_evolver routine.  Since generic_evolver
 * should work with functions passed from various modules, the format of the arguments is a bit special:
 *
 * - fixed parameters and workspaces are passed through a generic pointer. Here, this pointer contains the precision, background
 *   and thermo structures, plus a background vector, but generic_evolver doesn't know its precise structure.
 *
 * - the error management is a bit special: errors are not written as usual to pth->error_message, but to a generic error_message
 *   passed in the list of arguments.
 *
 * @param z                        Input: redshift
 * @param y                        Input: vector of variable to integrate
 * @param dy                       Output: its derivative (already allocated)
 * @param parameters_and_workspace Input: pointer to fixed parameters (e.g. indices) and workspace (already allocated)
 * @param error_message            Output: error message
 */
int thermodynamics_solve_derivs(double mz,
                                double * y,
                                double * dy,
                                void * parameters_and_workspace,
                                ErrorMsg error_message) {

  /** Summary: */

  /** Define local variables */
  double z;
  int index_y;
  /* Shorthand notations */
  double x,nH,Trad,Tmat,x_H,x_He,dx,dxdlna,Hz,eps,depsdlna,dHdlna;
  /* Photon-Baryon interaction rate */
  double R_g;
  /*Interacting dark matter - baryons expressions DCH*/
  double T_idm_b;

  /* Heat capacity of the IGM */
  double heat_capacity;
  /* Background structure */
  double tau;
  int last_index_back;

  /* Shorthand notations for all of the structs */
  struct thermodynamics_parameters_and_workspace * ptpaw;
  struct precision * ppr;
  struct background * pba;
  struct thermo * pth;
  double * pvecback;
  struct thermo_workspace * ptw;
  struct thermo_diffeq_workspace * ptdw;
  struct thermo_vector * ptv;
  struct thermorecfast * precfast;
  struct thermohyrec * phyrec;
  struct heating* phe;
  int ap_current;

  /* Redshift */
  z = -mz;

  /** - rename structure fields (just to avoid heavy notations) */
  /* Structs */
  ptpaw = parameters_and_workspace;
  ppr = ptpaw->ppr;
  pba = ptpaw->pba;
  pth = ptpaw->pth;
  phe = &(pth->he);
  /* pvecback */
  pvecback = ptpaw->pvecback;
  /* Thermo workspace & vector */
  ptw = ptpaw->ptw;
  ptdw = ptw->ptdw;
  ptv = ptdw->tv;
  /* Recfast/HyRec */
  precfast = ptdw->precfast;
  phyrec = ptdw->phyrec;
  /* Approximation flag */
  ap_current = ptdw->ap_current;

  /** - get background/thermo quantities in this point */
  class_call(background_tau_of_z(pba,
                                 z,
                                 &tau),
             pba->error_message,
             error_message);

  class_call(background_at_tau(pba,
                               tau,
                               pba->long_info,
                               pba->inter_normal,
                               &last_index_back,
                               pvecback),
             pba->error_message,
             error_message);

  /** Hz is H in inverse seconds (while pvecback returns [H0/c] in inverse Mpcs). Modify these for some non-trivial
      background evolutions or CMB temperature changes */
  Hz = pvecback[pba->index_bg_H] * _c_ / _Mpc_over_m_;
  nH = ptw->SIunit_nH0 * (1.+z) * (1.+z) * (1.+z);
  Trad = ptw->Tcmb * (1.+z);

  /** - Matter temperature and ionization fraction */
  class_call(thermodynamics_solve_current_quantities(z,y,pth,ptw,ap_current),
             pth->error_message,
             pth->error_message);

  /** - Calculate quantities for interacting dark matter with baryons DCH */
  if(pth->has_idm_b == _TRUE_){
    class_call(thermodynamics_solve_current_idm_b(pba,z,y,dy,pth,ptw,pvecback),
               pth->error_message,
               pth->error_message);
  }

  /* Save the output in local variables */
  x = ptdw->x_reio;
  x_H = ptdw->x_H;
  x_He = ptdw->x_He;
  Tmat = ptdw->Tmat;
  if(pth->has_idm_b == _TRUE_){
    T_idm_b = ptdw->T_idm_b; //DCH
  }

  /** - Calculate heating */
  /* in case of energy injection, we currently neglect the contribution to helium ionization ! */
  /* Calculate the energy injection INCLUDING reionization ! */
  class_call(heating_calculate_at_z(pba,pth,x,z,Tmat,pvecback),
             phe->error_message,
             error_message);

  /* The following derivatives for x_H and x_He should be calculated using only the x from recombination.
     Of course, the full treatment would involve the actual evolution equations for x_H and x_He during reionization,
     but these are not yet fully implemented. */
  x = ptdw->x_noreio;

  /** - HyRec */
  if(pth->recombination == hyrec && phyrec->to_store == _TRUE_){
    class_call(thermodynamics_hyrec_calculate_xe(pth,phyrec,z,Hz,Tmat,Trad,&x,&dxdlna),
               phyrec->error_message,
               error_message);
    x = ptdw->x_reio;
  }

  /** - RecfastCLASS */
  if(pth->recombination == recfast){
    /** - Hydrogen equations */
    if(ptdw->require_H){
      class_call(thermodynamics_recfast_dx_H_dz(pth,precfast,x_H,x,nH,z,Hz,Tmat,Trad,&(dy[ptv->index_x_H])),
                 precfast->error_message,
                 error_message);
    }

    /** - Helium equations */
    if(ptdw->require_He){
      class_call(thermodynamics_recfast_dx_He_dz(pth,precfast,x_He,x,x_H,nH,z,Hz,Tmat,Trad,&(dy[ptv->index_x_He])),
                 precfast->error_message,
                 error_message);
    }
  }

  /* Get dxdlna */
  class_call(thermodynamics_solve_current_dxdlna(z,y,dy,pth,ptw,ap_current),
             pth->error_message,
             pth->error_message);
  dxdlna = ptdw->dxdlna;

  /** - Matter temperature equations */
  /* Tmat is always integrated */
  R_g = ( 2. * _sigma_/_m_e_/_c_ ) * ( 4./3. * pvecback[pba->index_bg_rho_g] * _Jm3_over_Mpc2_ );
  heat_capacity = (3./2.)*_k_B_*nH*(1.+ptw->fHe+x);

 /**
  * A note on the temperature definition:
  *
  * All equations work with D_Tmat = Tmat - Trad
  *
  * Thus all derivatives are calculated as dD_Tmat/dz = dTmat/dz - Tcmb
  **/

 /**
  * A note on the 'early' time steady state expansion (activated here before HeIII recombination):
  *
  * Note: dTr/dz = Tr/(1+z) = Tcmb
  *
  * The early system of CMB and matter is very tightly coupled anyway, so we can expand in the following way:
  * The full equation is dTm/dz = (Tm-Tr)/e /(1+z) + 2 Tm/(1+z). Here e = H*(1+x+f)/(cT*Tr^4*x) << 1 at early times
  *
  * Find the first order solution in e, by multiplying in (1+z)*e, and approximate
  *  e*(dTm/dz)*(1+z) ~ e*(dTr/dz)*(1+z) + O(e^2) ~ e * Tr
  *
  * You find e*Tr = (Tm-Tr) + 2 Tm * e
  * Thus Tm = (1+2*e)/(1+e) * Tr = Tr/(1+e) + O(e^2)
  *
  * This is the steady state solution, which is the SAME as e.g. in HyRec
  * In our notation, eps = e*Tr, so we get Tm = Tr - eps
  *
  * So, taking the derivative of the right hand side, we obtain dTm/dz = Tcmb - eps*(dln(eps)/dz)
  *
  * Now use the form of eps = Tr*e = H*(1+x+f)/(cT*Tr^3*x) to derive the remaining terms in the below formula
  * => dln(eps)/dlna = dln(H)/dlna  - (1+f)/(1+x+f)*dln(x)/dlna + 3*dln(Tr)/dlna
  * => dln(eps)/dz = -1/(1.+z)*dln(eps)/dlna
  *
  * With Tr ~ a^(-1) and dD_Tmat/dz = dTmat/dz - Tcmb , you find the terms as below
  **/

  if( ap_current == ptdw->index_ap_brec){
    dHdlna = (1.+z)*pvecback[pba->index_bg_H_prime]/pvecback[pba->index_bg_H]/pba->a_today * _c_ / _Mpc_over_m_;
    eps =  Trad * Hz * (1.+x+ptw->fHe) / (R_g*x);
    depsdlna = (1.+ptw->fHe)/(1.+ptw->fHe+x)*(dxdlna/x) - dHdlna/Hz - 3.;
    /* v 1.5: like in camb, add here a smoothing term as suggested by Adam Moss */
    dy[ptdw->tv->index_D_Tmat] = -1./(1.+z)*eps*depsdlna;
  }

  else {
    /* Full equations at later times */
    dy[ptv->index_D_Tmat] =
        + 2.*Tmat/(1.+z)                                                          /* Adiabatic expansion */
        + R_g * x / (1.+x+ptw->fHe) * (Tmat-Trad) / (Hz*(1.+z))                   /* Coupling to photons*/
        - phe->pvecdeposition[phe->index_dep_heat] / heat_capacity / (Hz*(1.+z))  /* Heating from energy injection */
        - ptw->Tcmb;                                                              /* dTrad/dz */

    /* Add term coming from interacting Dark Matter - baryons */
    if(pth->has_idm_b == _TRUE_){
      dy[ptv->index_D_Tmat] += 2.*_m_p_/(pth->m_idm*_eV_/(_c_*_c_)+_m_p_)*ptdw->R_idm_b*(Tmat-T_idm_b) / (pvecback[pba->index_bg_a]*pvecback[pba->index_bg_H]*(1.+z));
    }
  }

  /** - Dark Matter temperature equations */
  /* T_idm_b is always integrated */

  if(pth->has_idm_b == _TRUE_){
    dy[ptv->index_T_idm_b] =
      + 2.*T_idm_b/(1.+z)
      + 2.*(pth->m_idm*_eV_/(_c_*_c_))/((pth->m_idm*_eV_/(_c_*_c_))+_m_p_)*ptdw->R_idm_b*(T_idm_b-Tmat) / (pvecback[pba->index_bg_a]*pvecback[pba->index_bg_H]*(1.+z));
  }


  /*
   * If we have extreme heatings, recombination does not fully happen
   * and/or re-ionization happens before a redshift of reionization_z_start_max (default = 50).
   *
   * */
  class_test(x>1.0 && ap_current != ptdw->index_ap_reio && z < ppr->z_end_reco_test,
             pth->error_message,
             "At redshift %.5g : Recombination did not complete by redshift %.5g, or re-ionization happened before %.5g.\nIf this is a desired behavior, please adjust z_end_reco_test and/or reionization_z_start_max.",
             z,ppr->z_end_reco_test,ppr->reionization_z_start_max);


  /* time-invert derivatives (As the evolver evolves with -z, not with +z) */
  for(index_y=0;index_y<ptdw->tv->tv_size;index_y++){
    dy[index_y]=-dy[index_y];
  }

  return _SUCCESS_;

}

/**
 * This routine computes for the different codes and approximations
 * the quantities x and Tmat and sets them within the workspace
 *
 * @param z            Input: redshift
 * @param y            Input: vector of evolver quantities
 * @param pth          Input: pointer to thermodynamics structure
 * @param ptw          Input/Output: pointer to thermo workspace
 * @param current_ap   Input: index of the wished approximation scheme
 * @return the error status
 */
int thermodynamics_solve_current_quantities(double z,
                                            double * y,
                                            struct thermo * pth,
                                            struct thermo_workspace * ptw,
                                            int current_ap){

  /** Summary: */

  /** Define local variables */
  struct thermo_diffeq_workspace * ptdw = ptw->ptdw;
  struct thermorecfast * precfast = ptw->ptdw->precfast;
  struct thermohyrec * phyrec = ptw->ptdw->phyrec;
  struct thermo_vector * ptv = ptdw->tv;

  /* Thermo quantities */
  double x_H, x_He, x, Tmat;
  /* Analytical quantities */
  double rhs, sqrt_val, drhs_dlna;
  /* Temporary quantities */
  double dx;

  /** Set Tmat from the evolver (it is always evolved). */
  Tmat = y[ptv->index_D_Tmat] + ptw->Tcmb*(1.+z);

  /* Note, dxdlna is always calculated from a steady-state solution of Tmat in 0th order,
   * i.e. approximating dlnTmat_dlna = dlnTrad_dlna = -1. */
  double dlnTmat_dlna = -(1.+z)*(ptv->dy[ptv->index_D_Tmat] + ptw->Tcmb)/Tmat;//-1.; /* Steady state approximation to 0th order */

  /** Case RecfastCLASS :: */
  if(pth->recombination == recfast){

    /** Set the ionization fractions x_H, x_He and x for each regime. */
    /** - --> first regime: H and Helium fully ionized */
    if(current_ap == ptdw->index_ap_brec){

      /* analytic approximations */
      rhs = pth->n_e/exp( 1.5*log(precfast->CR*ptdw->Tmat/(1.+z)/(1.+z)) - precfast->CB1_He2/ptdw->Tmat );
      sqrt_val = sqrt(pow(1.-rhs*(1.+ptw->fHe),2) + 4.*rhs*(1.+2*ptw->fHe));

      x = 2.*(1+2.*ptw->fHe)/(1.-rhs*(1.+ptw->fHe) + sqrt_val);

      ptdw->x_H = 1.;
      ptdw->x_He = 1.;

      ptdw->dxdlna = 0.;

    }
    /** - --> second regime: first Helium recombination (analytic approximation) */
    else if (current_ap == ptdw->index_ap_He1) {

      /* analytic approximations */
      rhs = exp( 1.5*log(precfast->CR*Tmat/(1.+z)/(1.+z)) - precfast->CB1_He2/Tmat ) / ptw->SIunit_nH0;
      sqrt_val = sqrt(pow((rhs-1.-ptw->fHe),2) + 4.*(1.+2.*ptw->fHe)*rhs);

      x = 0.5*(sqrt_val - (rhs-1.-ptw->fHe));

      ptdw->x_H = 1.;
      ptdw->x_He = 1.;

      drhs_dlna = rhs*((precfast->CB1_He2*dlnTmat_dlna/ptdw->Tmat)+1.5*(dlnTmat_dlna+2.) );
      ptdw->dxdlna = 0.5*(  ((rhs-1.-ptw->fHe) + 2.*(1.+2.*ptw->fHe))/sqrt_val   -   1.  )*drhs_dlna;

    }
    /** - --> third regime: first Helium recombination finished */
    else if (current_ap == ptdw->index_ap_He1f) {

      /* analytic approximations */
      rhs = 0.25*pth->n_e/exp( 1.5*log(precfast->CR*ptdw->Tmat/(1.+z)/(1.+z)) - precfast->CB1_He1/ptdw->Tmat );
      sqrt_val = sqrt(pow(1.-rhs,2) + 4.*rhs*(1.+ptw->fHe));

      x = 2.*(1+ptw->fHe)/(1.-rhs + sqrt_val);

      ptdw->x_H = 1.;
      ptdw->x_He = 1.;

      ptdw->dxdlna = 0.;

    }
    /** - --> fourth regime: second Helium recombination starts */
    else if (current_ap == ptdw->index_ap_He2) {

      /* analytic approximations */
      rhs = 4.*exp(1.5*log(precfast->CR*Tmat/(1.+z)/(1.+z)) - precfast->CB1_He1/Tmat ) / ptw->SIunit_nH0;
      sqrt_val = sqrt(pow((rhs-1.),2) + 4.*(1.+ptw->fHe)*rhs );

      x = 0.5*(sqrt_val - (rhs-1.));

      ptdw->x_H = 1.;
      ptdw->x_He = (x-1.)/ptw->fHe;

      drhs_dlna = rhs*((precfast->CB1_He1*dlnTmat_dlna/ptdw->Tmat)+1.5*(dlnTmat_dlna+2.) );
      ptdw->dxdlna = 0.5*(  ((rhs-1.) + 2.*(1.+ ptw->fHe))/sqrt_val   -   1.  )*drhs_dlna;

    }
    /** - --> fifth regime: Hydrogen recombination starts */
    else if (current_ap == ptdw->index_ap_H) {

      /* analytic approximations */
      rhs = exp(1.5*log(precfast->CR*Tmat/(1.+z)/(1.+z)) - precfast->CB1/Tmat)/ptw->SIunit_nH0;
      sqrt_val = sqrt(pow(rhs,2)+4.*rhs);

      x_H = 0.5*(sqrt_val - rhs);
      x_He = y[ptv->index_x_He];
      x = x_H + ptw->fHe * x_He;

      ptdw->x_H = x_H;
      ptdw->x_He = x_He;

      /* dxdlna will be set later */

    }
    /** - --> sixth regime: full recombination */
    else if (current_ap == ptdw->index_ap_frec) {

      x_H = y[ptv->index_x_H];
      x_He = y[ptv->index_x_He];
      x = x_H + ptw->fHe * x_He;

      ptdw->x_H = x_H;
      ptdw->x_He = x_He;

      /* dxdlna will be set later */

    }
    /** - --> sixth regime: reionization */
    else if (current_ap == ptdw->index_ap_reio) {

      x_H = y[ptv->index_x_H];
      x_He = y[ptv->index_x_He];
      x = x_H + ptw->fHe * x_He;

      ptdw->x_H = x_H;
      ptdw->x_He = x_He;

      /* dxdlna will be set later */

    }
  }
  /** Case HyRec :: */
  else{
    if(current_ap == ptdw->index_ap_brec){
      x = 1. + 2.*ptw->fHe;
      ptdw->dxdlna = 0.;
    }
    else{
      class_call(thermodynamics_hyrec_get_xe(phyrec,z,&x,&(ptdw->dxdlna)),
                 phyrec->error_message,
                 pth->error_message);
    }
  }

  ptdw->x_noreio = x;
  ptdw->Tmat = Tmat;

  /** In case of reionization, also calculate the reionized x */
  if(current_ap == ptdw->index_ap_reio){

    /* set x from the evolver (which is very low ~10^-4) as 'xe_before' */
    ptw->ptrp->reionization_parameters[ptw->ptrp->index_reio_xe_before] = x;

    /* add the reionization function on top */
    class_call(thermodynamics_reionization_function(z,pth,ptw->ptrp,&x,&dx),
             pth->error_message,
             pth->error_message);

    ptdw->dxdlna = -(1.+z)*dx;
  }

  ptdw->x_reio = x;

  return _SUCCESS_;

}


/**
 * This routine completes for the different codes and approximations
 * the quantity dxdlna for all approximation schemes
 *
 * @param z            Input: redshift
 * @param y            Input: vector of evolver quantities
 * @param dy           Input: vector of evolver derivatives (already filled)
 * @param pth          Input: pointer to thermodynamics structure
 * @param ptw          Input/Output: pointer to thermo workspace
 * @param current_ap   Input: index of the wished approximation scheme
 * @return the error status
 */
int thermodynamics_solve_current_dxdlna(double z,
                                        double * y,
                                        double * dy,
                                        struct thermo * pth,
                                        struct thermo_workspace * ptw,
                                        int current_ap){

  /** Summary: */

  /** Define local variables */
  struct thermo_diffeq_workspace * ptdw = ptw->ptdw;
  struct thermorecfast * precfast = ptw->ptdw->precfast;
  struct thermohyrec * phyrec = ptw->ptdw->phyrec;
  struct thermo_vector * ptv = ptdw->tv;

  /* Thermo quantities */
  double x_H, x_He, x, Tmat;
  /* Analytical quantities */
  double rhs, sqrt_val, drhs_dlna;
  /* Temporary quantities */
  double dx, dx_H_dlna;

  /** Set Tmat from the evolver (it is always evolved). */
  Tmat = y[ptv->index_D_Tmat] + ptw->Tcmb*(1.+z);

  /* Note, dxdlna is always calculated from a steady-state solution of Tmat in 0th order,
   * i.e. approximating dlnTmat_dlna = dlnTrad_dlna = -1. */
  double dlnTmat_dlna = -(1.+z)*(ptv->dy[ptv->index_D_Tmat] + ptw->Tcmb)/Tmat;//-1.; /* Steady state approximation to 0th order */

  /** Case RecfastCLASS :: */
  if(pth->recombination == recfast){
    /** - --> first regime: H and Helium fully ionized */
    /* Already set */
    /** - --> second regime: first Helium recombination (analytic approximation) */
    /* Already set */
    /** - --> third regime: first Helium recombination finished */
    /* Already set */
    /** - --> fourth regime: second Helium recombination starts */
    /* Already set */
    /** - --> fifth regime: Hydrogen recombination starts */
    if (current_ap == ptdw->index_ap_H) {
      /* analytic approximations */
      rhs = exp(1.5*log(precfast->CR*Tmat/(1.+z)/(1.+z)) - precfast->CB1/Tmat)/ptw->SIunit_nH0;
      sqrt_val = sqrt(pow(rhs,2)+4.*rhs);
      drhs_dlna = rhs*((precfast->CB1*dlnTmat_dlna/ptdw->Tmat)+1.5*(dlnTmat_dlna+2.) );
      dx_H_dlna = 0.5*(  (rhs + 2.)/sqrt_val   -   1.  )*drhs_dlna;
      ptdw->dxdlna = dx_H_dlna + ptw->fHe * (1.+z)*dy[ptv->index_x_He];
    }
    /** - --> sixth regime: full recombination */
    else if (current_ap == ptdw->index_ap_frec) {
      ptdw->dxdlna = (1.+z)*(dy[ptv->index_x_H] + ptw->fHe * dy[ptv->index_x_He]);
    }
    /** - --> sixth regime: reionization */
    else if (current_ap == ptdw->index_ap_reio) {
      /* Add the part from background evolution */
      //printf("Contributions : evolv = %.30e , reio = %.30e \n",-(1.+z)*(dy[ptv->index_x_H] + ptw->fHe * dy[ptv->index_x_He]),ptdw->dxdlna);
      ptdw->dxdlna += (1.+z)*(dy[ptv->index_x_H] + ptw->fHe * dy[ptv->index_x_He]);
    }
  }
  /** Case HyRec :: */
  /* Already set */

  return _SUCCESS_;
}

/**
 * This routine computes the quantities connected to interacting dark
 * matter with baryons, idm_b. DCH
 *
 * @param z            Input: redshift
 * @param y            Input: vector of evolver quantities
 * @param pth          Input: pointer to thermodynamics structure
 * @param ptw          Input/Output: pointer to thermo workspace
 * @param pvecback     Input: vector of background quantities
 *
 * @return the error status
 *
 */
int thermodynamics_solve_current_idm_b(struct background * pba,
                                       double z,
                                       double * dy,
                                       double * y,
                                       struct thermo * pth,
                                       struct thermo_workspace * ptw,
                                       double * pvecback){
  /** Summary: */

  /** Define local variables */
  struct thermo_diffeq_workspace * ptdw = ptw->ptdw;
  struct thermorecfast * precfast = ptw->ptdw->precfast;
  struct thermohyrec * phyrec = ptw->ptdw->phyrec;
  struct thermo_vector * ptv = ptdw->tv;

  /* Thermo quantities */
  double Tmat, T_idm_b, Vrms_idm_b2, m_b, T_diff_idm_b, fHe;

  /** Set Tmat from the evolver (it is always evolved). */
  Tmat = y[ptv->index_D_Tmat] + ptw->Tcmb*(1.+z);
  T_idm_b = y[ptv->index_T_idm_b];

  /* dark matter bulk velocity !! Needs better treatment */
  if (z > 1.e3)
    Vrms_idm_b2 = 1.e-8;
  else
    Vrms_idm_b2 = 1.e-8*pow(((1.+z)/1.e3),2);

  fHe = 1- ptw->YHe; //DCH check this
  m_b = _m_p_*_c_*_c_/_eV_; // For now we always assume scattering with protons. This will be adapted in future versions

  T_diff_idm_b = (Tmat*_k_B_/_eV_/m_b)+(T_idm_b*_k_B_/_eV_/pth->m_idm)+(Vrms_idm_b2/3.0); // Get everything (m and T) in eV

  ptdw->R_idm_b = (pvecback[pba->index_bg_a]*pvecback[pba->index_bg_rho_b]*pth->cross_idm_b*pth->n_coeff_idm_b/(m_b+pth->m_idm))
    *pow(T_diff_idm_b,(pth->n_index_idm_b+1.0)/2.0)*fHe
    *(3.e-4*pow(_c_,4.)/(8.*_PI_*_Mpc_over_m_*_G_*_eV_)); //conversion coefficient for the units, might need some checking DCH

  // derivative of R_idm_b wrt to redshift. In perturbations, we will take this wrt *conformal time*
  ptdw->R_idm_b_prime = (pvecback[pba->index_bg_rho_b]*pth->cross_idm_b*pth->n_coeff_idm_b*fHe/(m_b+pth->m_idm))
    *pow(T_diff_idm_b,((pth->n_index_idm_b-1.0)/2.0))
    *(-pvecback[pba->index_bg_a]*pvecback[pba->index_bg_a]*T_diff_idm_b
      +pvecback[pba->index_bg_a]*((pth->n_index_idm_b+1.0)/2.0)*((dy[ptv->index_D_Tmat]+ptw->Tcmb)/m_b + dy[ptv->index_T_idm_b]/pth->m_idm))
    *(3.e-4*pow(_c_,4.)/(8.*_PI_*_Mpc_over_m_*_G_*_eV_)); //conversion coefficient for the units, might need some checking DCH

  ptdw->c_idm_b2 = T_idm_b/pth->m_idm*_eV_/(_c_*_c_);

  /* Store all relevant quantities */
  ptdw->Tmat = Tmat;
  ptdw->T_idm_b = T_idm_b;

  // check fHe vs Yhe TODO DCH

 return _SUCCESS_;

}


/**
 * Initialize the field '->tv' of a thermo_diffeq_workspace structure, which is a thermo_vector structure. This structure contains indices
 * and values of all quantities which need to be integrated with respect to time (and only them: quantities fixed analytically or obeying
 * constraint equations are NOT included in this vector).
 *
 * The routine sets and allocates the vector y, dy and used_in_output with the right size depending on the current approximation scheme
 * stored in the workspace. Moreover the initial conditions for each approximation scheme are calculated and set correctly.
 *
 *
 * @param ppr        Input: pointer to precision structure
 * @param pba        Input: pointer to background structure
 * @param pth        Input: pointer to the thermodynamics structure
 * @param mz         Input: negative redshift
 * @param ptw        Input/Output: pointer to thermodynamics workspace
 *
 * @return the error status
 */
int thermodynamics_vector_init(struct precision * ppr,
                               struct background * pba,
                               struct thermo * pth,
                               double mz,
                               struct thermo_workspace * ptw){

  /** Summary: */

  /** Define local variables */
  int index_tv;
  /* ptdw->tv unallocated if ap_current == index_ap_brec, allocated and filled otherwise */
  struct thermo_vector * ptv;
  struct thermo_diffeq_workspace * ptdw = ptw->ptdw;

  double z,x,Tmat;
  double T_idm_b; //DCH
  int evolves_xHe = (pth->recombination == recfast);
  int evolves_xH = (pth->recombination == recfast);

  class_alloc(ptv,sizeof(struct thermo_vector),pth->error_message);

<<<<<<< HEAD
  /* mz = Minus z is inverted*/
  z = -mz;
=======
  /** - --> get baryon equation of state */
  reio_vector[preio->index_re_wb] = _k_B_ / ( _c_ * _c_ * _m_H_ ) * (1. + (1./_not4_ - 1.) * Yp + xe * (1.-Yp)) * Tb;

  /** - --> get baryon adiabatic sound speed */
  reio_vector[preio->index_re_cb2] = 5./3. * reio_vector[preio->index_re_wb];
>>>>>>> 0ef4f7b6

  /* Start from no component */
  index_tv = 0;

  /* Add common indices (Have to be added before) */
  class_define_index(ptv->index_D_Tmat,_TRUE_,index_tv,1);

  if(pth->has_idm_b == _TRUE_){
    class_define_index(ptv->index_T_idm_b,_TRUE_,index_tv,1); //DCH
  }

  /* Add all components that should be evolved */
  if(ptdw->ap_current == ptdw->index_ap_brec){
    /* Nothing else to add */
  }
  else if(ptdw->ap_current == ptdw->index_ap_He1){
    /* Nothing else to add */
  }
  else if(ptdw->ap_current == ptdw->index_ap_He1f){
    /* Nothing else to add */
  }
  else if(ptdw->ap_current == ptdw->index_ap_He2){
    /* Nothing else to add */
  }
  else if(ptdw->ap_current == ptdw->index_ap_H){
    class_define_index(ptv->index_x_He,evolves_xHe,index_tv,1);
  }
  else if(ptdw->ap_current == ptdw->index_ap_frec){
    class_define_index(ptv->index_x_He,evolves_xHe,index_tv,1);
    class_define_index(ptv->index_x_H,evolves_xH,index_tv,1);
  }
  else if(ptdw->ap_current == ptdw->index_ap_reio){
    class_define_index(ptv->index_x_He,evolves_xHe,index_tv,1);
    class_define_index(ptv->index_x_H,evolves_xH,index_tv,1);
  }

  /* We have now obtained the full size */
  ptv->tv_size = index_tv;

  /* Allocate all arrays used during the evolution */
  class_calloc(ptv->y,ptv->tv_size,sizeof(double),pth->error_message);
  class_alloc(ptv->dy,ptv->tv_size*sizeof(double),pth->error_message);
  class_alloc(ptv->used_in_output,ptv->tv_size*sizeof(int),pth->error_message);

  for (index_tv=0; index_tv<ptv->tv_size; index_tv++){
    ptv->used_in_output[index_tv] = _TRUE_;
  }

  /* setting intial conditions for each approximation: */

  /** - HyRec */
  if(pth->recombination == hyrec){
    /* Initial initialization */
    if(ptdw->ap_current == ptdw->index_ap_brec){
      ptdw->tv = ptv;
      ptdw->tv->y[ptdw->tv->index_D_Tmat] = 0.;
      ptdw->tv->dy[ptdw->tv->index_D_Tmat] = 0.;
    }
    /* Afterwards initialization */
    else{
      /* Free the old vector and its indices */
      ptv->y[ptv->index_D_Tmat] = ptdw->tv->y[ptdw->tv->index_D_Tmat];
      ptv->dy[ptv->index_D_Tmat] = ptdw->tv->dy[ptdw->tv->index_D_Tmat];
      class_call(thermodynamics_vector_free(ptdw->tv),
                 pth->error_message,
                 pth->error_message);
      ptdw->tv = ptv;
    }
  }

  /** RecfastCLASS */
  if(pth->recombination == recfast){
    /* - in the first scheme (brec = before recombination), we need initial condition for the matter temperature given by the photon temperature */
    if(ptdw->ap_current == ptdw->index_ap_brec){
      /* Store Tmat in workspace for later use */
      ptdw->Tmat = ptw->Tcmb*(1.+z);
      ptdw->dTmat = ptw->Tcmb;

      /* Set the new vector and its indices */
      ptdw->tv = ptv;

      ptdw->tv->y[ptdw->tv->index_D_Tmat] = 0.;
      ptdw->tv->dy[ptdw->tv->index_D_Tmat] = 0.;

      ptdw->require_H = _FALSE_;
      ptdw->require_He = _FALSE_;
    }
    /* - in this scheme we start to evolve Helium and thus need to set its initial condition via the analytic function */
    else if(ptdw->ap_current == ptdw->index_ap_H){
      /* Store Tmat in workspace for later use */
      ptdw->Tmat = ptdw->tv->y[ptdw->tv->index_D_Tmat] + ptw->Tcmb*(1.+z);
      ptdw->dTmat = -ptdw->tv->dy[ptdw->tv->index_D_Tmat] + ptw->Tcmb;

      /* Obtain initial contents of new vector analytically, especially x_He */
      class_call(thermodynamics_solve_current_quantities(z,ptdw->tv->y,pth,ptw,ptdw->ap_current-1),
                 pth->error_message,
                 pth->error_message);

      /* Set the new vector and its indices */
      ptv->y[ptv->index_D_Tmat] = ptdw->tv->y[ptdw->tv->index_D_Tmat];
      ptv->dy[ptv->index_D_Tmat] = ptdw->tv->dy[ptdw->tv->index_D_Tmat];
      ptv->y[ptv->index_x_He] = ptdw->x_He;
      ptv->dy[ptv->index_x_He] = -ptdw->dx_He;

      /* Free the old vector and its indices */
      class_call(thermodynamics_vector_free(ptdw->tv),
                 pth->error_message,
                 pth->error_message);

      /* Copy the new vector into the position of the old one*/
      ptdw->tv = ptv;

      ptdw->require_H = _FALSE_;
      ptdw->require_He = _TRUE_;
    }
    /* - in the scheme of full recombination (=frec) we evolve all quantities and thus need to set their initial conditions.
         Tmat and x_He are solely taken from the previous scheme, x_H is set via the analytic function */
    else if(ptdw->ap_current == ptdw->index_ap_frec){
      /* Store Tmat in workspace for later use */
      ptdw->Tmat = ptdw->tv->y[ptdw->tv->index_D_Tmat] + ptw->Tcmb*(1.+z);
      ptdw->dTmat = -ptdw->tv->dy[ptdw->tv->index_D_Tmat] + ptw->Tcmb;

      /* Obtain initial contents of new vector analytically, especially x_H */
      class_call(thermodynamics_solve_current_quantities(z,ptdw->tv->y,pth,ptw,ptdw->ap_current-1),
                 pth->error_message,
                 pth->error_message);

      /* Set the new vector and its indices */
      ptv->y[ptv->index_D_Tmat] = ptdw->tv->y[ptdw->tv->index_D_Tmat];
      ptv->dy[ptv->index_D_Tmat] = ptdw->tv->dy[ptdw->tv->index_D_Tmat];
      ptv->y[ptv->index_x_H] = ptdw->x_H;
      ptv->dy[ptv->index_x_H] = -ptdw->dx_H;
      ptv->y[ptv->index_x_He] = ptdw->tv->y[ptdw->tv->index_x_He];
      ptv->dy[ptv->index_x_He] = ptdw->tv->dy[ptdw->tv->index_x_He];

      /* Free the old vector and its indices */
      class_call(thermodynamics_vector_free(ptdw->tv),
                 pth->error_message,
                 pth->error_message);

      /* Copy the new vector into the position of the old one*/

      ptdw->tv = ptv;

      ptdw->require_H = _TRUE_;
      ptdw->require_He = _TRUE_;
    }
    /* - during reionization we continue to evolve all quantities. Now all three intial conditions are just taken from the previous scheme */
    else if(ptdw->ap_current == ptdw->index_ap_reio){

      /* Set the new vector and its indices */
      ptv->y[ptv->index_D_Tmat] = ptdw->tv->y[ptdw->tv->index_D_Tmat];
      ptv->dy[ptv->index_D_Tmat] = ptdw->tv->dy[ptdw->tv->index_D_Tmat];
      ptv->y[ptv->index_x_H] = ptdw->tv->y[ptdw->tv->index_x_H];
      ptv->dy[ptv->index_x_H] = ptdw->tv->dy[ptdw->tv->index_x_H];
      ptv->y[ptv->index_x_He] = ptdw->tv->y[ptdw->tv->index_x_He];
      ptv->dy[ptv->index_x_He] = ptdw->tv->dy[ptdw->tv->index_x_He];

      /* Free the old vector and its indices */
      class_call(thermodynamics_vector_free(ptdw->tv),
                 pth->error_message,
                 pth->error_message);

      /* Copy the new vector into the position of the old one*/

      ptdw->tv = ptv;

      ptdw->require_H = _TRUE_;
      ptdw->require_He = _TRUE_;
    }
    /* - in all other approximations we only evolve Tmat and set its initial conditions from the previous scheme */
    else{
      /* Store Tmat in workspace for later use */
      ptdw->Tmat = ptdw->tv->y[ptdw->tv->index_D_Tmat] + ptw->Tcmb*(1.+z);
      ptdw->dTmat = -ptdw->tv->dy[ptdw->tv->index_D_Tmat] + ptw->Tcmb;

      /* Set the new vector and its indices */
      ptv->y[ptv->index_D_Tmat] = ptdw->tv->y[ptdw->tv->index_D_Tmat];
      ptv->dy[ptv->index_D_Tmat] = ptdw->tv->dy[ptdw->tv->index_D_Tmat];
      /* Free the old vector and its indices */
      class_call(thermodynamics_vector_free(ptdw->tv),
                 pth->error_message,
                 pth->error_message);

      /* Copy the new vector into the position of the old one*/
      ptdw->tv = ptv;

      ptdw->require_H = _FALSE_;
      ptdw->require_He = _FALSE_;
    }
  }

  //  DCH initialise T_idm_b*/
  if(pth->has_idm_b == _TRUE_){

    if(ptdw->ap_current == ptdw->index_ap_brec){

      if(pth->n_index_idm_b == -4){ //special treatment for this case, in which the baryons and DM are not tightly coupled at early times
        ptdw->T_idm_b = 0.;
        ptdw->dT_idm_b = 0.;
      }
      else{
        ptdw->T_idm_b = ptw->Tcmb*(1.+z);
        ptdw->dT_idm_b = ptw->Tcmb;
      }

      /* Set the new vector and its indices */
      ptdw->tv = ptv;
      ptdw->tv->y[ptdw->tv->index_T_idm_b] = 0.;
      ptdw->tv->dy[ptdw->tv->index_T_idm_b] = 0.;
    }

    /* Afterwards initialization */
    else{
      /* Free the old vector and its indices */
      ptv->y[ptv->index_T_idm_b] = ptdw->tv->y[ptdw->tv->index_T_idm_b];
      ptv->dy[ptv->index_T_idm_b] = ptdw->tv->dy[ptdw->tv->index_T_idm_b];
      class_call(thermodynamics_vector_free(ptdw->tv),
                 pth->error_message,
                 pth->error_message);
      ptdw->tv = ptv;
    }
  }

  return _SUCCESS_;
}


/**
 * Free the thermo_vector structure, which is the '->tv' field of the thermodynamics_differential_workspace ptdw structure
 *
 * @param tv        Input: pointer to thermo_vector structure to be freed
 * @return the error status
 */
int thermodynamics_vector_free(struct thermo_vector * tv){

  free(tv->y);
  free(tv->dy);
  free(tv->used_in_output);
  free(tv);

  return _SUCCESS_;

}


/**
 * Initialize the thermodynamics workspace.
 * It contains the workspace for solving differential equations (dubbed thermo_diffeq_workspace). In there, all approximations are stored
 * It contains the reionization parameters struct In there, all parameters relating to analytical reionization are stored
 * It contains the heating parameters struct  In there, all parameters related to heating are stored
 *
 * @param ppr        Input: pointer to precision structure
 * @param pba        Input: pointer to background structure
 * @param pth        Input: pointer to the thermodynamics structure
 * @param ptw        Input/Output: pointer to thermodynamics workspace
 * @return the error status
 */
int thermodynamics_workspace_init(struct precision * ppr,
                                  struct background * pba,
                                  struct thermo * pth,
                                  struct thermo_workspace * ptw){

  /** Summary: */

  /** Define local variables */
  int index_ap;

  /** Allocate the workspace used henceforth to store all temporary quantities */
  class_alloc(ptw->ptdw,
              sizeof(struct thermo_diffeq_workspace),
              pth->error_message);
  class_alloc(ptw->ptrp,
              sizeof(struct thermo_reionization_parameters),
              pth->error_message);

  /** - Start with thermo_diffeq_workspace */

  /**   - count number of approximations, initialize their indices */
  index_ap=0;

  ptw->Nz_reco_lin = ppr->thermo_Nz_lin;
  ptw->Nz_reco_log = ppr->thermo_Nz_log;
  ptw->Nz_reio = ppr->reionization_z_start_max / ppr->reionization_sampling;
  ptw->Nz_reco = ptw->Nz_reco_lin + ptw->Nz_reco_log;
  ptw->Nz_tot = ptw->Nz_reio + ptw->Nz_reco;

  /* YHe, fHe*/
  ptw->YHe = pth->YHe;
  ptw->fHe = pth->fHe;

  /* Tnow */
  ptw->Tcmb = pba->T_cmb;

  /* H0 in inverse seconds (while pba->H0 is [H0/c] in inverse Mpcs) */
  ptw->SIunit_H0 = pba->H0 * _c_ / _Mpc_over_m_;

  /* Number of hydrogen nuclei today in m**-3 */
  ptw->SIunit_nH0 = 3.*ptw->SIunit_H0*ptw->SIunit_H0*pba->Omega0_b/(8.*_PI_*_G_*_m_H_)*(1.-ptw->YHe);
  pth->n_e = ptw->SIunit_nH0;
  ptw->x_limit_T =  ppr->recfast_H_frac;

  //TODO :: is this necessary?
  ptw->ptdw->x_reio = 1.+2.*ptw->fHe;
  ptw->ptdw->x_noreio = 1.+2.*ptw->fHe;

  /** - define approximations */
  /* Approximations have to appear in chronological order here! */
  class_define_index(ptw->ptdw->index_ap_brec,_TRUE_,index_ap,1);
  class_define_index(ptw->ptdw->index_ap_He1,_TRUE_,index_ap,1);
  class_define_index(ptw->ptdw->index_ap_He1f,_TRUE_,index_ap,1);
  class_define_index(ptw->ptdw->index_ap_He2,_TRUE_,index_ap,1);
  class_define_index(ptw->ptdw->index_ap_H,_TRUE_,index_ap,1);
  class_define_index(ptw->ptdw->index_ap_frec,_TRUE_,index_ap,1);
  class_define_index(ptw->ptdw->index_ap_reio,_TRUE_,index_ap,1);
  ptw->ptdw->ap_size=index_ap;

  /** - store all ending redshifts for each approximation */
  class_alloc(ptw->ptdw->ap_z_limits,ptw->ptdw->ap_size*sizeof(double),pth->error_message);

  ptw->ptdw->ap_z_limits[ptw->ptdw->index_ap_brec] = ppr->recfast_z_He_1+ppr->recfast_delta_z_He_1;
  ptw->ptdw->ap_z_limits[ptw->ptdw->index_ap_He1] = ppr->recfast_z_He_2+ppr->recfast_delta_z_He_2;
  ptw->ptdw->ap_z_limits[ptw->ptdw->index_ap_He1f] = ppr->recfast_z_He_3+ppr->recfast_delta_z_He_3;
  ptw->ptdw->ap_z_limits[ptw->ptdw->index_ap_He2] = 2870.;// TODO :: set correctly
  ptw->ptdw->ap_z_limits[ptw->ptdw->index_ap_H] = 1600.;// TODO :: set correctly
  ptw->ptdw->ap_z_limits[ptw->ptdw->index_ap_frec] = ppr->reionization_z_start_max;
  ptw->ptdw->ap_z_limits[ptw->ptdw->index_ap_reio] = 0.0;

  /** - store smoothing deltas for transitions at the beginning of each aproximation */
  class_alloc(ptw->ptdw->ap_z_limits_delta,ptw->ptdw->ap_size*sizeof(double),pth->error_message);

  ptw->ptdw->ap_z_limits_delta[ptw->ptdw->index_ap_brec] = 0.;
  ptw->ptdw->ap_z_limits_delta[ptw->ptdw->index_ap_He1] = ppr->recfast_delta_z_He_1;
  ptw->ptdw->ap_z_limits_delta[ptw->ptdw->index_ap_He1f] = ppr->recfast_delta_z_He_2;
  ptw->ptdw->ap_z_limits_delta[ptw->ptdw->index_ap_He2] = ppr->recfast_delta_z_He_3;
  ptw->ptdw->ap_z_limits_delta[ptw->ptdw->index_ap_H] = 50.; // TODO :: set correctly
  ptw->ptdw->ap_z_limits_delta[ptw->ptdw->index_ap_frec] = 50.;// TODO :: set correctly
  ptw->ptdw->ap_z_limits_delta[ptw->ptdw->index_ap_reio] = 2.0;// TODO :: set correctly

  /*fix current approximation scheme to before recombination */
  ptw->ptdw->ap_current = ptw->ptdw->index_ap_brec;

  /* With recombination computed by HyRec or Recfast, we need to initialize the wrappers */
  if(pth->recombination == hyrec){
    class_alloc(ptw->ptdw->phyrec,
                sizeof(struct thermohyrec),
                pth->error_message);

    ptw->ptdw->phyrec->thermohyrec_verbose = pth->hyrec_verbose;

    class_call(thermodynamics_hyrec_init(ppr,ptw->SIunit_nH0,pba->T_cmb,ptw->fHe, ptw->ptdw->ap_z_limits[ptw->ptdw->index_ap_brec],ptw->ptdw->phyrec),
               ptw->ptdw->phyrec->error_message,
               pth->error_message);
  }
  else if(pth->recombination == recfast){
    class_alloc(ptw->ptdw->precfast,
                sizeof(struct thermorecfast),
                pth->error_message);

    class_call(thermodynamics_recfast_init(ppr,pba,pth,ptw->ptdw->precfast,ptw->fHe),
               ptw->ptdw->precfast->error_message,
               pth->error_message);
  }

  return _SUCCESS_;

}


/**
 * Free the thermo_workspace structure (with the exception of the thermo_vector '->tv' field, which is freed separately in
 * thermo_vector_free).
 *
 * @param ptw        Input: pointer to perturb_workspace structure to be freed
 * @return the error status
 */
int thermodynamics_workspace_free(struct thermo* pth,
                                  struct thermo_workspace * ptw) {

<<<<<<< HEAD
  free(ptw->ptdw->ap_z_limits);
  free(ptw->ptdw->ap_z_limits_delta);

  if(pth->recombination == hyrec){
    class_call(thermodynamics_hyrec_free(ptw->ptdw->phyrec),
               ptw->ptdw->phyrec->error_message,
               pth->error_message);
    free(ptw->ptdw->phyrec);
  }
  else if(pth->recombination == recfast){
    free(ptw->ptdw->precfast);
=======
    /** - --> get baryon equation of state */

    preio->reionization_table[(i-1)*preio->re_size+preio->index_re_wb] =
      _k_B_/ ( _c_ * _c_ * mu)
      * preio->reionization_table[(i-1)*preio->re_size+preio->index_re_Tb];

    /** - --> get baryon adiabatic sound speed */

    preio->reionization_table[(i-1)*preio->re_size+preio->index_re_cb2] =
      preio->reionization_table[(i-1)*preio->re_size+preio->index_re_wb]
      *(1.+(1+z)/3.*dTdz/preio->reionization_table[(i-1)*preio->re_size+preio->index_re_Tb]);
>>>>>>> 0ef4f7b6
  }

  free(ptw->ptrp->reionization_parameters);
  free(ptw->ptdw);
  free(ptw->ptrp);

  free(ptw);

  return _SUCCESS_;

}


/**
 * This routine initializes reionization_parameters for the chosen scheme of reionization function.
 *
 * @param ppr        Input: pointer to precision structure
 * @param pba        Input: pointer to background structure
 * @param pth        Input: pointer to the thermodynamics structure
 * @param preio      Input/Output: pointer to the reionization parameters structure
 * @return the error status
 */
int thermodynamics_set_parameters_reionization(struct precision * ppr,
                                               struct background * pba,
                                               struct thermo * pth,
                                               struct thermo_reionization_parameters * preio){

  /** Summary: */

  /** Define local variables */
  int bin;
  int point;
  double xe_input,xe_actual,z_sup;

  /** - allocate the vector of parameters defining the function \f$ X_e(z) \f$ */
  class_alloc(preio->reionization_parameters,preio->reio_num_params*sizeof(double),pth->error_message);


  class_test(ppr->reionization_sampling <= 0.0,
             pth->error_message,
             "stop to avoid division by zero. Reionization stepsize has to be larger than zero");

  /** - (a) if reionization implemented like in CAMB */

  if ((pth->reio_parametrization == reio_camb) || (pth->reio_parametrization == reio_half_tanh)) {

    /** - --> set values of these parameters, excepted those depending on the reionization redshift */

    if (pth->reio_parametrization == reio_camb) {
      preio->reionization_parameters[preio->index_reio_xe_after] = 1. + pth->YHe/(_not4_*(1.-pth->YHe));  /* xe_after_reio: H + singly ionized He (note: segmentation fault impossible,
                                                                                                             checked before that denominator is non-zero) */
    }
    if (pth->reio_parametrization == reio_half_tanh) {
      preio->reionization_parameters[preio->index_reio_xe_after] = 1.; /* xe_after_reio: neglect He ionization */
      //+ 2*pth->YHe/(_not4_*(1.-pth->YHe));    /* xe_after_reio: H + fully ionized He */
    }

    preio->reionization_parameters[preio->index_reio_exponent] = pth->reionization_exponent; /* reio_exponent */
    preio->reionization_parameters[preio->index_reio_width] = pth->reionization_width;    /* reio_width */
    preio->reionization_parameters[preio->index_helium_fullreio_fraction] = pth->YHe/(_not4_*(1.-pth->YHe)); /* helium_fullreio_fraction (note: segmentation fault impossible,
                                                                                                                checked before that denominator is non-zero) */
    preio->reionization_parameters[preio->index_helium_fullreio_redshift] = pth->helium_fullreio_redshift; /* helium_fullreio_redshift */
    preio->reionization_parameters[preio->index_helium_fullreio_width] = pth->helium_fullreio_width;    /* helium_fullreio_width */

    class_test(preio->reionization_parameters[preio->index_reio_exponent]==0,
               pth->error_message,
               "stop to avoid division by zero");

    class_test(preio->reionization_parameters[preio->index_reio_width]==0,
               pth->error_message,
               "stop to avoid division by zero");

    class_test(preio->reionization_parameters[preio->index_helium_fullreio_width]==0,
               pth->error_message,
               "stop to avoid division by zero");

    /** - --> if reionization redshift given as an input, initialize the remaining values*/

    if (pth->reio_z_or_tau == reio_z) {

      /* reionization redshift */
      preio->reionization_parameters[preio->index_reio_redshift] = pth->z_reio;

      /* infer starting redshift for hydrogen */

      if (pth->reio_parametrization == reio_camb) {

        preio->reionization_parameters[preio->index_reio_start] = preio->reionization_parameters[preio->index_reio_redshift]+
                                                                  ppr->reionization_start_factor*pth->reionization_width;

        /* if starting redshift for helium is larger, take that one (does not happen in realistic models) */
        if (preio->reionization_parameters[preio->index_reio_start] <
            pth->helium_fullreio_redshift+ppr->reionization_start_factor*pth->helium_fullreio_width)

          preio->reionization_parameters[preio->index_reio_start] =
            pth->helium_fullreio_redshift+ppr->reionization_start_factor*pth->helium_fullreio_width;

      }
      else {

        preio->reionization_parameters[preio->index_reio_start] = pth->z_reio;
      }

      class_test(preio->reionization_parameters[preio->index_reio_start] > ppr->reionization_z_start_max,
                 pth->error_message,
                 "starting redshift for reionization > reionization_z_start_max = %e\n",ppr->reionization_z_start_max);

    }

    /** - --> if reionization optical depth given as an input, find reionization redshift by dichotomy and initialize the remaining values */
    if (pth->reio_z_or_tau == reio_tau) {
           z_sup = ppr->reionization_z_start_max-ppr->reionization_start_factor*pth->reionization_width;
      class_test(z_sup < 0.,
                 pth->error_message,
                 "parameters are such that reionization cannot take place before today while starting after z_start_max; need to increase z_start_max");

      /* maximum possible reionization redshift */
      preio->reionization_parameters[preio->index_reio_redshift] = z_sup;
      /* maximum possible starting redshift */
      preio->reionization_parameters[preio->index_reio_start] = ppr->reionization_z_start_max;
    }

  }
  /** - (b) if reionization implemented with reio_bins_tanh scheme */

  else if (pth->reio_parametrization == reio_bins_tanh) {

    /* this algorithm requires at least two bin centers (i.e. at least 4 values in the (z,xe) array, counting the edges). */
    class_test(pth->binned_reio_num<2,
               pth->error_message,
               "current implementation of binned reio requires at least two bin centers");

    /* check that this input can be interpreted by the code */
    for (bin=1; bin<pth->binned_reio_num; bin++) {
      class_test(pth->binned_reio_z[bin-1]>=pth->binned_reio_z[bin],
                 pth->error_message,
                 "value of reionization bin centers z_i expected to be passed in growing order: %e, %e",
                 pth->binned_reio_z[bin-1],
                 pth->binned_reio_z[bin]);
    }

    /* the code will not only copy here the "bin centers" passed in input. It will add an initial and final value for (z,xe).
       First, fill all entries except the first and the last */
    for (bin=1; bin<preio->reio_num_z-1; bin++) {
      preio->reionization_parameters[preio->index_reio_first_z+bin] = pth->binned_reio_z[bin-1];
      preio->reionization_parameters[preio->index_reio_first_xe+bin] = pth->binned_reio_xe[bin-1];
    }

    /* find largest value of z in the array. We choose to define it as z_(i_max) + 2*(the distance between z_(i_max) and z_(i_max-1)). E.g. if
       the bins are in 10,12,14, the largest z will be 18. */
    preio->reionization_parameters[preio->index_reio_first_z+preio->reio_num_z-1] =
      preio->reionization_parameters[preio->index_reio_first_z+preio->reio_num_z-2]
      +2.*(preio->reionization_parameters[preio->index_reio_first_z+preio->reio_num_z-2]
        -preio->reionization_parameters[preio->index_reio_first_z+preio->reio_num_z-3]);

    /* copy this value in reio_start */
    preio->reionization_parameters[preio->index_reio_start] = preio->reionization_parameters[preio->index_reio_first_z+preio->reio_num_z-1];

    /* check it's not too big */
    class_test(preio->reionization_parameters[preio->index_reio_start] > ppr->reionization_z_start_max,
               pth->error_message,
               "starting redshift for reionization = %e, reionization_z_start_max = %e, you must change the binning or increase reionization_z_start_max",
               preio->reionization_parameters[preio->index_reio_start],
               ppr->reionization_z_start_max);

    /* find smallest value of z in the array. We choose to define it as z_0 - (the distance between z_1 and z_0). E.g. if
       the bins are in 10,12,14, the stop redshift will be 8. */
    preio->reionization_parameters[preio->index_reio_first_z] =
      2.*preio->reionization_parameters[preio->index_reio_first_z+1]
      -preio->reionization_parameters[preio->index_reio_first_z+2];

    /* check it's not too small */
    /* 6.06.2015: changed this test to simply imposing that the first z is at least zero */
    /*
    class_test(preio->reionization_parameters[preio->index_reio_first_z] < 0,
               pth->error_message,
               "final redshift for reionization = %e, you must change the binning or redefine the way in which the code extrapolates below the first value of z_i",preio->reionization_parameters[preio->index_reio_first_z]);
    */
    if (preio->reionization_parameters[preio->index_reio_first_z] < 0) {
      preio->reionization_parameters[preio->index_reio_first_z] = 0.;
    }

    /* infer xe after reio */
    preio->reionization_parameters[preio->index_reio_first_xe] = 1. + pth->YHe/(_not4_*(1.-pth->YHe)); /* xe_after_reio: H + singly ionized He (note: segmentation fault impossible,
                                                                                                          checked before that denominator is non-zero) */

    /* pass step sharpness parameter */
    preio->reionization_parameters[preio->index_reio_step_sharpness] = pth->binned_reio_step_sharpness;

  }

  /** - (c) if reionization implemented with reio_many_tanh scheme */
  else if (pth->reio_parametrization == reio_many_tanh) {

    /* this algorithm requires at least one jump centers */
    class_test(pth->many_tanh_num<1,
               pth->error_message,
               "current implementation of reio_many_tanh requires at least one jump center");

    /* check that z input can be interpreted by the code */
    for (bin=1; bin<pth->many_tanh_num; bin++) {
      class_test(pth->many_tanh_z[bin-1]>=pth->many_tanh_z[bin],
                 pth->error_message,
                 "value of reionization bin centers z_i expected to be passed in growing order: %e, %e",
                 pth->many_tanh_z[bin-1],
                 pth->many_tanh_z[bin]);

    }

    /* the code will not only copy here the "jump centers" passed in input. It will add an initial and final value for (z,xe).
       First, fill all entries except the first and the last */
    for (bin=1; bin<preio->reio_num_z-1; bin++) {

      preio->reionization_parameters[preio->index_reio_first_z+bin] = pth->many_tanh_z[bin-1];

      /* check that xe input can be interpreted by the code */
      xe_input = pth->many_tanh_xe[bin-1];
      if (xe_input >= 0.) {
        xe_actual = xe_input;
      }
      //-1 means "after hydrogen + first helium recombination"
      else if ((xe_input<-0.9) && (xe_input>-1.1)) {
        xe_actual = 1. + pth->YHe/(_not4_*(1.-pth->YHe));
      }
      //-2 means "after hydrogen + second helium recombination"
      else if ((xe_input<-1.9) && (xe_input>-2.1)) {
        xe_actual = 1. + 2.*pth->YHe/(_not4_*(1.-pth->YHe));
      }
      //other negative number is nonsense
      else {
        class_stop(pth->error_message,
                   "Your entry for many_tanh_xe[%d] is %e, this makes no sense (either positive or 0,-1,-2)",
                   bin-1,pth->many_tanh_xe[bin-1]);
      }

      preio->reionization_parameters[preio->index_reio_first_xe+bin] = xe_actual;
    }

    /* find largest value of z in the array. We choose to define it as z_(i_max) + ppr->reionization_start_factor*step_sharpness. */
    preio->reionization_parameters[preio->index_reio_first_z+preio->reio_num_z-1] =
      preio->reionization_parameters[preio->index_reio_first_z+preio->reio_num_z-2]
      +ppr->reionization_start_factor*pth->many_tanh_width;

    /* copy this value in reio_start */
    preio->reionization_parameters[preio->index_reio_start] = preio->reionization_parameters[preio->index_reio_first_z+preio->reio_num_z-1];

    /* check it's not too big */
    class_test(preio->reionization_parameters[preio->index_reio_start] > ppr->reionization_z_start_max,
               pth->error_message,
               "starting redshift for reionization = %e, reionization_z_start_max = %e, you must change the binning or increase reionization_z_start_max",
               preio->reionization_parameters[preio->index_reio_start],
               ppr->reionization_z_start_max);

    /* find smallest value of z in the array. We choose to define it as z_0 - ppr->reionization_start_factor*step_sharpness, but at least zero. */
    preio->reionization_parameters[preio->index_reio_first_z] =
      preio->reionization_parameters[preio->index_reio_first_z+1]
      -ppr->reionization_start_factor*pth->many_tanh_width;

    if (preio->reionization_parameters[preio->index_reio_first_z] < 0) {
      preio->reionization_parameters[preio->index_reio_first_z] = 0.;
    }

    /* infer xe after reio */
    preio->reionization_parameters[preio->index_reio_first_xe] = preio->reionization_parameters[preio->index_reio_first_xe+1];

    /* if we want to model only hydrogen reionization and neglect both helium reionization */
    //preio->reionization_parameters[preio->index_reio_first_xe] = 1.;

    /* if we want to model only hydrogen + first helium reionization and neglect second helium reionization */
    //preio->reionization_parameters[preio->index_reio_first_xe] = 1. + pth->YHe/(_not4_*(1.-pth->YHe));

    /* if we want to model hydrogen + two helium reionization */
    //preio->reionization_parameters[preio->index_reio_first_xe] = 1. + 2.*pth->YHe/(_not4_*(1.-pth->YHe));

    /* pass step sharpness parameter */
    class_test(pth->many_tanh_width<=0,
               pth->error_message,
               "many_tanh_width must be strictly positive, you passed %e",
               pth->many_tanh_width);

    preio->reionization_parameters[preio->index_reio_step_sharpness] = pth->many_tanh_width;

  }

  /** - (d) if reionization implemented with reio_inter scheme */
  else if (pth->reio_parametrization == reio_inter) {

    /* this parametrization requires at least one point (z,xe) */
    class_test(pth->reio_inter_num<1,
               pth->error_message,
               "current implementation of reio_inter requires at least one point (z,xe)");

    /* this parametrization requires that the first z value is zero */
    class_test(pth->reio_inter_z[0] != 0.,
               pth->error_message,
               "For reio_inter scheme, the first value of reio_inter_z[...]  should always be zero, you passed %e",
               pth->reio_inter_z[0]);

    /* check that z input can be interpreted by the code */
    for (point=1; point<pth->reio_inter_num; point++) {
      class_test(pth->reio_inter_z[point-1]>=pth->reio_inter_z[point],
                 pth->error_message,
                 "value of reionization bin centers z_i expected to be passed in growing order, unlike: %e, %e",
                 pth->reio_inter_z[point-1],
                 pth->reio_inter_z[point]);
    }

    /* this parametrization requires that the last x_i value is zero (the code will substitute it with the value that one would get in
       absence of reionization, as compute by the recombination code) */
    class_test(pth->reio_inter_xe[pth->reio_inter_num-1] != 0.,
               pth->error_message,
               "For reio_inter scheme, the last value of reio_inter_xe[...]  should always be zero, you passed %e",
               pth->reio_inter_xe[pth->reio_inter_num-1]);

<<<<<<< HEAD
    /* copy here the (z,xe) values passed in input. */
    for (point=0; point<preio->reio_num_z; point++) {
=======
    /* wb = (k_B/mu) Tb */
    *(preco->recombination_table+(Nz-i-1)*preco->re_size+preco->index_re_wb)
      = _k_B_ / ( _c_ * _c_ * _m_H_ ) * (1. + (1./_not4_ - 1.) * pth->YHe + xe * (1.-pth->YHe)) * Tm;

    /* cb2 = (k_B/mu) Tb (1-1/3 dlnTb/dlna) = (k_B/mu) Tb (1+1/3 (1+z) dlnTb/dz)
       with (1+z)dlnTb/dz= - [dlnTb/dlna] */
    *(preco->recombination_table+(Nz-i-1)*preco->re_size+preco->index_re_cb2)
      = *(preco->recombination_table+(Nz-i-1)*preco->re_size+preco->index_re_wb)
      * (1. - rec_dTmdlna(xe, Tm, pba->T_cmb*(1.+z), Hz, param.fHe, param.nH0*pow((1+z),3)*1e-6, energy_injection_rate(&param,z)) / Tm / 3.);
>>>>>>> 0ef4f7b6

      preio->reionization_parameters[preio->index_reio_first_z+point] = pth->reio_inter_z[point];

      /* check that xe input can be interpreted by the code */
      xe_input = pth->reio_inter_xe[point];
      if (xe_input >= 0.) {
        xe_actual = xe_input;
      }
      //-1 means "after hydrogen + first helium recombination"
      else if ((xe_input<-0.9) && (xe_input>-1.1)) {
        xe_actual = 1. + pth->YHe/(_not4_*(1.-pth->YHe));
      }
      //-2 means "after hydrogen + second helium recombination"
      else if ((xe_input<-1.9) && (xe_input>-2.1)) {
        xe_actual = 1. + 2.*pth->YHe/(_not4_*(1.-pth->YHe));
      }
      //other negative number is nonsense
      else {
        class_stop(pth->error_message,
                   "Your entry for reio_inter_xe[%d] is %e, this makes no sense (either positive or 0,-1,-2)",
                   point,pth->reio_inter_xe[point]);
      }

      preio->reionization_parameters[preio->index_reio_first_xe+point] = xe_actual;
    }

    /* copy highest redshift in reio_start */
    preio->reionization_parameters[preio->index_reio_start] = preio->reionization_parameters[preio->index_reio_first_z+preio->reio_num_z-1];

    /* check it's not too big */
    class_test(preio->reionization_parameters[preio->index_reio_start] > ppr->reionization_z_start_max,
               pth->error_message,
               "starting redshift for reionization = %e, reionization_z_start_max = %e, you must change the binning or increase reionization_z_start_max",
               preio->reionization_parameters[preio->index_reio_start],
               ppr->reionization_z_start_max);

  }
  else if (pth->reio_parametrization == reio_none) {
    printf("Computing thermodynamics without reionization \n");
  }
  else{
    class_stop(pth->error_message,
               "Other reionization schemes not supported yet.");
  }

 return _SUCCESS_;

}


/**
 * This function is called in the evolvers loop if the input for reionization is tau_reio. Instead of the final evolution in the last
 * iteration, reionization is computed by this function instead. Instead of computing for a fixed z_reio, we find z_reio by bisection.
 * First we make an initial guess for z_reio with reionization_z_start_max and then find a z_reio which leads to the given tau_reio
 * (in the range of tolerance reionization_optical_depth_tol).
 *
 * @param ptpaw      Input: pointer to parameters and workspace
 * @param mz_ini     Input: initial redshift
 * @param mz_end     Input: ending redshift
 * @param mz_output  Input: pointer to redshift array
 * @param Nz         Input: number of redshift values in array
 * @return the error status
 */
int thermodynamics_reionization_evolve_with_tau(struct thermodynamics_parameters_and_workspace * ptpaw,
                                                double mz_ini,
                                                double mz_end,
                                                double * mz_output,
                                                int Nz){

  /** Summary: */

  /** Define local variables */
  int counter;
  double z_sup,z_mid,z_inf;
  double tau_sup,tau_mid,tau_inf;

  int index_tv;

  struct precision * ppr;
  struct background * pba;
  struct thermo * pth;
  struct thermo_workspace * ptw;

  /* function pointer to ODE evolver and names of possible evolvers */
  extern int evolver_rk();
  extern int evolver_ndf15();
  int (*generic_evolver)();

  /** - Remame fields to avoid heavy notations */
  ppr = ptpaw->ppr;
  pba = ptpaw->pba;
  pth = ptpaw->pth;
  ptw = ptpaw->ptw;

  /** - Initialize two thermo vectors, one to store initial conditions and one temporary vector for the calculations in the bisection */
  struct thermo_vector * ptv; // Temporary vector as workspace
  struct thermo_vector * ptvs; // Vector for storing the initial conditions
  ptvs = ptw->ptdw->tv;

  int evolves_xHe = (pth->recombination == recfast);
  int evolves_xH = (pth->recombination == recfast);


  class_alloc(ptv,sizeof(struct thermo_vector),pth->error_message);

  /** - Start from no component, then add additional components */
  index_tv = 0;

  class_define_index(ptv->index_D_Tmat,_TRUE_,index_tv,1);
  if(pth->has_idm_b == _TRUE_){
    class_define_index(ptv->index_T_idm_b,_TRUE_,index_tv,1); //DCH
  }
  class_define_index(ptv->index_x_He,evolves_xHe,index_tv,1);
  class_define_index(ptv->index_x_H,evolves_xH,index_tv,1);

  /* We have now obtained the full size */
  ptv->tv_size = index_tv;

  /* Allocate all arrays used during the evolution */
  class_calloc(ptv->y,ptv->tv_size,sizeof(double),pth->error_message);
  class_alloc(ptv->dy,ptv->tv_size*sizeof(double),pth->error_message);
  class_alloc(ptv->used_in_output,ptv->tv_size*sizeof(int),pth->error_message);

  for (index_tv=0; index_tv<ptv->tv_size; index_tv++){
    ptv->used_in_output[index_tv] = _TRUE_;
  }

  /** - Assign the temporary vector, then find upper and lower value of bisection */
  ptv->y[ptv->index_D_Tmat] = ptvs->y[ptvs->index_D_Tmat];
  ptv->dy[ptv->index_D_Tmat] = ptvs->dy[ptvs->index_D_Tmat];

  if(pth->has_idm_b == _TRUE_){
    ptv->y[ptv->index_T_idm_b] = ptvs->y[ptvs->index_T_idm_b];//DCH
    ptv->dy[ptv->index_T_idm_b] = ptvs->dy[ptvs->index_T_idm_b];//DCH
  }

  if(evolves_xH){
    ptv->y[ptv->index_x_H] = ptvs->y[ptvs->index_x_H];
    ptv->dy[ptv->index_x_H] = ptvs->dy[ptvs->index_x_H];
  }
  if(evolves_xHe){
    ptv->y[ptv->index_x_He] = ptvs->y[ptvs->index_x_He];
    ptv->dy[ptv->index_x_He] = ptvs->dy[ptvs->index_x_He];
  }

  ptw->ptdw->tv = ptv;

  /* upper value */
  z_sup = ppr->reionization_z_start_max-ppr->reionization_start_factor*pth->reionization_width;
  class_test(z_sup < 0.,
             pth->error_message,
             "parameters are such that reionization cannot take place before today while starting after z_start_max; need to increase z_start_max");

  /* maximum possible reionization redshift */
  ptw->ptrp->reionization_parameters[ptw->ptrp->index_reio_redshift] = z_sup;
  /* maximum possible starting redshift */
  ptw->ptrp->reionization_parameters[ptw->ptrp->index_reio_start] = ppr->reionization_z_start_max;

  if(ppr->evolver == rk){
    generic_evolver = evolver_rk;
  }
  else{
    generic_evolver = evolver_ndf15;
  }

  /* Calculate a first ionization history  at upper limit */
  class_call(generic_evolver(thermodynamics_solve_derivs,
                             mz_ini,
                             mz_end,
                             ptv->y,
                             ptv->used_in_output,
                             ptv->tv_size,
                             ptpaw,
                             ppr->tol_thermo_integration,
                             ppr->smallest_allowed_variation,
                             thermodynamics_solve_timescale,  // timescale
                             1., // stepsize
                             mz_output, // values of z for output
                             Nz, // size of previous array
                             thermodynamics_solve_store_sources, // function for output
                             NULL, // print variables
                             pth->error_message),
             pth->error_message,
             pth->error_message);

  class_call(thermodynamics_reionization_get_tau(ppr,
                                                 pba,
                                                 pth,
                                                 ptw),
             pth->error_message,
             pth->error_message);

  tau_sup=ptw->reionization_optical_depth;

  class_test(tau_sup < pth->tau_reio,
             pth->error_message,
             "parameters are such that reionization cannot start after z_start_max");

  /* Restore initial conditions */
  ptv->y[ptv->index_D_Tmat] = ptvs->y[ptvs->index_D_Tmat];
  ptv->dy[ptv->index_D_Tmat] = ptvs->dy[ptvs->index_D_Tmat];

  if(pth->has_idm_b == _TRUE_){
    ptv->y[ptv->index_T_idm_b] = ptvs->y[ptvs->index_T_idm_b]; //DCH
    ptv->dy[ptv->index_T_idm_b] = ptvs->dy[ptvs->index_T_idm_b]; //DCH
  }

  if(evolves_xH){
    ptv->y[ptv->index_x_H] = ptvs->y[ptvs->index_x_H];
    ptv->dy[ptv->index_x_H] = ptvs->dy[ptvs->index_x_H];
  }
  if(evolves_xHe){
    ptv->y[ptv->index_x_He] = ptvs->y[ptvs->index_x_He];
    ptv->dy[ptv->index_x_He] = ptvs->dy[ptvs->index_x_He];
  }

  /* lower value */
  z_inf = 0.;

  /* minimum possible reionization redshift */
  ptw->ptrp->reionization_parameters[ptw->ptrp->index_reio_redshift] = z_inf;
  /* minimum possible starting redshift */
  ptw->ptrp->reionization_parameters[ptw->ptrp->index_reio_start] = ppr->reionization_start_factor*pth->reionization_width;
  if(ptw->ptrp->reionization_parameters[ptw->ptrp->index_reio_start] < pth->helium_fullreio_redshift+ppr->reionization_start_factor*pth->helium_fullreio_width){
      ptw->ptrp->reionization_parameters[ptw->ptrp->index_reio_start] = pth->helium_fullreio_redshift+ppr->reionization_start_factor*pth->helium_fullreio_width;
  }

  if(ppr->evolver == rk){
    generic_evolver = evolver_rk;
  }
  else{
    generic_evolver = evolver_ndf15;
  }

  /* Calculate a first ionization history  at upper limit */
  class_call(generic_evolver(thermodynamics_solve_derivs,
                             mz_ini,
                             mz_end,
                             ptv->y,
                             ptv->used_in_output,
                             ptv->tv_size,
                             ptpaw,
                             ppr->tol_thermo_integration,
                             ppr->smallest_allowed_variation,
                             thermodynamics_solve_timescale,  // timescale
                             1., // stepsize
                             mz_output, // values of z for output
                             Nz, // size of previous array
                             thermodynamics_solve_store_sources, // function for output
                             NULL, // print variables
                             pth->error_message),
             pth->error_message,
             pth->error_message);

  class_call(thermodynamics_reionization_get_tau(ppr,
                                                 pba,
                                                 pth,
                                                 ptw),
             pth->error_message,
             pth->error_message);

  tau_inf=ptw->reionization_optical_depth;

  class_test(tau_inf > pth->tau_reio,
             pth->error_message,
             "CLASS cannot reach the low value of tau_reio that was selected, even when setting z_reio as low as 0.\nThis means that some additional physical component is requiring some minimal tau_reio_min = %.10e.\nThis is usually caused by strong energy injections or other modifications of the x_e(z) behaviour.",tau_inf);

  /* Restore initial conditions */
  ptv->y[ptv->index_D_Tmat] = ptvs->y[ptvs->index_D_Tmat];
  ptv->dy[ptv->index_D_Tmat] = ptvs->dy[ptvs->index_D_Tmat];

  if(pth->has_idm_b == _TRUE_){
    ptv->y[ptv->index_T_idm_b] = ptvs->y[ptvs->index_T_idm_b]; //DCH
    ptv->dy[ptv->index_T_idm_b] = ptvs->dy[ptvs->index_T_idm_b]; //DCH
  }

  if(evolves_xH){
    ptv->y[ptv->index_x_H] = ptvs->y[ptvs->index_x_H];
    ptv->dy[ptv->index_x_H] = ptvs->dy[ptvs->index_x_H];
  }
  if(evolves_xH){
    ptv->y[ptv->index_x_He] = ptvs->y[ptvs->index_x_He];
    ptv->dy[ptv->index_x_He] = ptvs->dy[ptvs->index_x_He];
  }

  /** - try intermediate values by bisection */
  counter=0;
  while ((tau_sup-tau_inf) > pth->tau_reio * ppr->reionization_optical_depth_tol) {
    z_mid=0.5*(z_sup+z_inf);

    /* reionization redshift */
    ptw->ptrp->reionization_parameters[ptw->ptrp->index_reio_redshift] = z_mid;

    /* infer starting redshift for hygrogen (Note, that this is only the start of the ADDITIONAL tanh re-ionization function)*/
    ptw->ptrp->reionization_parameters[ptw->ptrp->index_reio_start] = ptw->ptrp->reionization_parameters[ptw->ptrp->index_reio_redshift]+ppr->reionization_start_factor*pth->reionization_width;
    /* if starting redshift for helium is larger, take that one
     *    (does not happen in realistic models) */
    if(ptw->ptrp->reionization_parameters[ptw->ptrp->index_reio_start] < pth->helium_fullreio_redshift+ppr->reionization_start_factor*pth->helium_fullreio_width){
        ptw->ptrp->reionization_parameters[ptw->ptrp->index_reio_start] = pth->helium_fullreio_redshift+ppr->reionization_start_factor*pth->helium_fullreio_width;
    }

    class_test(ptw->ptrp->reionization_parameters[ptw->ptrp->index_reio_start] > ppr->reionization_z_start_max,
               pth->error_message,
               "starting redshift for reionization > reionization_z_start_max = %e",ppr->reionization_z_start_max);

    /* Compute a new ionization history */
    class_call(generic_evolver(thermodynamics_solve_derivs,
                               mz_ini,
                               mz_end,
                               ptv->y,
                               ptv->used_in_output,
                               ptv->tv_size,
                               ptpaw,
                               ppr->tol_thermo_integration,
                               ppr->smallest_allowed_variation,
                               thermodynamics_solve_timescale,  // timescale
                               1., // stepsize
                               mz_output, // values of z for output
                               Nz, // size of previous array
                               thermodynamics_solve_store_sources, // function for output
                               NULL, // print variables
                               pth->error_message),
               pth->error_message,
               pth->error_message);

    /* Restore initial conditions */
    ptv->y[ptv->index_D_Tmat] = ptvs->y[ptvs->index_D_Tmat];
    ptv->dy[ptv->index_D_Tmat] = ptvs->dy[ptvs->index_D_Tmat];

    if(pth->has_idm_b == _TRUE_){
      ptv->y[ptv->index_T_idm_b] = ptvs->y[ptvs->index_T_idm_b];//DCH
      ptv->dy[ptv->index_T_idm_b] = ptvs->dy[ptvs->index_T_idm_b];//DCH
    }

    if(evolves_xH){
      ptv->y[ptv->index_x_H] = ptvs->y[ptvs->index_x_H];
      ptv->dy[ptv->index_x_H] = ptvs->dy[ptvs->index_x_H];
    }
    if(evolves_xH){
      ptv->y[ptv->index_x_He] = ptvs->y[ptvs->index_x_He];
      ptv->dy[ptv->index_x_He] = ptvs->dy[ptvs->index_x_He];
    }

    class_call(thermodynamics_reionization_get_tau(ppr,
                                                   pba,
                                                   pth,
                                                   ptw),
               pth->error_message,
               pth->error_message);

    tau_mid=ptw->reionization_optical_depth;

    /* trial */
    if (tau_mid > pth->tau_reio) {
        z_sup=z_mid;
        tau_sup=tau_mid;
    }
    else {
        z_inf=z_mid;
        tau_inf=tau_mid;
    }

    counter++;
    class_test(counter > _MAX_IT_,
               pth->error_message,
               "while searching for reionization_optical_depth, maximum number of iterations exceeded");
  }

  /** - store the ionization redshift in the thermodynamics structure */
  pth->z_reio = ptw->ptrp->reionization_parameters[ptw->ptrp->index_reio_redshift];

  class_call(thermodynamics_vector_free(ptv),
             pth->error_message,
             pth->error_message);

  ptw->ptdw->tv = ptvs;

 return _SUCCESS_;

}


/**
 * Routine to get the optical depth of reionization
 *
 * @param ppr        Input: pointer to precision structure
 * @param pba        Input: pointer to background structure
 * @param pth        Input: pointer to the thermodynamics structure
 * @param ptw        Input: pointer to thermodynamics workspace
 * @return the error status
 */
int thermodynamics_reionization_get_tau(struct precision * ppr,
                                        struct background * pba,
                                        struct thermo * pth,
                                        struct thermo_workspace * ptw){

<<<<<<< HEAD
  /** Summary: */
=======
    /* wb = (k_B/mu) Tb  = (k_B/mu) Tb */
    *(preco->recombination_table+(Nz-i-1)*preco->re_size+preco->index_re_wb)
      = _k_B_ / ( _c_ * _c_ * _m_H_ ) * (1. + (1./_not4_ - 1.) * preco->YHe + x0 * (1.-preco->YHe)) * y[2];

    /* cb2 = (k_B/mu) Tb (1-1/3 dlnTb/dlna) = (k_B/mu) Tb (1+1/3 (1+z) dlnTb/dz) */
    *(preco->recombination_table+(Nz-i-1)*preco->re_size+preco->index_re_cb2)
      = *(preco->recombination_table+(Nz-i-1)*preco->re_size+preco->index_re_wb)
      * (1. + (1.+zend) * dy[2] / y[2] / 3.);
>>>>>>> 0ef4f7b6

  /** Define local variables */
  /* running index inside thermodynamics table */
  int i,integration_index;
  double x_e_min;

  x_e_min = 1e100;

  /**
   * We are searching now for the start of re-ionization.
   * Note, that the value reionization_parameters[index_reio_start]
   * is only the start of the added re-ionization tanh,
   * but not necessarily the total start of re-ionizatiom
   *
   * Re-ionization could be longer/shifted through energy injections.
   *
   * Please note, that actually the definition of tau_reio is not
   * clearly defined. We take it here to be the global minimum of
   * the free electron fraction. Note, that this is a choice!
   * */
  for(i=0;i<pth->tt_size-1;++i){
    if(pth->thermodynamics_table[i*pth->th_size+pth->index_th_xe]<x_e_min){
      x_e_min = pth->thermodynamics_table[i*pth->th_size+pth->index_th_xe];
      integration_index = i;
    }
  }

  class_test(integration_index == pth->tt_size,
             pth->error_message,
             "reionization start = %e > largest redshift in thermodynamics table",pth->z_table[i]);


  /** - --> spline \f$ d \tau / dz \f$ with respect to z in view of integrating for optical depth between 0 and the just found starting index */
  class_call(array_spline_table_line_to_line(pth->tau_table,
                                             integration_index,
                                             pth->thermodynamics_table,
                                             pth->th_size,
                                             pth->index_th_dkappa,
                                             pth->index_th_dddkappa,
                                             _SPLINE_EST_DERIV_,
                                             pth->error_message),
             pth->error_message,
             pth->error_message);

  /** - --> integrate for optical depth */
  class_call(array_integrate_all_spline_table_line_to_line(pth->tau_table,
                                                           integration_index,
                                                           pth->thermodynamics_table,
                                                           pth->th_size,
                                                           pth->index_th_dkappa,
                                                           pth->index_th_dddkappa,
                                                           &(ptw->reionization_optical_depth),
                                                           pth->error_message),
             pth->error_message,
             pth->error_message);

  ptw->reionization_optical_depth *= -1; // The tau sampling is inverted, so we have to correct for that here

  return _SUCCESS_;

}


/**
 * This function is passed to the generic evolver and is called whenever we want to store values for a given z that is passed in mz_output.
 * Depending on the current approximation scheme the ionization fraction is either computed analytically, semi-analytically or from the
 * (interpolated) output values of y. Moreover there is an automatic smoothing enabled which smoothes out the the ionization_fraction
 * after each approximation switch.
 *
 * This is one of the few functions in the code which is passed to the generic_evolver routine. Since generic_evolver
 * should work with functions passed from various modules, the format of the arguments is a bit special:
 *
 * - fixed parameters and workspaces are passed through a generic pointer. generic_evolver doesn't know the content of this
 *   pointer.
 *
 * - the error management is a bit special: errors are not written as usual to pth->error_message, but to a generic error_message passed
 *   in the list of arguments.
 *
 * All quantities are computed by a simple call to thermodynamics_solve_derivs, which computes all necessary quantities
 * and stores them in the ptdw thermo_diffeq_workspace structure
 *
 * @param mz                       Input: negative redshift
 * @param y                        Input: vector of thermodynamical quantities
 * @param dy                       Input: vector of redshift derivatives of theses quantities
 * @param index_z                  Input: index in the array mz_output
 * @param parameters_and_workspace Input/Output: in input, all parameters needed by thermodynamics_solve_derivs; in output, recombination table
 * @param error_message            Output: error message
 * @return the error status
 */
int thermodynamics_solve_store_sources(double mz,
                                       double * y,
                                       double * dy,
                                       int index_z,
                                       void * thermo_parameters_and_workspace,
                                       ErrorMsg error_message) {

  /** Summary: */

  /** Define local variables */
  /* Redshift and ionization fraction/temperature */
  double z;
  double x,Tmat;
  /* Recfast smoothing */
  double x_previous, weight,s;
  /* Structures as shorthand_notation */
  struct thermodynamics_parameters_and_workspace * ptpaw;
  struct precision * ppr;
  struct background * pba;
  struct thermo * pth;
  struct thermo_workspace * ptw;
  struct thermo_diffeq_workspace * ptdw;
  struct thermo_vector * ptv;
  int ap_current;
  struct thermorecfast * precfast;
  struct thermohyrec * phyrec;

  /* Redshift */
  z = -mz;

  /** - rename structure fields (just to avoid heavy notations) */
  /* Structs */
  ptpaw = thermo_parameters_and_workspace;
  ppr = ptpaw->ppr;
  pba = ptpaw->pba;
  pth = ptpaw->pth;
  /* Thermo workspace & vector */
  ptw = ptpaw->ptw;
  ptdw = ptw->ptdw;
  ptv = ptdw->tv;
  /* Recfast/HyRec */
  precfast = ptdw->precfast;
  phyrec = ptdw->phyrec;
  /* Approximation flag */
  ap_current = ptdw->ap_current;

  /* Tell heating it should store the heating at this z in its internal table */
  (pth->he).to_store = _TRUE_;
  if(pth->recombination == hyrec){
    phyrec->to_store = _TRUE_;
  }

  /* Recalculate all quantities at this current redshift (they are all stored in ptdw) */
  class_call(thermodynamics_solve_derivs(mz,y,dy,thermo_parameters_and_workspace,error_message),
             error_message,
             error_message);
  Tmat = y[ptv->index_D_Tmat] + ptw->Tcmb*(1.+z);

  /* Make super sure that our x is correct and uses the current derivative (see current_quantities for further comments) */
  class_call(thermodynamics_solve_current_quantities(z,y,pth,ptw,ap_current),
             pth->error_message,
             pth->error_message);
  x = ptdw->x_reio;

  /** - In the recfast case, we manually smooth the results a bit */
  if(pth->recombination == recfast){
    /* Smoothing if we are shortly after an approximation switch, i.e. if z is within 2 delta after the switch*/
    if(ap_current != 0 && z > ptdw->ap_z_limits[ap_current-1]-2*ptdw->ap_z_limits_delta[ap_current]){

      class_call(thermodynamics_solve_current_quantities(z,y,pth,ptw,ap_current-1),
                 pth->error_message,
                 pth->error_message);

      x_previous = ptdw->x_reio;
      // get s from 0 to 1
      s = (ptdw->ap_z_limits[ap_current-1]-z)/(2*ptdw->ap_z_limits_delta[ap_current]);
      // infer f2(x) = smooth function interpolating from 0 to 1
      weight = f2(s);

      x = weight*x+(1.-weight)*x_previous;
    }

  }

  /** - Store the results in the table */
  /* results are obtained in order of decreasing z, and stored in order of growing z */

  /* ionization fraction */
  pth->thermodynamics_table[(pth->tt_size-index_z-1)*pth->th_size+pth->index_th_xe] = x;

  /* Tb */
  pth->thermodynamics_table[(pth->tt_size-index_z-1)*pth->th_size+pth->index_th_Tb] = Tmat;

  /* Baryon temperature derivative (needed in perturbations for idm_b) DCH */
  pth->thermodynamics_table[(pth->tt_size-index_z-1)*pth->th_size+pth->index_th_dTb] = dy[ptv->index_D_Tmat]+ptw->Tcmb;

  /* cb2 = (k_B/mu) Tb (1-1/3 dlnTb/dlna) = (k_B/mu) Tb (1 - 1/3 (1+z) dlnTb/d(-z)) */
  pth->thermodynamics_table[(pth->tt_size-index_z-1)*pth->th_size+pth->index_th_cb2]
    = _k_B_ / ( _c_ * _c_ * _m_H_ ) * (1. + (1./_not4_ - 1.) * ptw->YHe + x * (1.-ptw->YHe)) * Tmat * (1. - (1.+z) * (dy[ptv->index_D_Tmat]+ptw->Tcmb) / Tmat / 3.);

  /* dkappa/dtau = a n_e x_e sigma_T = a^{-2} n_e(today) x_e sigma_T (in units of 1/Mpc) */
  pth->thermodynamics_table[(pth->tt_size-index_z-1)*pth->th_size+pth->index_th_dkappa]
    = (1.+z) * (1.+z) * ptw->SIunit_nH0 * x * _sigma_ * _Mpc_over_m_;

  if(pth->has_idm_b == _TRUE_){

    /* Temperature of interacting dark matter (with baryons) T_idm_b DCH */
    pth->thermodynamics_table[(pth->tt_size-index_z-1)*pth->th_size+pth->index_th_T_idm_b] = ptdw->T_idm_b;

    /* Derivative of temperature of interacting dark matter (with baryons) T_idm_b DCH */
    pth->thermodynamics_table[(pth->tt_size-index_z-1)*pth->th_size+pth->index_th_dT_idm_b] = dy[ptv->index_T_idm_b];

    /* c_idm_b^2 is the dark matter sound speed for idm_b DCH */
    pth->thermodynamics_table[(pth->tt_size-index_z-1)*pth->th_size+pth->index_th_c_idm_b2] = ptdw->c_idm_b2;

    /* Dark Matter - Baryon interaction coefficient DCH */
    pth->thermodynamics_table[(pth->tt_size-index_z-1)*pth->th_size+pth->index_th_R_idm_b] = ptdw->R_idm_b;

    /* Derivative (with respect to z) of Dark Matter - Baryon interaction coefficient DCH */
    pth->thermodynamics_table[(pth->tt_size-index_z-1)*pth->th_size+pth->index_th_R_idm_b_prime] = ptdw->R_idm_b_prime;

  }

  return _SUCCESS_;

}

/**
 * This function is just for book-keeping of the evolvers. The rkck needs an actual timescale of the evolved quantities,
 * but the ndf15 does not.
 *
 * @param z             Input: redshift
 * @param thermo_...    Input: pointer to parameters and workspace
 * @param timescale     Output: pointer to the timescale
 * @param error_message Output: possible errors are written here
 * @return the error status
 */
<<<<<<< HEAD
int thermodynamics_solve_timescale(double z,
                                   void * thermo_parameters_and_workspace,
                                   double * timescale,
                                   ErrorMsg error_message){
  *timescale = 1.;
=======

int thermodynamics_merge_reco_and_reio(
                                       struct precision * ppr,
                                       struct thermo * pth,
                                       struct recombination * preco,
                                       struct reionization * preio
                                       ) {
  /** Summary: */

  /** - define local variables */

  int i,index_th,index_re;

  /** - first, a little check that the two tables match each other and can be merged */

  if (pth->reio_parametrization != reio_none) {
    class_test(preco->recombination_table[preio->index_reco_when_reio_start*preco->re_size+preco->index_re_z] !=
               preio->reionization_table[(preio->rt_size -1)*preio->re_size+preio->index_re_z],
               pth->error_message,
               "mismatch which should never happen");
  }

  /** - find number of redshift in full table = number in reco + number in reio - overlap */

  pth->tt_size = ppr->recfast_Nz0 + preio->rt_size - preio->index_reco_when_reio_start - 1;


  /** - allocate arrays in thermo structure */

  class_alloc(pth->z_table,pth->tt_size*sizeof(double),pth->error_message);
  class_alloc(pth->thermodynamics_table,pth->th_size*pth->tt_size*sizeof(double),pth->error_message);
  class_alloc(pth->d2thermodynamics_dz2_table,pth->th_size*pth->tt_size*sizeof(double),pth->error_message);

  /** - fill these arrays */

  for (i=0; i < preio->rt_size; i++) {
    pth->z_table[i]=
      preio->reionization_table[i*preio->re_size+preio->index_re_z];
    pth->thermodynamics_table[i*pth->th_size+pth->index_th_xe]=
      preio->reionization_table[i*preio->re_size+preio->index_re_xe];
    pth->thermodynamics_table[i*pth->th_size+pth->index_th_dkappa]=
      preio->reionization_table[i*preio->re_size+preio->index_re_dkappadtau];
    pth->thermodynamics_table[i*pth->th_size+pth->index_th_Tb]=
      preio->reionization_table[i*preio->re_size+preio->index_re_Tb];
    pth->thermodynamics_table[i*pth->th_size+pth->index_th_wb]=
      preio->reionization_table[i*preio->re_size+preio->index_re_wb];
    pth->thermodynamics_table[i*pth->th_size+pth->index_th_cb2]=
      preio->reionization_table[i*preio->re_size+preio->index_re_cb2];
  }
  for (i=0; i < ppr->recfast_Nz0 - preio->index_reco_when_reio_start - 1; i++) {
    index_th=i+preio->rt_size;
    index_re=i+preio->index_reco_when_reio_start+1;
    pth->z_table[index_th]=
      preco->recombination_table[index_re*preco->re_size+preco->index_re_z];
    pth->thermodynamics_table[index_th*pth->th_size+pth->index_th_xe]=
      preco->recombination_table[index_re*preco->re_size+preco->index_re_xe];
    pth->thermodynamics_table[index_th*pth->th_size+pth->index_th_dkappa]=
      preco->recombination_table[index_re*preco->re_size+preco->index_re_dkappadtau];
    pth->thermodynamics_table[index_th*pth->th_size+pth->index_th_Tb]=
      preco->recombination_table[index_re*preco->re_size+preco->index_re_Tb];
    pth->thermodynamics_table[index_th*pth->th_size+pth->index_th_wb]=
      preco->recombination_table[index_re*preco->re_size+preco->index_re_wb];
    pth->thermodynamics_table[index_th*pth->th_size+pth->index_th_cb2]=
      preco->recombination_table[index_re*preco->re_size+preco->index_re_cb2];
  }

  /** - free the temporary structures */

  free(preco->recombination_table);

  if (pth->reio_parametrization != reio_none)
    free(preio->reionization_table);

>>>>>>> 0ef4f7b6
  return _SUCCESS_;

}


/**
 * Function for formatting the titles to be output
 *
 * @param pba        Input: pointer to background structure
 * @param pth        Input: pointer to the thermodynamics structure
 * @param titles     Input: titles string containing all titles
 * @return the error status
 */
int thermodynamics_output_titles(struct background * pba,
                                 struct thermo *pth,
                                 char titles[_MAXTITLESTRINGLENGTH_]) {

  class_store_columntitle(titles,"z",_TRUE_);
  class_store_columntitle(titles,"conf. time [Mpc]",_TRUE_);
  class_store_columntitle(titles,"x_e",_TRUE_);
  class_store_columntitle(titles,"kappa' [Mpc^-1]",_TRUE_);
  //class_store_columntitle(titles,"kappa''",_TRUE_);
  //class_store_columntitle(titles,"kappa'''",_TRUE_);
  class_store_columntitle(titles,"exp(-kappa)",_TRUE_);
  class_store_columntitle(titles,"g [Mpc^-1]",_TRUE_);
  //class_store_columntitle(titles,"g'",_TRUE_);
  //class_store_columntitle(titles,"g''",_TRUE_);
  class_store_columntitle(titles,"Tb [K]",_TRUE_);
<<<<<<< HEAD
  class_store_columntitle(titles,"dTb [K]",_TRUE_);
=======
  class_store_columntitle(titles,"w_b",_TRUE_);
>>>>>>> 0ef4f7b6
  class_store_columntitle(titles,"c_b^2",_TRUE_);
  if(pth->has_idm_b==_TRUE_){ //DCH
    class_store_columntitle(titles,"Tidm_b [K]",_TRUE_);
    class_store_columntitle(titles,"dTidm_b [K]",_TRUE_);
    class_store_columntitle(titles,"c_idm_b^2",_TRUE_);
    class_store_columntitle(titles,"R_idm_b ",_TRUE_);
  }
  class_store_columntitle(titles,"tau_d",_TRUE_);
  //class_store_columntitle(titles,"max. rate",_TRUE_);
  class_store_columntitle(titles,"r_d",pth->compute_damping_scale);

  return _SUCCESS_;

}


/**
 * Output the data for the output into files
 *
 * @param pba                 Input: pointer to background structure
 * @param pth                 Input: pointer to the thermodynamics structure
 * @param number_of_titles    Input: number of titles
 * @param data                Input: pointer to data file
 * @return the error status
 */
int thermodynamics_output_data(struct background * pba,
                               struct thermo *pth,
                               int number_of_titles,
                               double *data){

  int index_z, storeidx;
  double *dataptr, *pvecthermo;
  double z,tau;

  // pth->number_of_thermodynamics_titles = get_number_of_titles(pth->thermodynamics_titles);
  // pth->size_thermodynamics_data = pth->number_of_thermodynamics_titles*pth->tt_size;

  /* Store quantities: */
  for (index_z=0; index_z<pth->tt_size; index_z++){
    dataptr = data + index_z*number_of_titles;
    pvecthermo = pth->thermodynamics_table+index_z*pth->th_size;
    z = pth->z_table[index_z];
    storeidx=0;

    class_call(background_tau_of_z(
                                   pba,
                                   z,
                                   &tau
                                   ),
               pba->error_message,
               pth->error_message);

    class_store_double(dataptr,z,_TRUE_,storeidx);
    class_store_double(dataptr,tau,_TRUE_,storeidx);
    class_store_double(dataptr,pvecthermo[pth->index_th_xe],_TRUE_,storeidx);
    class_store_double(dataptr,pvecthermo[pth->index_th_dkappa],_TRUE_,storeidx);
    //class_store_double(dataptr,pvecthermo[pth->index_th_ddkappa],_TRUE_,storeidx);
    //class_store_double(dataptr,pvecthermo[pth->index_th_dddkappa],_TRUE_,storeidx);
    class_store_double(dataptr,pvecthermo[pth->index_th_exp_m_kappa],_TRUE_,storeidx);
    class_store_double(dataptr,pvecthermo[pth->index_th_g],_TRUE_,storeidx);
    //class_store_double(dataptr,pvecthermo[pth->index_th_dg],_TRUE_,storeidx);
    //class_store_double(dataptr,pvecthermo[pth->index_th_ddg],_TRUE_,storeidx);
    class_store_double(dataptr,pvecthermo[pth->index_th_Tb],_TRUE_,storeidx);
<<<<<<< HEAD
    class_store_double(dataptr,pvecthermo[pth->index_th_dTb],_TRUE_,storeidx);
=======
    class_store_double(dataptr,pvecthermo[pth->index_th_wb],_TRUE_,storeidx);
>>>>>>> 0ef4f7b6
    class_store_double(dataptr,pvecthermo[pth->index_th_cb2],_TRUE_,storeidx);
    if(pth->has_idm_b == _TRUE_){
      class_store_double(dataptr,pvecthermo[pth->index_th_T_idm_b],_TRUE_,storeidx);
      class_store_double(dataptr,pvecthermo[pth->index_th_dT_idm_b],_TRUE_,storeidx);
      class_store_double(dataptr,pvecthermo[pth->index_th_c_idm_b2],_TRUE_,storeidx);
      class_store_double(dataptr,pvecthermo[pth->index_th_R_idm_b],_TRUE_,storeidx);
    }
    class_store_double(dataptr,pvecthermo[pth->index_th_tau_d],_TRUE_,storeidx);
    //class_store_double(dataptr,pvecthermo[pth->index_th_rate],_TRUE_,storeidx);
    class_store_double(dataptr,pvecthermo[pth->index_th_r_d],pth->compute_damping_scale,storeidx);

  }

  return _SUCCESS_;

}


/* DCH document this */
/* !!! this needs adjusting to reflect the new format, especially in terms of the precision parameters*/

int input_obtain_idm_b_z_ini(
                            struct precision * ppr,
                            struct background *pba,
                            struct thermo *pth
                            ) {

  //ppr->recfast_Nz0 += ppr->recfast_Nz_idm_b;

  if(pth->n_index_idm_b < -3){
    //add special treatment here
    //ppr->recfast_z_initial = 1.e12;
  }

  else{
    double lhs=1.;
    double rhs=0.;
    double fHe = 1-pth->YHe;
    double m_b = _m_p_*_c_*_c_/_eV_;
    double Vrms_idm_b2;
    double T_diff_idm_b;
    double z_ini = 1100.;

    if (1.+z_ini> 1.e3)
      Vrms_idm_b2 = 1.e-8;
    else
      Vrms_idm_b2 = 1.e-8*pow((1.+z_ini)/1.e3,2);

    while(lhs > rhs){
      z_ini = z_ini*1.5;

      class_test(z_ini> 1.e11,
                 pth->error_message,
                 "Your DM and baryon temperatures are never the same, CLASS is thus unable to define an initial time for the integral. Please adjust your cross section.");

      T_diff_idm_b = pba->T_cmb*_k_B_/_eV_*(1.+z_ini)*(1./m_b+1./pth->m_idm) + (Vrms_idm_b2/3.0); //m and T are all in eV

      lhs = sqrt(pba->Omega0_ur+pba->Omega0_g)*pba->H0*(1.+z_ini)*(1+z_ini);

      rhs = pow(1.+z_ini,3) * pth->n_coeff_idm_b * pba->Omega0_idm_b * (pba->H0*pba->H0)*
        pth->cross_idm_b * fHe * 1/(m_b+pth->m_idm) * pow(T_diff_idm_b,(pth->n_index_idm_b+1.0)/2.0) *
        (3.e-4*pow(_c_,4.)/(8.*_PI_*_Mpc_over_m_*_G_*_eV_)); //conversion coefficient for the units

      //printf("z_ini = %e lhs = %e rhs = %e H0 = %e Tcmb = %e\n", z_ini, lhs, rhs, pba->H0, pba->T_cmb);

    }

    //if(z_ini*10 < ppr->recfast_z_initial){
      //ppr->recfast_Nz_idm_b = 0;
    //}
    //else{
      //ppr->recfast_z_initial = z_ini*50;
    //}

  }

  if (pth->thermodynamics_verbose > 0)
    //printf("the thermodynamycs integration for Tb and Tdm will start at z_ini = %e\n",ppr->recfast_z_initial);
    printf("AAAAAHHHHHHHH\n");
  return _SUCCESS_;

}<|MERGE_RESOLUTION|>--- conflicted
+++ resolved
@@ -137,18 +137,14 @@
     /* Calculate Tb */
     pvecthermo[pth->index_th_Tb] = pba->T_cmb*(1.+z);
 
-<<<<<<< HEAD
     /* Tb derivative, needed for IDM_B DCH */
     pvecthermo[pth->index_th_dTb] = pba->T_cmb;
 
-    /* Calculate cb2 (cb2 = (k_B/mu) Tb (1-1/3 dlnTb/dlna) = (k_B/mu) Tb (1+1/3 (1+z) dlnTb/dz)) */
-=======
     /* Calculate baryon equation of state parameter wb = (k_B/mu) Tb */
->>>>>>> 0ef4f7b6
     /* note that m_H / mu = 1 + (m_H/m_He-1) Y_p + x_e (1-Y_p) */
     pvecthermo[pth->index_th_wb] = _k_B_ / ( _c_ * _c_ * _m_H_ ) * (1. + (1./_not4_ - 1.) * pth->YHe + x0 * (1.-pth->YHe)) * pba->T_cmb * (1.+z);
 
-    /* Calculate baryon adiabatic sound speed cb2 = (k_B/mu) Tb (1-1/3 dlnTb/dlna) = (k_B/mu) Tb (1+1/3 (1+z) dlnTb/dz) */
+    /* Calculate cb2 (cb2 = (k_B/mu) Tb (1-1/3 dlnTb/dlna) = (k_B/mu) Tb (1+1/3 (1+z) dlnTb/dz)) */
     /* note that m_H / mu = 1 + (m_H/m_He-1) Y_p + x_e (1-Y_p) */
     pvecthermo[pth->index_th_cb2] = pvecthermo[pth->index_th_wb] * 4. / 3.;
 
@@ -282,7 +278,6 @@
   double * pvecback;
   int index_tau;
 
-<<<<<<< HEAD
   /* structures for storing temporarily information on recombination and reionization */
   struct thermo_workspace * ptw;
 
@@ -294,10 +289,6 @@
   if (pth->thermodynamics_verbose > 0){
     printf("Computing thermodynamics\n");
   }
-=======
-  if (pth->thermodynamics_verbose > 0)
-    printf("Computing thermodynamics");
->>>>>>> 0ef4f7b6
 
   /** - compute and check primordial Helium fraction  */
 
@@ -423,41 +414,16 @@
              pth->error_message,
              "stop to avoid division by zero");
 
-<<<<<<< HEAD
   /** - tests for the differential equation solving */
   class_test(-ppr->thermo_z_initial > ppr->recfast_z_He_3,
-=======
-  /** - initialize pointers */
-
-  preco=&reco;
-  preio=&reio;
-
-  /** - assign values to all indices in the structures with thermodynamics_indices()*/
-
-  class_call(thermodynamics_indices(pth,preco,preio),
->>>>>>> 0ef4f7b6
              pth->error_message,
              "increase zinitial, as it is after HeliumIII recombination starts.");
 
-<<<<<<< HEAD
   return _SUCCESS_;
 
 }
-=======
-  /** - allocate background vector */
-
-  class_alloc(pvecback,pba->bg_size*sizeof(double),pba->error_message);
-
-  /** - solve recombination and store values of \f$ z, x_e, d \kappa / d \tau, T_b, c_b^2 \f$ with thermodynamics_recombination() */
-
-  class_call_except(thermodynamics_recombination(ppr,pba,pth,preco,pvecback),
-                    pth->error_message,
-                    pth->error_message,
-                    free(pvecback));
->>>>>>> 0ef4f7b6
-
-
-<<<<<<< HEAD
+
+
 /**
  * Assign value to each relevant index in vectors of thermodynamical quantities, and the reionization parameters
  *
@@ -492,6 +458,7 @@
   /* Baryon quantities, Temperature, Sound Speed, Drag time end */
   class_define_index(pth->index_th_Tb,_TRUE_,index,1);
   class_define_index(pth->index_th_dTb,_TRUE_,index,1);
+  class_define_index(pth->index_th_wb,_TRUE_,index,1);
   class_define_index(pth->index_th_cb2,_TRUE_,index,1);
   class_define_index(pth->index_th_tau_d,_TRUE_,index,1);
   /* Derivatives of baryon sound speed (only computed if some non-minimal tight-coupling schemes is requested) */
@@ -504,17 +471,6 @@
     class_define_index(pth->index_th_c_idm_b2,_TRUE_,index,1);
     class_define_index(pth->index_th_R_idm_b,_TRUE_,index,1);
     class_define_index(pth->index_th_R_idm_b_prime,_TRUE_,index,1);
-=======
-  if (pth->reio_parametrization != reio_none) {
-    class_call_except(thermodynamics_reionization(ppr,pba,pth,preco,preio,pvecback),
-                      pth->error_message,
-                      pth->error_message,
-                      free(preco->recombination_table);free(pvecback));
-  }
-  else {
-    preio->rt_size=0;
-    preio->index_reco_when_reio_start=-1;
->>>>>>> 0ef4f7b6
   }
 
   /* Important quantity defining the stepsize in perturbations.c */
@@ -860,7 +816,6 @@
              pth->error_message,
              pth->error_message);
 
-<<<<<<< HEAD
   /** - deallocate arrays */
   free(omegab);
   free(deltaN);
@@ -868,68 +823,6 @@
   free(ddYHe);
   free(YHe_at_deltaN);
   free(ddYHe_at_deltaN);
-=======
-  while ((1./pth->thermodynamics_table[(index_tau)*pth->th_size+pth->index_th_dkappa]/tau < ppr->radiation_streaming_trigger_tau_c_over_tau)
-         && (index_tau>0)) {
-
-    index_tau--;
-
-    class_call(background_tau_of_z(pba,pth->z_table[index_tau],&tau),
-               pba->error_message,
-               pth->error_message);
-
-  }
-
-  pth->tau_free_streaming = tau;
-
-  /** - find z_star (when optical depth kappa crosses one, using linear
-      interpolation) and sound horizon at that time */
-
-  index_tau=0;
-  while ((pth->thermodynamics_table[(index_tau)*pth->th_size+pth->index_th_exp_m_kappa] > 1./_E_) && (index_tau < pth->tt_size))
-    index_tau++;
-
-  pth->z_star = pth->z_table[index_tau-1]+
-    (1./_E_-pth->thermodynamics_table[(index_tau-1)*pth->th_size+pth->index_th_exp_m_kappa])
-    /(pth->thermodynamics_table[(index_tau)*pth->th_size+pth->index_th_exp_m_kappa]-pth->thermodynamics_table[(index_tau-1)*pth->th_size+pth->index_th_exp_m_kappa])
-    *(pth->z_table[index_tau]-pth->z_table[index_tau-1]);
-
-  class_call(background_tau_of_z(pba,pth->z_star,&(pth->tau_star)),
-             pba->error_message,
-             pth->error_message);
-
-  class_call(background_at_tau(pba,pth->tau_star, pba->long_info, pba->inter_normal, &last_index_back, pvecback),
-             pba->error_message,
-             pth->error_message);
-
-  pth->rs_star=pvecback[pba->index_bg_rs];
-  pth->ds_star=pth->rs_star*pba->a_today/(1.+pth->z_star);
-  pth->da_star=pvecback[pba->index_bg_ang_distance];
-  pth->ra_star=pth->da_star*(1.+pth->z_star)/pba->a_today;
-
-  if (pth->compute_damping_scale == _TRUE_) {
-
-    pth->rd_star = (pth->z_table[index_tau+1]-pth->z_star)/(pth->z_table[index_tau+1]-pth->z_table[index_tau])*pth->thermodynamics_table[(index_tau)*pth->th_size+pth->index_th_r_d]
-      +(pth->z_star-pth->z_table[index_tau])/(pth->z_table[index_tau+1]-pth->z_table[index_tau])*pth->thermodynamics_table[(index_tau+1)*pth->th_size+pth->index_th_r_d];
-
-  }
-
-  /** - find baryon drag time (when tau_d crosses one, using linear
-      interpolation) and sound horizon at that time */
-
-  index_tau=0;
-  while ((pth->thermodynamics_table[(index_tau)*pth->th_size+pth->index_th_tau_d] < 1.) && (index_tau < pth->tt_size))
-    index_tau++;
-
-  pth->z_d = pth->z_table[index_tau-1]+
-    (1.-pth->thermodynamics_table[(index_tau-1)*pth->th_size+pth->index_th_tau_d])
-    /(pth->thermodynamics_table[(index_tau)*pth->th_size+pth->index_th_tau_d]-pth->thermodynamics_table[(index_tau-1)*pth->th_size+pth->index_th_tau_d])
-    *(pth->z_table[index_tau]-pth->z_table[index_tau-1]);
-
-  class_call(background_tau_of_z(pba,pth->z_d,&(pth->tau_d)),
-             pba->error_message,
-             pth->error_message);
->>>>>>> 0ef4f7b6
 
   return _SUCCESS_;
 
@@ -959,50 +852,8 @@
   int index_tau_max;
   int last_index_back = 0;
 
-<<<<<<< HEAD
   /* index running over time*/
   int index_tau;
-=======
-  if (pth->thermodynamics_verbose > 0) {
-    printf(" -> recombination at z = %f (max of visibility function)\n",pth->z_rec);
-    printf("    corresponding to conformal time = %f Mpc\n",pth->tau_rec);
-    printf("    with comoving sound horizon = %f Mpc\n",pth->rs_rec);
-    printf("    angular diameter distance = %f Mpc\n",pth->da_rec);
-    printf("    and sound horizon angle 100*theta_s = %f\n",100.*pth->rs_rec/pth->ra_rec);
-    if (pth->compute_damping_scale == _TRUE_) {
-      printf("    and with comoving photon damping scale = %f Mpc\n",pth->rd_rec);
-      printf("    or comoving damping wavenumber k_d = %f 1/Mpc\n",2.*_PI_/pth->rd_rec);
-    }
-    printf("    Thomson optical depth crosses one at z_* = %f\n",pth->z_star);
-    printf("    giving an angle 100*theta_* = %f\n",100.*pth->rs_star/pth->ra_star);
-    printf(" -> baryon drag stops at z = %f\n",pth->z_d);
-    printf("    corresponding to conformal time = %f Mpc\n",pth->tau_d);
-    printf("    with comoving sound horizon rs = %f Mpc\n",pth->rs_d);
-    if ((pth->reio_parametrization == reio_camb) || (pth->reio_parametrization == reio_half_tanh)) {
-      if (pth->reio_z_or_tau==reio_tau)
-        printf(" -> reionization  at z = %f\n",pth->z_reio);
-      if (pth->reio_z_or_tau==reio_z)
-        printf(" -> reionization with optical depth = %f\n",pth->tau_reio);
-      class_call(background_tau_of_z(pba,pth->z_reio,&tau_reio),
-                 pba->error_message,
-                 pth->error_message);
-      printf("    corresponding to conformal time = %f Mpc\n",tau_reio);
-    }
-    if (pth->reio_parametrization == reio_bins_tanh) {
-      printf(" -> binned reionization gives optical depth = %f\n",pth->tau_reio);
-    }
-    if (pth->reio_parametrization == reio_many_tanh) {
-      printf(" -> many-step reionization gives optical depth = %f\n",pth->tau_reio);
-    }
-    if (pth->reio_parametrization == reio_inter) {
-      printf(" -> interpolated reionization history gives optical depth = %f\n",pth->tau_reio);
-    }
-    if (pth->thermodynamics_verbose > 1) {
-      printf(" -> free-streaming approximation can be turned on as soon as tau=%g Mpc\n",
-             pth->tau_free_streaming);
-    }
-  }
->>>>>>> 0ef4f7b6
 
   /* same ordered in growing time rather than growing redshift */
   double * tau_table_growing;
@@ -1149,35 +1000,8 @@
 
     class_alloc(tau_table_growing,pth->tt_size*sizeof(double),pth->error_message);
 
-<<<<<<< HEAD
     /* compute integrand and store temporarily in column "ddkappa" */
     for (index_tau=0; index_tau < pth->tt_size; index_tau++) {
-=======
-  pth->index_th_xe = index;
-  index++;
-  pth->index_th_dkappa = index;
-  index++;
-  pth->index_th_tau_d = index;
-  index++;
-  pth->index_th_ddkappa = index;
-  index++;
-  pth->index_th_dddkappa = index;
-  index++;
-  pth->index_th_exp_m_kappa = index;
-  index++;
-  pth->index_th_g = index;
-  index++;
-  pth->index_th_dg = index;
-  index++;
-  pth->index_th_ddg = index;
-  index++;
-  pth->index_th_Tb = index;
-  index++;
-  pth->index_th_wb = index;
-  index++;
-  pth->index_th_cb2 = index;
-  index++;
->>>>>>> 0ef4f7b6
 
       tau_table_growing[index_tau]=pth->tau_table[pth->tt_size-1-index_tau];
 
@@ -1198,7 +1022,6 @@
 
     }
 
-<<<<<<< HEAD
     /* compute second derivative of integrand, and store temporarily in column "dddkappa" */
     class_call(array_spline_table_line_to_line(tau_table_growing,
                                                pth->tt_size,
@@ -1210,20 +1033,6 @@
                                                pth->error_message),
                pth->error_message,
                pth->error_message);
-=======
-  preco->index_re_z = index;
-  index++;
-  preco->index_re_xe = index;
-  index++;
-  preco->index_re_dkappadtau = index;
-  index++;
-  preco->index_re_Tb = index;
-  index++;
-  preco->index_re_wb = index;
-  index++;
-  preco->index_re_cb2 = index;
-  index++;
->>>>>>> 0ef4f7b6
 
     /* compute integratal and store temporarily in column "g" */
      class_call(array_integrate_spline_table_line_to_line(tau_table_growing,
@@ -1239,31 +1048,12 @@
 
      free(tau_table_growing);
 
-<<<<<<< HEAD
      /* we could now write the result as r_d = 2pi * sqrt(integral),
         but we will first better acount for the contribution frokm the tau_ini boundary.
         Close to this boundary, R=0 and the integrand is just 16/(15*6)/kappa'
         Using kappa' propto 1/a^2 and tau propro a during RD, we get the analytic result:
         int_0^{tau_ini} dtau / kappa' = tau_ini / 3 / kappa'_ini
         Thus r_d = 2pi * sqrt( 16/(15*6*3) * (tau_ini/ kappa'_ini) * integral) */
-=======
-  preio->index_re_z = index;
-  index++;
-  preio->index_re_xe = index;
-  index++;
-  preio->index_re_Tb = index;
-  index++;
-  preio->index_re_wb = index;
-  index++;
-  preio->index_re_cb2 = index;
-  index++;
-  preio->index_re_dkappadtau = index;
-  index++;
-  preio->index_re_dkappadz = index;
-  index++;
-  preio->index_re_d3kappadz3 = index;
-  index++;
->>>>>>> 0ef4f7b6
 
      tau_ini = pth->tau_table[pth->tt_size-1];
      dkappa_ini = pth->thermodynamics_table[(pth->tt_size-1)*pth->th_size+pth->index_th_dkappa];
@@ -1512,7 +1302,6 @@
              pba->error_message,
              pth->error_message);
 
-<<<<<<< HEAD
   while (1./pth->thermodynamics_table[(index_tau)*pth->th_size+pth->index_th_dkappa]/tau
          < ppr->radiation_streaming_trigger_tau_c_over_tau) {
 
@@ -1523,33 +1312,6 @@
                pth->error_message);
 
   }
-=======
-  omega_b=pba->Omega0_b*pba->h*pba->h;
-
-  class_test_except(omega_b < omegab[0],
-                    pth->error_message,
-                    free(omegab);free(deltaN);free(YHe);free(ddYHe);free(YHe_at_deltaN);free(ddYHe_at_deltaN),
-                    "You have asked for an unrealistic small value omega_b = %e. The corresponding value of the primordial helium fraction cannot be found in the interpolation table. If you really want this value, you should fix YHe to a given value rather than to BBN",
-                    omega_b);
-
-  class_test_except(omega_b > omegab[num_omegab-1],
-                    pth->error_message,
-                    free(omegab);free(deltaN);free(YHe);free(ddYHe);free(YHe_at_deltaN);free(ddYHe_at_deltaN),
-                    "You have asked for an unrealistic high value omega_b = %e. The corresponding value of the primordial helium fraction cannot be found in the interpolation table. If you really want this value, you should fix YHe to a given value rather than to BBN",
-                    omega_b);
-
-  class_test_except(DeltaNeff < deltaN[0],
-                    pth->error_message,
-                    free(omegab);free(deltaN);free(YHe);free(ddYHe);free(YHe_at_deltaN);free(ddYHe_at_deltaN),
-                    "You have asked for an unrealistic small value of Delta N_eff = %e. The corresponding value of the primordial helium fraction cannot be found in the interpolation table. If you really want this value, you should fix YHe to a given value rather than to BBN",
-                    DeltaNeff);
-
-  class_test_except(DeltaNeff > deltaN[num_deltaN-1],
-                    pth->error_message,
-                    free(omegab);free(deltaN);free(YHe);free(ddYHe);free(YHe_at_deltaN);free(ddYHe_at_deltaN),
-                    "You have asked for an unrealistic high value of Delta N_eff = %e. The corresponding value of the primordial helium fraction cannot be found in the interpolation table. If you really want this value, you should fix YHe to a given value rather than to BBN",
-                    DeltaNeff);
->>>>>>> 0ef4f7b6
 
   pth->tau_free_streaming = tau;
 
@@ -2060,7 +1822,6 @@
       generic_evolver = evolver_ndf15;
     }
 
-<<<<<<< HEAD
     /* If we have the optical depth tau_reio as input the last evolver step (reionization approximation) is done separately in a loop,
        to approximate the redshift of reionization through the input of tau_reio. This is done using a bisection method
        It is similar to CLASS's shooting, just that we only re-do this last approximation step of the thermodynamics calculation */
@@ -2070,83 +1831,6 @@
                                                                interval_limit[index_interval+1],
                                                                mz_output,
                                                                pth->tt_size),
-=======
-    /** - --> if reionization optical depth given as an input, find reionization redshift by dichotomy and initialize the remaining values */
-
-    if (pth->reio_z_or_tau == reio_tau) {
-
-      /* upper value */
-
-      z_sup = ppr->reionization_z_start_max-ppr->reionization_start_factor*pth->reionization_width;
-      class_test(z_sup < 0.,
-                 pth->error_message,
-                 "parameters are such that reionization cannot take place before today while starting after z_start_max; need to increase z_start_max");
-
-      /* maximum possible reionization redshift */
-      preio->reionization_parameters[preio->index_reio_redshift] = z_sup;
-      /* maximum possible starting redshift */
-      preio->reionization_parameters[preio->index_reio_start] = ppr->reionization_z_start_max;
-      /* infer xe_before_reio */
-      class_call(thermodynamics_get_xe_before_reionization(ppr,
-                                                           pth,
-                                                           preco,
-                                                           preio->reionization_parameters[preio->index_reio_start],
-                                                           &(preio->reionization_parameters[preio->index_reio_xe_before])),
-                 pth->error_message,
-                 pth->error_message);
-
-      /* fill reionization table */
-      class_call(thermodynamics_reionization_sample(ppr,pba,pth,preco,preio,pvecback),
-                 pth->error_message,
-                 pth->error_message);
-
-      tau_sup=preio->reionization_optical_depth;
-
-      class_test_except(tau_sup < pth->tau_reio,
-                        pth->error_message,
-                        free(preio->reionization_parameters);free(preio->reionization_table),
-                        "parameters are such that reionization cannot start after z_start_max");
-
-      /* lower value */
-
-      z_inf = 0.;
-      tau_inf = 0.;
-
-      /* try intermediate values */
-
-      counter=0;
-      while ((tau_sup-tau_inf) > pth->tau_reio * ppr->reionization_optical_depth_tol) {
-        z_mid=0.5*(z_sup+z_inf);
-
-        /* reionization redshift */
-        preio->reionization_parameters[preio->index_reio_redshift] = z_mid;
-        /* infer starting redshift for hygrogen */
-        preio->reionization_parameters[preio->index_reio_start] = preio->reionization_parameters[preio->index_reio_redshift]+ppr->reionization_start_factor*pth->reionization_width;
-        /* if starting redshift for helium is larger, take that one
-           (does not happen in realistic models) */
-        if (preio->reionization_parameters[preio->index_reio_start] <
-            pth->helium_fullreio_redshift+ppr->reionization_start_factor*pth->helium_fullreio_width)
-
-          preio->reionization_parameters[preio->index_reio_start] =
-            pth->helium_fullreio_redshift+ppr->reionization_start_factor*pth->helium_fullreio_width;
-
-        class_test(preio->reionization_parameters[preio->index_reio_start] > ppr->reionization_z_start_max,
-                   pth->error_message,
-                   "starting redshift for reionization > reionization_z_start_max = %e",ppr->reionization_z_start_max);
-
-        /* infer xe_before_reio */
-        class_call(thermodynamics_get_xe_before_reionization(ppr,
-                                                             pth,
-                                                             preco,
-                                                             preio->reionization_parameters[preio->index_reio_start],
-                                                             &(preio->reionization_parameters[preio->index_reio_xe_before])),
-                   pth->error_message,
-                   pth->error_message);
-
-        /* clean and fill reionization table */
-        free(preio->reionization_table);
-        class_call(thermodynamics_reionization_sample(ppr,pba,pth,preco,preio,pvecback),
->>>>>>> 0ef4f7b6
                    pth->error_message,
                    pth->error_message);
     }
@@ -2832,16 +2516,8 @@
 
   class_alloc(ptv,sizeof(struct thermo_vector),pth->error_message);
 
-<<<<<<< HEAD
   /* mz = Minus z is inverted*/
   z = -mz;
-=======
-  /** - --> get baryon equation of state */
-  reio_vector[preio->index_re_wb] = _k_B_ / ( _c_ * _c_ * _m_H_ ) * (1. + (1./_not4_ - 1.) * Yp + xe * (1.-Yp)) * Tb;
-
-  /** - --> get baryon adiabatic sound speed */
-  reio_vector[preio->index_re_cb2] = 5./3. * reio_vector[preio->index_re_wb];
->>>>>>> 0ef4f7b6
 
   /* Start from no component */
   index_tv = 0;
@@ -3221,7 +2897,6 @@
 int thermodynamics_workspace_free(struct thermo* pth,
                                   struct thermo_workspace * ptw) {
 
-<<<<<<< HEAD
   free(ptw->ptdw->ap_z_limits);
   free(ptw->ptdw->ap_z_limits_delta);
 
@@ -3233,19 +2908,6 @@
   }
   else if(pth->recombination == recfast){
     free(ptw->ptdw->precfast);
-=======
-    /** - --> get baryon equation of state */
-
-    preio->reionization_table[(i-1)*preio->re_size+preio->index_re_wb] =
-      _k_B_/ ( _c_ * _c_ * mu)
-      * preio->reionization_table[(i-1)*preio->re_size+preio->index_re_Tb];
-
-    /** - --> get baryon adiabatic sound speed */
-
-    preio->reionization_table[(i-1)*preio->re_size+preio->index_re_cb2] =
-      preio->reionization_table[(i-1)*preio->re_size+preio->index_re_wb]
-      *(1.+(1+z)/3.*dTdz/preio->reionization_table[(i-1)*preio->re_size+preio->index_re_Tb]);
->>>>>>> 0ef4f7b6
   }
 
   free(ptw->ptrp->reionization_parameters);
@@ -3560,20 +3222,8 @@
                "For reio_inter scheme, the last value of reio_inter_xe[...]  should always be zero, you passed %e",
                pth->reio_inter_xe[pth->reio_inter_num-1]);
 
-<<<<<<< HEAD
     /* copy here the (z,xe) values passed in input. */
     for (point=0; point<preio->reio_num_z; point++) {
-=======
-    /* wb = (k_B/mu) Tb */
-    *(preco->recombination_table+(Nz-i-1)*preco->re_size+preco->index_re_wb)
-      = _k_B_ / ( _c_ * _c_ * _m_H_ ) * (1. + (1./_not4_ - 1.) * pth->YHe + xe * (1.-pth->YHe)) * Tm;
-
-    /* cb2 = (k_B/mu) Tb (1-1/3 dlnTb/dlna) = (k_B/mu) Tb (1+1/3 (1+z) dlnTb/dz)
-       with (1+z)dlnTb/dz= - [dlnTb/dlna] */
-    *(preco->recombination_table+(Nz-i-1)*preco->re_size+preco->index_re_cb2)
-      = *(preco->recombination_table+(Nz-i-1)*preco->re_size+preco->index_re_wb)
-      * (1. - rec_dTmdlna(xe, Tm, pba->T_cmb*(1.+z), Hz, param.fHe, param.nH0*pow((1+z),3)*1e-6, energy_injection_rate(&param,z)) / Tm / 3.);
->>>>>>> 0ef4f7b6
 
       preio->reionization_parameters[preio->index_reio_first_z+point] = pth->reio_inter_z[point];
 
@@ -3970,18 +3620,7 @@
                                         struct thermo * pth,
                                         struct thermo_workspace * ptw){
 
-<<<<<<< HEAD
   /** Summary: */
-=======
-    /* wb = (k_B/mu) Tb  = (k_B/mu) Tb */
-    *(preco->recombination_table+(Nz-i-1)*preco->re_size+preco->index_re_wb)
-      = _k_B_ / ( _c_ * _c_ * _m_H_ ) * (1. + (1./_not4_ - 1.) * preco->YHe + x0 * (1.-preco->YHe)) * y[2];
-
-    /* cb2 = (k_B/mu) Tb (1-1/3 dlnTb/dlna) = (k_B/mu) Tb (1+1/3 (1+z) dlnTb/dz) */
-    *(preco->recombination_table+(Nz-i-1)*preco->re_size+preco->index_re_cb2)
-      = *(preco->recombination_table+(Nz-i-1)*preco->re_size+preco->index_re_wb)
-      * (1. + (1.+zend) * dy[2] / y[2] / 3.);
->>>>>>> 0ef4f7b6
 
   /** Define local variables */
   /* running index inside thermodynamics table */
@@ -4167,6 +3806,10 @@
   /* Baryon temperature derivative (needed in perturbations for idm_b) DCH */
   pth->thermodynamics_table[(pth->tt_size-index_z-1)*pth->th_size+pth->index_th_dTb] = dy[ptv->index_D_Tmat]+ptw->Tcmb;
 
+  /* wb = (k_B/mu) Tb */
+  pth->thermodynamics_table[(pth->tt_size-index_z-1)*pth->th_size+pth->index_th_wb]
+    = _k_B_ / ( _c_ * _c_ * _m_H_ ) * (1. + (1./_not4_ - 1.) * ptw->YHe + x * (1.-ptw->YHe)) * Tmat;
+
   /* cb2 = (k_B/mu) Tb (1-1/3 dlnTb/dlna) = (k_B/mu) Tb (1 - 1/3 (1+z) dlnTb/d(-z)) */
   pth->thermodynamics_table[(pth->tt_size-index_z-1)*pth->th_size+pth->index_th_cb2]
     = _k_B_ / ( _c_ * _c_ * _m_H_ ) * (1. + (1./_not4_ - 1.) * ptw->YHe + x * (1.-ptw->YHe)) * Tmat * (1. - (1.+z) * (dy[ptv->index_D_Tmat]+ptw->Tcmb) / Tmat / 3.);
@@ -4208,87 +3851,11 @@
  * @param error_message Output: possible errors are written here
  * @return the error status
  */
-<<<<<<< HEAD
 int thermodynamics_solve_timescale(double z,
                                    void * thermo_parameters_and_workspace,
                                    double * timescale,
                                    ErrorMsg error_message){
   *timescale = 1.;
-=======
-
-int thermodynamics_merge_reco_and_reio(
-                                       struct precision * ppr,
-                                       struct thermo * pth,
-                                       struct recombination * preco,
-                                       struct reionization * preio
-                                       ) {
-  /** Summary: */
-
-  /** - define local variables */
-
-  int i,index_th,index_re;
-
-  /** - first, a little check that the two tables match each other and can be merged */
-
-  if (pth->reio_parametrization != reio_none) {
-    class_test(preco->recombination_table[preio->index_reco_when_reio_start*preco->re_size+preco->index_re_z] !=
-               preio->reionization_table[(preio->rt_size -1)*preio->re_size+preio->index_re_z],
-               pth->error_message,
-               "mismatch which should never happen");
-  }
-
-  /** - find number of redshift in full table = number in reco + number in reio - overlap */
-
-  pth->tt_size = ppr->recfast_Nz0 + preio->rt_size - preio->index_reco_when_reio_start - 1;
-
-
-  /** - allocate arrays in thermo structure */
-
-  class_alloc(pth->z_table,pth->tt_size*sizeof(double),pth->error_message);
-  class_alloc(pth->thermodynamics_table,pth->th_size*pth->tt_size*sizeof(double),pth->error_message);
-  class_alloc(pth->d2thermodynamics_dz2_table,pth->th_size*pth->tt_size*sizeof(double),pth->error_message);
-
-  /** - fill these arrays */
-
-  for (i=0; i < preio->rt_size; i++) {
-    pth->z_table[i]=
-      preio->reionization_table[i*preio->re_size+preio->index_re_z];
-    pth->thermodynamics_table[i*pth->th_size+pth->index_th_xe]=
-      preio->reionization_table[i*preio->re_size+preio->index_re_xe];
-    pth->thermodynamics_table[i*pth->th_size+pth->index_th_dkappa]=
-      preio->reionization_table[i*preio->re_size+preio->index_re_dkappadtau];
-    pth->thermodynamics_table[i*pth->th_size+pth->index_th_Tb]=
-      preio->reionization_table[i*preio->re_size+preio->index_re_Tb];
-    pth->thermodynamics_table[i*pth->th_size+pth->index_th_wb]=
-      preio->reionization_table[i*preio->re_size+preio->index_re_wb];
-    pth->thermodynamics_table[i*pth->th_size+pth->index_th_cb2]=
-      preio->reionization_table[i*preio->re_size+preio->index_re_cb2];
-  }
-  for (i=0; i < ppr->recfast_Nz0 - preio->index_reco_when_reio_start - 1; i++) {
-    index_th=i+preio->rt_size;
-    index_re=i+preio->index_reco_when_reio_start+1;
-    pth->z_table[index_th]=
-      preco->recombination_table[index_re*preco->re_size+preco->index_re_z];
-    pth->thermodynamics_table[index_th*pth->th_size+pth->index_th_xe]=
-      preco->recombination_table[index_re*preco->re_size+preco->index_re_xe];
-    pth->thermodynamics_table[index_th*pth->th_size+pth->index_th_dkappa]=
-      preco->recombination_table[index_re*preco->re_size+preco->index_re_dkappadtau];
-    pth->thermodynamics_table[index_th*pth->th_size+pth->index_th_Tb]=
-      preco->recombination_table[index_re*preco->re_size+preco->index_re_Tb];
-    pth->thermodynamics_table[index_th*pth->th_size+pth->index_th_wb]=
-      preco->recombination_table[index_re*preco->re_size+preco->index_re_wb];
-    pth->thermodynamics_table[index_th*pth->th_size+pth->index_th_cb2]=
-      preco->recombination_table[index_re*preco->re_size+preco->index_re_cb2];
-  }
-
-  /** - free the temporary structures */
-
-  free(preco->recombination_table);
-
-  if (pth->reio_parametrization != reio_none)
-    free(preio->reionization_table);
-
->>>>>>> 0ef4f7b6
   return _SUCCESS_;
 
 }
@@ -4317,11 +3884,7 @@
   //class_store_columntitle(titles,"g'",_TRUE_);
   //class_store_columntitle(titles,"g''",_TRUE_);
   class_store_columntitle(titles,"Tb [K]",_TRUE_);
-<<<<<<< HEAD
   class_store_columntitle(titles,"dTb [K]",_TRUE_);
-=======
-  class_store_columntitle(titles,"w_b",_TRUE_);
->>>>>>> 0ef4f7b6
   class_store_columntitle(titles,"c_b^2",_TRUE_);
   if(pth->has_idm_b==_TRUE_){ //DCH
     class_store_columntitle(titles,"Tidm_b [K]",_TRUE_);
@@ -4385,11 +3948,8 @@
     //class_store_double(dataptr,pvecthermo[pth->index_th_dg],_TRUE_,storeidx);
     //class_store_double(dataptr,pvecthermo[pth->index_th_ddg],_TRUE_,storeidx);
     class_store_double(dataptr,pvecthermo[pth->index_th_Tb],_TRUE_,storeidx);
-<<<<<<< HEAD
     class_store_double(dataptr,pvecthermo[pth->index_th_dTb],_TRUE_,storeidx);
-=======
     class_store_double(dataptr,pvecthermo[pth->index_th_wb],_TRUE_,storeidx);
->>>>>>> 0ef4f7b6
     class_store_double(dataptr,pvecthermo[pth->index_th_cb2],_TRUE_,storeidx);
     if(pth->has_idm_b == _TRUE_){
       class_store_double(dataptr,pvecthermo[pth->index_th_T_idm_b],_TRUE_,storeidx);
