/** @file thermodynamics.c Documented thermodynamics module
 *
 * Initially written by:
 * Julien Lesgourgues, 6.09.2010
 *
 * Restructured structs by:
 * Nils Schoeneberg and Matteo Lucca, 27.02.2019
 *
 * Evolver implementation by:
 * Daniel Meinert
 *
 * Deals with the thermodynamical evolution.
 * This module has two purposes:
 *
 * - at the beginning, to initialize the thermodynamics, i.e. to
 *   integrate the thermodynamical equations, and store all
 *   thermodynamical quantities as a function of redshift inside an
 *   interpolation table. The current version of recombination is
 *   based on RECFAST v1.5. The current version of reionization is
 *   based on exactly the same reionization function as in CAMB, in
 *   order to make allow for comparison. It should be easy to
 *   generalize the module to more complicated reionization histories.
 *
 * - to provide a routine which allow other modules to evaluate any
 *   thermodynamical quantities at a given redshift value (by
 *   interpolating within the interpolation table).
 *
 *
 * The logic is the following:
 *
 * - If RECFAST or HYREC are chosen, we use their respective
 *   differential equations or evolvers to compute the free electron
 *   fraction x at each step requested by the z output array
 *   In the RECFAST case, we additionally evolve the x_H and x_He
 *   free hydrogen and helium fractions
 *   In the HYREC case, only the temperature of baryons Tmat is evolved,
 *   the rest is done internally in the wrapper of hyrec
 *
 * - small detail: one of the columns contains the maximum variation
 *   rate of a few relevant thermodynamical quantities. This rate
 *   will be used for defining automatically the sampling step size in
 *   the perturbation module. Hence, the exact value of this rate is
 *   unimportant, but its order of magnitude at a given z defines the
 *   sampling precision of the perturbation module. Hence, it is
 *   harmless to use a smoothing routine in order to make this rate
 *   look nicer, although this will not affect the final result
 *   significantly. The last step in the thermodynamics_init module is
 *   to perform this smoothing.
 *
 * In summary, the following functions can be called from other modules:
 *
 * -# thermodynamics_init at the beginning (but after background_init)
 * -# thermodynamics_at_z at any later time
 * -# thermodynamics_free at the end, when no more calls to thermodynamics_at_z are needed
 */

#include "thermodynamics.h"

#ifdef HYREC
#include "history.h"
#ifndef TWOG_FILE
#include "hyrectools.h"
#include "helium.h"
#include "hydrogen.h"
#include "hyrec_params.h"
#endif
#endif

/**
 * Thermodynamics quantities at given redshift z.
 * Evaluates all thermodynamics quantities at a given value of the redshift by reading the pre-computed table and interpolating.
 *
 * @param pba          Input: pointer to background structure
 * @param pth          Input: pointer to the thermodynamics structure (containing pre-computed table)
 * @param z            Input: redshift
 * @param inter_mode   Input: interpolation mode (normal or growing_closeby)
 * @param last_index   Input/Output: index of the previous/current point in the interpolation array (input only for closeby mode, output for both)
 * @param pvecback     Input: vector of background quantities (used only in case z>z_initial for getting ddkappa and dddkappa; in that case,
                            should be already allocated and filled, with format short_info or larger; in other cases, will be ignored)
 * @param pvecthermo Output: vector of thermodynamics quantities (assumed to be already allocated)
 * @return the error status
 */

int thermodynamics_at_z(
                        struct background * pba,
                        struct thermo * pth,
                        double z,
                        short inter_mode,
                        int * last_index,
                        double * pvecback,
                        double * pvecthermo
                        ) {

  /** Summary: */

  /** - define local variables */
  double x0;
  double Vrms_idm_b2, T_diff_idm_b, Tb_in_eV, m_b, fHe; //DCH

  /* The fact that z is in the pre-computed range 0 <= z <= z_initial will be checked in the interpolation routines below. Before
     trying to interpolate, allow the routine to deal with the case z > z_intial: then, all relevant quantities can be extrapolated
     using simple analytic approximations */

  if (z >= pth->z_table[pth->tt_size-1]) {

    /* ionization fraction assumed to remain constant at large z */
    x0= pth->thermodynamics_table[(pth->tt_size-1)*pth->th_size+pth->index_th_xe];
    pvecthermo[pth->index_th_xe] = x0;

    /* Calculate dkappa/dtau (dkappa/dtau = a n_e x_e sigma_T = a^{-2} n_e(today) x_e sigma_T in units of 1/Mpc) */
    pvecthermo[pth->index_th_dkappa] = (1.+z) * (1.+z) * pth->n_e * x0 * _sigma_ * _Mpc_over_m_;

    /* tau_d scales like (1+z)**2 */
    pvecthermo[pth->index_th_tau_d] = pth->thermodynamics_table[(pth->tt_size-1)*pth->th_size+pth->index_th_tau_d]*pow((1+z)/(1.+pth->z_table[pth->tt_size-1]),2);

    if (pth->compute_damping_scale == _TRUE_) {

      /* r_d scales like (1+z)**-3/2 */
      pvecthermo[pth->index_th_r_d] = pth->thermodynamics_table[(pth->tt_size-1)*pth->th_size+pth->index_th_r_d]*pow((1+z)/(1.+pth->z_table[pth->tt_size-1]),-1.5);

    }

    /* Calculate d2kappa/dtau2 = dz/dtau d/dz[dkappa/dtau] given that [dkappa/dtau] proportional to (1+z)^2 and dz/dtau = -H */
    pvecthermo[pth->index_th_ddkappa] = -pvecback[pba->index_bg_H] * 2. / (1.+z) * pvecthermo[pth->index_th_dkappa];

    /* Calculate d3kappa/dtau3 given that [dkappa/dtau] proportional to (1+z)^2 */
    pvecthermo[pth->index_th_dddkappa] = (pvecback[pba->index_bg_H]*pvecback[pba->index_bg_H]/ (1.+z) - pvecback[pba->index_bg_H_prime]) * 2. / (1.+z) * pvecthermo[pth->index_th_dkappa];

    /* \f$ exp^{-\kappa}, g, g', g'' \f$ can be set to zero: they are used only for computing the source functions in the
       perturbation module; but source functions only need to be sampled below z_initial (the condition that
       z_start_sources<z_initial is checked in the perturbation module) */
    pvecthermo[pth->index_th_exp_m_kappa] = 0.;
    pvecthermo[pth->index_th_g]=0.;
    pvecthermo[pth->index_th_dg]=0.;
    pvecthermo[pth->index_th_ddg]=0.;

    /* Calculate Tb */
    pvecthermo[pth->index_th_Tb] = pba->T_cmb*(1.+z);

    /* Tb derivative, needed for IDM_B DCH */
    pvecthermo[pth->index_th_dTb] = pba->T_cmb;

    /* Calculate baryon equation of state parameter wb = (k_B/mu) Tb */
    /* note that m_H / mu = 1 + (m_H/m_He-1) Y_p + x_e (1-Y_p) */
    pvecthermo[pth->index_th_wb] = _k_B_ / ( _c_ * _c_ * _m_H_ ) * (1. + (1./_not4_ - 1.) * pth->YHe + x0 * (1.-pth->YHe)) * pba->T_cmb * (1.+z);

    /* Calculate cb2 (cb2 = (k_B/mu) Tb (1-1/3 dlnTb/dlna) = (k_B/mu) Tb (1+1/3 (1+z) dlnTb/dz)) */
    /* note that m_H / mu = 1 + (m_H/m_He-1) Y_p + x_e (1-Y_p) */
    pvecthermo[pth->index_th_cb2] = pvecthermo[pth->index_th_wb] * 4. / 3.;

    /* derivatives of baryon sound speed (only computed if some non-minimal tight-coupling schemes is requested) */
    if (pth->compute_cb2_derivatives == _TRUE_) {

      /* since cb2 proportional to (1+z) or 1/a, its derivative wrt conformal time is given by dcb2 = - a H cb2 */
      pvecthermo[pth->index_th_dcb2] = - pvecback[pba->index_bg_H] * pvecback[pba->index_bg_a] * pvecthermo[pth->index_th_cb2];

      /* then its second derivative is given by ddcb2 = - a H' cb2 */
      pvecthermo[pth->index_th_ddcb2] = - pvecback[pba->index_bg_H_prime] * pvecback[pba->index_bg_a] * pvecthermo[pth->index_th_cb2];
    }

    /* in this regime, variation rate = dkappa/dtau */
    pvecthermo[pth->index_th_rate] = pvecthermo[pth->index_th_dkappa];

    /* we set the initial properties for idm_b here DCH */
    if(pth->has_idm_b == _TRUE_){
      /* constants used in the scattering rate and temperatures */
      fHe = 1-pth->YHe;
      Tb_in_eV = pvecthermo[pth->index_th_Tb]*_k_B_/_eV_ ;
      m_b = _m_p_*_c_*_c_/_eV_;

      Vrms_idm_b2 = 1.e-8; //At early times, we no longer need the if statement, as z > 10^3

      if(pth->n_index_idm_b == -4){ //special treatment for this case, in which the baryons and DM are not tightly coupled at early times
        pvecthermo[pth->index_th_T_idm_b] = 0.;
        pvecthermo[pth->index_th_dT_idm_b] = 0.; //factors (1+z) cancel out
      }
      else {
        pvecthermo[pth->index_th_T_idm_b] = pba->T_cmb*(1.+z);
        pvecthermo[pth->index_th_dT_idm_b] = pba->T_cmb; //factors (1+z) cancel out
      }

      T_diff_idm_b = (Tb_in_eV/m_b)+(pvecthermo[pth->index_th_T_idm_b]*_k_B_/_eV_/pth->m_idm)+(Vrms_idm_b2/3.0); //T and m are all in eV
      pvecthermo[pth->index_th_c_idm_b2] = pvecthermo[pth->index_th_T_idm_b]/pth->m_idm*_eV_/(_c_*_c_);

      pvecthermo[pth->index_th_R_idm_b] = (pvecback[pba->index_bg_a]*pvecback[pba->index_bg_rho_b]*pth->cross_idm_b*pth->n_coeff_idm_b/(m_b+pth->m_idm))
        *pow(T_diff_idm_b,(pth->n_index_idm_b+1.0)/2.0)*fHe
        *(3.e-4*pow(_c_,4.)/(8.*_PI_*_Mpc_over_m_*_G_*_eV_)); //conversion coefficient for the units

      pvecthermo[pth->index_th_R_idm_b_prime] = (pvecback[pba->index_bg_rho_b]*pth->cross_idm_b*pth->n_coeff_idm_b*fHe/(m_b+pth->m_idm))
        *pow(T_diff_idm_b,((pth->n_index_idm_b-1.0)/2.0))
        *(-pvecback[pba->index_bg_a]*pvecback[pba->index_bg_a]*T_diff_idm_b
          +pvecback[pba->index_bg_a]*((pth->n_index_idm_b+1.0)/2.0)*(pvecthermo[pth->index_th_dTb]/m_b + pvecthermo[pth->index_th_dT_idm_b]/pth->m_idm))
        *(3.e-4*pow(_c_,4.)/(8.*_PI_*_Mpc_over_m_*_G_*_eV_)); //conversion coefficient for the units, might need some checking DCH
    }

     /* quantities related to DM interacting with DR */
    if(pba->has_idm_dr == _TRUE_){

      /* calculate dmu_idm_dr and approximate its derivatives as zero */
      pvecthermo[pth->index_th_dmu_idm_dr] = pth->a_idm_dr*pow((1.+z)/1.e7,pth->nindex_idm_dr)*pba->Omega0_idm_dr*pow(pba->h,2);
      pvecthermo[pth->index_th_ddmu_idm_dr] =  -pvecback[pba->index_bg_H] * pth->nindex_idm_dr / (1+z) * pvecthermo[pth->index_th_dmu_idm_dr];
      pvecthermo[pth->index_th_dddmu_idm_dr] = (pvecback[pba->index_bg_H]*pvecback[pba->index_bg_H]/ (1.+z) - pvecback[pba->index_bg_H_prime])
        *  pth->nindex_idm_dr / (1.+z) * pvecthermo[pth->index_th_dmu_idm_dr];

      /* calculate dmu_idr (self interaction) */
      pvecthermo[pth->index_th_dmu_idr] = pth->b_idr*pow((1.+z)/1.e7,pth->nindex_idm_dr)*pba->Omega0_idr*pow(pba->h,2);

      /* extrapolate optical depth of idm_dr and idr */
      pvecthermo[pth->index_th_tau_idm_dr] = pth->thermodynamics_table[(pth->tt_size-1)*pth->th_size+pth->index_th_tau_idm_dr]+
        (pth->thermodynamics_table[(pth->tt_size-1)*pth->th_size+pth->index_th_tau_idm_dr]-pth->thermodynamics_table[(pth->tt_size-2)*pth->th_size+pth->index_th_tau_idm_dr])
        *(z-pth->z_table[pth->tt_size-1])/(pth->z_table[pth->tt_size-1]-pth->z_table[pth->tt_size-2]);

      pvecthermo[pth->index_th_tau_idr] = pth->thermodynamics_table[(pth->tt_size-1)*pth->th_size+pth->index_th_tau_idr]+
        (pth->thermodynamics_table[(pth->tt_size-1)*pth->th_size+pth->index_th_tau_idr]-pth->thermodynamics_table[(pth->tt_size-2)*pth->th_size+pth->index_th_tau_idr])
        *(z-pth->z_table[pth->tt_size-1])/(pth->z_table[pth->tt_size-1]-pth->z_table[pth->tt_size-2]);

      /* extrapolate idm_dr visibility function */
      pvecthermo[pth->index_th_g_idm_dr] = pth->thermodynamics_table[(pth->tt_size-1)*pth->th_size+pth->index_th_g_idm_dr];

      /* calculate interacting dark matter sound speed */
      pvecthermo[pth->index_th_cidm_dr2] = 4*_k_B_*pba->T_idr*(1.+z)/_eV_/3./pth->m_idm;

      /* calculate interacting dark matter temperature (equal to idr temperature at this redhsift) */
      pvecthermo[pth->index_th_Tidm_dr] = pba->T_idr*(1.+z);
    }

  }

  /** - interpolate in table with array_interpolate_spline (normal mode) or array_interpolate_spline_growing_closeby (closeby mode) */

  else {

    /* some very specific cases require linear interpolation because of a break in the derivative of the functions */
    if (((pth->reio_parametrization == reio_half_tanh) && (z < 2*pth->z_reio))
        || ((pth->reio_parametrization == reio_inter) && (z < 50.))) {

      class_call(array_interpolate_linear(pth->z_table,
                                          pth->tt_size,
                                          pth->thermodynamics_table,
                                          pth->th_size,
                                          z,
                                          last_index,
                                          pvecthermo,
                                          pth->th_size,
                                          pth->error_message),
                 pth->error_message,
                 pth->error_message);
    }

    /* in the "normal" case, use spline interpolation */
    else {

      if (inter_mode == pth->inter_normal) {

        class_call(array_interpolate_spline(pth->z_table,
                                            pth->tt_size,
                                            pth->thermodynamics_table,
                                            pth->d2thermodynamics_dz2_table,
                                            pth->th_size,
                                            z,
                                            last_index,
                                            pvecthermo,
                                            pth->th_size,
                                            pth->error_message),
                   pth->error_message,
                   pth->error_message);
      }

      if (inter_mode == pth->inter_closeby) {

        class_call(array_interpolate_spline_growing_closeby(pth->z_table,
                                                            pth->tt_size,
                                                            pth->thermodynamics_table,
                                                            pth->d2thermodynamics_dz2_table,
                                                            pth->th_size,
                                                            z,
                                                            last_index,
                                                            pvecthermo,
                                                            pth->th_size,
                                                            pth->error_message),
                   pth->error_message,
                   pth->error_message);

      }
    }

  }

  return _SUCCESS_;
}

/**
 * Initialize the thermo structure, and in particular the thermodynamics interpolation table.
 *
 * @param ppr   Input: pointer to precision structure
 * @param pba   Input: pointer to background structure
 * @param pth   Input/Output: pointer to initialized thermo structure
 * @return the error status
 */
int thermodynamics_init(struct precision * ppr,
                        struct background * pba,
                        struct thermo * pth){

  /** Summary: */

  /** - define local variables */

  /* vector of background values for calling background_at_tau */
  double * pvecback;
  int index_tau;

  /* structures for storing temporarily information on recombination and reionization */
  struct thermo_workspace * ptw;

  pth->has_idm_b = pba->has_idm_b; // This is just a convenient shift of variables to wrap everything here in if_idm_b statements, without needing to declare pba each time DCH

  /** - initialize pointers, allocate background vector */
  class_alloc(pvecback,pba->bg_size*sizeof(double),pba->error_message);

  if (pth->thermodynamics_verbose > 0){
    printf("Computing thermodynamics\n");
  }

  /** - compute and check primordial Helium fraction  */

  if (pth->YHe == _YHE_BBN_) {
    class_call(thermodynamics_helium_from_bbn(ppr,pba,pth),
               pth->error_message,
               pth->error_message);
  }
  if (pth->thermodynamics_verbose > 0) {
    printf(" -> with Y_He = %.4f\n",pth->YHe);
  }
  /* Set this parameter of central importance to ionization of hydrogen/helium */
  pth->fHe = pth->YHe/(_not4_ *(1.-pth->YHe));

  /* DCH: in the case of interacting DM-b, we need to adapt the start of integration time,
     to be sure we capture the time at which the two species are still coupled.
     This is the condition we need later to set the initial DM temperature. */
  /* DCH TODO: why is this with Omega and not with a has_idm_n flag? */
  if(pba->Omega0_idm_b > 0.){
    class_call(input_obtain_idm_b_z_ini(ppr,pba,pth),
               pth->error_message,
               pth->error_message);
  }
  /*  If there is idm-dr, we want the thermodynamics table to
   * start at a much larger z, in order to capture the possible
   * non-trivial behavior of the dark matter interaction rate at early times*/
  if(pba->has_idm_dr == _TRUE_){
    ppr->thermo_z_initial = 1.e9;
    ppr->thermo_Nz_log = 10000;
  }

  /** - test, whether all parameters are in the correct regime */
  class_call(thermodynamics_test_parameters(ppr,pba,pth),
             pth->error_message,
             pth->error_message);

  /** - allocate and assign all temporary structures and indices */
  class_alloc(ptw, sizeof(struct thermo_workspace), pth->error_message);
  class_call(thermodynamics_workspace_init(ppr,pba,pth,ptw),
             pth->error_message,
             pth->error_message);

  class_call(thermodynamics_indices(pba,pth,ptw),
             pth->error_message,
             pth->error_message);

  class_call(thermodynamics_lists(ppr,pba,pth,ptw),
             pth->error_message,
             pth->error_message);

  /** - assign all heating related properties and indices (not temporary) */
  class_call(heating_init(ppr,pba,pth),
             (pth->he).error_message,
             pth->error_message);

  /** - solve recombination and reionization and store values of \f$ z, x_e, d \kappa / d \tau, T_b, c_b^2 \f$ with thermodynamics_solve */
  class_call(thermodynamics_solve(ppr,pba,pth,ptw,pvecback),
             pth->error_message,
             pth->error_message);

  /** - the differential equation system is now completely solved  */

  /** - fill missing columns (quantities not computed during the differential evolution but related) */
  class_call(thermodynamics_calculate_remaining_quantities(ppr,pba,pth,pvecback),
             pth->error_message,
             pth->error_message);

  if(pba->has_idr == _TRUE_){
    class_call(thermodynamics_calculate_idm_dr_quantities(ppr,pba,pth,pvecback),
               pth->error_message,
               pth->error_message);
  }

  class_call(thermodynamics_print_output(pba,pth),
             pth->error_message,
             pth->error_message);

  class_call(thermodynamics_workspace_free(pth,ptw),
             pth->error_message,
             pth->error_message);


  free(pvecback);

  return _SUCCESS_;

}


/**
 * Free all memory space allocated by thermodynamics_init.
 *
 * @param pth Input/Output: pointer to thermo structure (to be freed)
 * @return the error status
 */
int thermodynamics_free(struct thermo * pth){

  /* Free all heating-related functions */
  class_call(heating_free(pth),
             (pth->he).error_message,
             pth->error_message);

  /* Free thermodynamics-related functions */
  free(pth->z_table);
  free(pth->tau_table);
  free(pth->thermodynamics_table);
  free(pth->d2thermodynamics_dz2_table);

  return _SUCCESS_;
}


/**
 * Test the thermo structure parameters for bounds and critical values.
 * Tests BBN Y_He fraction, annihilation injection parameters, divisions by zero, differential equation solving
 *
 * @param ppr   Input: pointer to precision structure
 * @param pba   Input: pointer to background structure
 * @param pth   Input: pointer to initialized thermo structure
 * @return the error status
 */
int thermodynamics_test_parameters(struct precision * ppr,
                                   struct background* pba,
                                   struct thermo * pth){

  /** Summary: */

  /** - check BBN Y_He fracion */
  class_test((pth->YHe < _YHE_SMALL_)||(pth->YHe > _YHE_BIG_),
             pth->error_message,
             "Y_He=%g out of bounds (%g<Y_He<%g)",pth->YHe,_YHE_SMALL_,_YHE_BIG_);

  /** - tests in order to prevent divisions by zero */
  class_test(_not4_ == 0.,
             pth->error_message,
             "stop to avoid division by zero");
  class_test(pth->YHe == 1.,
             pth->error_message,
             "stop to avoid division by zero");

  /** - tests for the differential equation solving */
  class_test(-ppr->thermo_z_initial > ppr->recfast_z_He_3,
             pth->error_message,
             "increase zinitial, as it is after HeliumIII recombination starts.");

  return _SUCCESS_;

}


/**
 * Assign value to each relevant index in vectors of thermodynamical quantities, and the reionization parameters
 *
 * @param pba   Input: pointer to background structure
 * @param pth   Input/Output: pointer to thermo structure
 * @param ptw   Input/Output: pointer to thermo workspace
 * @return the error status
 */
int thermodynamics_indices(struct background * pba,
                           struct thermo * pth,
                           struct thermo_workspace * ptw){

  /** Summary: */

  /** - define local variables */
  struct thermo_reionization_parameters* ptrp = ptw->ptrp;
  /* a running index for the vector of thermodynamics quantities */
  int index;

  /** - initialization of all indices and flags in thermo structure */
  index = 0;

  /* Free electron fraction */
  class_define_index(pth->index_th_xe,_TRUE_,index,1);
  /* Optical depth and related quantities */
  class_define_index(pth->index_th_dkappa,_TRUE_,index,1);
  class_define_index(pth->index_th_ddkappa,_TRUE_,index,1);
  class_define_index(pth->index_th_dddkappa,_TRUE_,index,1);
  class_define_index(pth->index_th_exp_m_kappa,_TRUE_,index,1);
  /* Visibility function + derivatives */
  class_define_index(pth->index_th_g,_TRUE_,index,1);
  class_define_index(pth->index_th_dg,_TRUE_,index,1);
  class_define_index(pth->index_th_ddg,_TRUE_,index,1);
  /* Baryon quantities, Temperature, Sound Speed, Drag time end */
  class_define_index(pth->index_th_Tb,_TRUE_,index,1);
  class_define_index(pth->index_th_dTb,_TRUE_,index,1);
  class_define_index(pth->index_th_wb,_TRUE_,index,1);
  class_define_index(pth->index_th_cb2,_TRUE_,index,1);
  class_define_index(pth->index_th_tau_d,_TRUE_,index,1);
  /* Derivatives of baryon sound speed (only computed if some non-minimal tight-coupling schemes is requested) */
  class_define_index(pth->index_th_dcb2,pth->compute_cb2_derivatives,index,1);
  class_define_index(pth->index_th_ddcb2,pth->compute_cb2_derivatives,index,1);
  /* IDM-b quantities DCH */
  if(pth->has_idm_b == _TRUE_){
    class_define_index(pth->index_th_T_idm_b,_TRUE_,index,1);
    class_define_index(pth->index_th_dT_idm_b,_TRUE_,index,1);
    class_define_index(pth->index_th_c_idm_b2,_TRUE_,index,1);
    class_define_index(pth->index_th_R_idm_b,_TRUE_,index,1);
    class_define_index(pth->index_th_R_idm_b_prime,_TRUE_,index,1);
  }
  /* IDM-DR quantities */
  if(pba->has_idm_dr == _TRUE_){
    pth->index_th_dmu_idm_dr = index;
    index++;
    pth->index_th_ddmu_idm_dr = index;
    index++;
    pth->index_th_dddmu_idm_dr = index;
    index++;
    pth->index_th_tau_idm_dr = index;
    index++;
    pth->index_th_tau_idr = index;
    index++;
    pth->index_th_g_idm_dr = index;
    index++;
    pth->index_th_cidm_dr2 = index;
    index++;
    pth->index_th_Tidm_dr = index;
    index++;
    pth->index_th_dmu_idr = index;
    index++;
  }
  /* Important quantity defining the stepsize in perturbations.c */
  class_define_index(pth->index_th_rate,_TRUE_,index,1);
  /* Damping scale */
  class_define_index(pth->index_th_r_d,pth->compute_damping_scale,index,1);

  /* end of thermodynamics indices */

  pth->th_size = index;

  /** - initialization of all indicies of parameters of reionization function */

  index=0;

  class_define_index(ptrp->index_reio_start,_TRUE_,index,1);
  index++;

  /* case where x_e(z) taken like in CAMB (other cases can be added) */
  if ((pth->reio_parametrization == reio_camb) || (pth->reio_parametrization == reio_half_tanh)) {

    class_define_index(ptrp->index_reio_redshift,_TRUE_,index,1);
    class_define_index(ptrp->index_reio_exponent,_TRUE_,index,1);
    class_define_index(ptrp->index_reio_width,_TRUE_,index,1);
    class_define_index(ptrp->index_reio_xe_before,_TRUE_,index,1);
    class_define_index(ptrp->index_reio_xe_after,_TRUE_,index,1);
    class_define_index(ptrp->index_helium_fullreio_fraction,_TRUE_,index,1);
    class_define_index(ptrp->index_helium_fullreio_redshift,_TRUE_,index,1);
    class_define_index(ptrp->index_helium_fullreio_width,_TRUE_,index,1);
  }

  /* case where x_e(z) is binned */
  if (pth->reio_parametrization == reio_bins_tanh) {

    /* the code will not only copy here the "bin centers" passed in input. It will add an initial and final value for (z,xe). So
       this array has a dimension bigger than the bin center array */

    ptrp->reio_num_z=pth->binned_reio_num+2; /* add two values: beginning and end of reio */

    class_define_index(ptrp->index_reio_first_z,_TRUE_,index,ptrp->reio_num_z);
    class_define_index(ptrp->index_reio_first_xe,_TRUE_,index,ptrp->reio_num_z);
    class_define_index(ptrp->index_reio_step_sharpness,_TRUE_,index,1);
    class_define_index(ptrp->index_reio_xe_before,_TRUE_,index,1);
  }

  /* case where x_e(z) has many tanh jumps */
  if (pth->reio_parametrization == reio_many_tanh) { //TODO :: is this the same as above?!

    /* the code will not only copy here the "jump centers" passed in input. It will add an initial and final value for (z,xe). So
       this array has a dimension bigger than the jump center array */

    ptrp->reio_num_z=pth->many_tanh_num+2; /* add two values: beginning and end of reio */

    class_define_index(ptrp->index_reio_first_z,_TRUE_,index,ptrp->reio_num_z);
    class_define_index(ptrp->index_reio_first_xe,_TRUE_,index,ptrp->reio_num_z);
    class_define_index(ptrp->index_reio_step_sharpness,_TRUE_,index,1);
    class_define_index(ptrp->index_reio_xe_before,_TRUE_,index,1);
  }

  /* case where x_e(z) must be interpolated */
  if (pth->reio_parametrization == reio_inter) {

    ptrp->reio_num_z=pth->reio_inter_num;

    class_define_index(ptrp->index_reio_first_z,_TRUE_,index,ptrp->reio_num_z);
    class_define_index(ptrp->index_reio_first_xe,_TRUE_,index,ptrp->reio_num_z);
    class_define_index(ptrp->index_reio_xe_before,_TRUE_,index,1);
  }

  ptrp->reio_num_params = index;

  /* flags for calling the interpolation routine */
  pth->inter_normal=0;
  pth->inter_closeby=1;

  return _SUCCESS_;

}


/**
 * Initialize the lists (of redshift, tau, etc.) of the thermodynamics struct
 *
 * @param ppr   Input: pointer to precision structure
 * @param pba   Input: pointer to background structure
 * @param pth   Input/Output: pointer to thermo structure
 * @param ptw   Input: pointer to thermo workspace
 * @return the error status
 */
int thermodynamics_lists(struct precision * ppr,
                         struct background* pba,
                         struct thermo* pth,
                         struct thermo_workspace* ptw){

  /** Summary: */

  /** Define local variables */
  int index_tau, index_z;
  double zinitial,zlinear;

  pth->tt_size = ptw->Nz_tot;

  /** - allocate tables*/
  class_alloc(pth->tau_table,pth->tt_size*sizeof(double),pth->error_message);
  class_alloc(pth->z_table,pth->tt_size*sizeof(double),pth->error_message);
  class_alloc(pth->thermodynamics_table,pth->th_size*pth->tt_size*sizeof(double),pth->error_message);
  class_alloc(pth->d2thermodynamics_dz2_table,pth->th_size*pth->tt_size*sizeof(double),pth->error_message);

  /** - define time sampling */
  /* Initial z, and the z at which we switch to linear sampling */
  zinitial = ppr->thermo_z_initial;
  zlinear  = ppr->thermo_z_linear;
  /* -> Between zinitial and reionization_z_start_max, we use the spacing of recombination sampling */
  for(index_z=0; index_z <ptw->Nz_reco_log; index_z++) {
    pth->z_table[(pth->tt_size-1) - index_z] = -(-exp((log(zinitial)-log(zlinear))*(double)(ptw->Nz_reco_log-1-index_z) / (double)(ptw->Nz_reco_log-1)+log(zlinear)));
  }
  /* -> Between zinitial and reionization_z_start_max, we use the spacing of recombination sampling */
  for(index_z=0; index_z <ptw->Nz_reco_lin; index_z++) {
    pth->z_table[(pth->tt_size-1)-(index_z+ptw->Nz_reco_log)] = -(-(zlinear-ppr->reionization_z_start_max) * (double)(ptw->Nz_reco_lin-1-index_z) / (double)(ptw->Nz_reco_lin) - ppr->reionization_z_start_max);
  }
  /* -> Between reionization_z_start_max and 0, we use the spacing of reionization sampling, leaving out the first point to not double-count it */
  for(index_z=0; index_z <ptw->Nz_reio; index_z++) {
    pth->z_table[(pth->tt_size-1)-(index_z+ptw->Nz_reco)] = -(-ppr->reionization_z_start_max * (double)(ptw->Nz_reio-1-index_z) / (double)(ptw->Nz_reio));
  }

  for (index_tau=0; index_tau < pth->tt_size; index_tau++) {
    class_call(background_tau_of_z(pba,
                                   pth->z_table[index_tau],
                                   pth->tau_table+index_tau),
               pba->error_message,
               pth->error_message);
  }

  /** - store initial value of conformal time in the structure */
  pth->tau_ini = pth->tau_table[pth->tt_size-1];

  return _SUCCESS_;

}

<<<<<<< HEAD
=======
      tau_table_growing[index_tau]=tau_table[pth->tt_size-1-index_tau];

      class_call(background_at_tau(pba,
                                   tau_table_growing[index_tau],
                                   pba->normal_info,
                                   pba->inter_closeby,
                                   &last_index_back,
                                   pvecback),
                 pba->error_message,
                 pth->error_message);

      R = 3./4.*pvecback[pba->index_bg_rho_b]/pvecback[pba->index_bg_rho_g];

      pth->thermodynamics_table[index_tau*pth->th_size+pth->index_th_ddkappa] =
        1./6./pth->thermodynamics_table[(pth->tt_size-1-index_tau)*pth->th_size+pth->index_th_dkappa]
        *(R*R/(1+R)+16./15.)/(1.+R);

    }

    /* compute second derivative of integrand, and store temporarily in column "dddkappa" */
    class_call(array_spline_table_line_to_line(tau_table_growing,
                                               pth->tt_size,
                                               pth->thermodynamics_table,
                                               pth->th_size,
                                               pth->index_th_ddkappa,
                                               pth->index_th_dddkappa,
                                               _SPLINE_EST_DERIV_,
                                               pth->error_message),
               pth->error_message,
               pth->error_message);


    /* compute integral and store temporarily in column "g" */
    class_call(array_integrate_spline_table_line_to_line(tau_table_growing,
                                                         pth->tt_size,
                                                         pth->thermodynamics_table,
                                                         pth->th_size,
                                                         pth->index_th_ddkappa,
                                                         pth->index_th_dddkappa,
                                                         pth->index_th_g,
                                                         pth->error_message),
               pth->error_message,
               pth->error_message);

    free(tau_table_growing);

    /* we could now write the result as r_d = 2pi * sqrt(integral),
       but we will first better acount for the contribution frokm the tau_ini boundary.
       Close to this boundary, R=0 and the integrand is just 16/(15*6)/kappa'
       Using kappa' propto 1/a^2 and tau propro a during RD, we get the analytic result:
       int_0^{tau_ini} dtau / kappa' = tau_ini / 3 / kappa'_ini
       Thus r_d = 2pi * sqrt( 16/(15*6*3) * (tau_ini/ kappa'_ini) * integral) */

    tau_ini = tau_table[pth->tt_size-1];
    dkappa_ini = pth->thermodynamics_table[(pth->tt_size-1)*pth->th_size+pth->index_th_dkappa];

    for (index_tau=0; index_tau < pth->tt_size; index_tau++) {

      pth->thermodynamics_table[index_tau*pth->th_size+pth->index_th_r_d] =
        2.*_PI_*sqrt(16./(15.*6.*3.)*tau_ini/dkappa_ini
                     +pth->thermodynamics_table[(pth->tt_size-1-index_tau)*pth->th_size+pth->index_th_g]);
    }

  } // end of damping scale calculation

  /** - --> second derivative with respect to tau of dkappa (in view of spline interpolation) */
  class_call(array_spline_table_line_to_line(tau_table,
                                             pth->tt_size,
                                             pth->thermodynamics_table,
                                             pth->th_size,
                                             pth->index_th_dkappa,
                                             pth->index_th_dddkappa,
                                             _SPLINE_EST_DERIV_,
                                             pth->error_message),
             pth->error_message,
             pth->error_message);

  /** - --> first derivative with respect to tau of dkappa (using spline interpolation) */
  class_call(array_derive_spline_table_line_to_line(tau_table,
                                                    pth->tt_size,
                                                    pth->thermodynamics_table,
                                                    pth->th_size,
                                                    pth->index_th_dkappa,
                                                    pth->index_th_dddkappa,
                                                    pth->index_th_ddkappa,
                                                    pth->error_message),
             pth->error_message,
             pth->error_message);

  /** - --> compute -kappa = [int_{tau_today}^{tau} dtau dkappa/dtau], store temporarily in column "g" */
  class_call(array_integrate_spline_table_line_to_line(tau_table,
                                                       pth->tt_size,
                                                       pth->thermodynamics_table,
                                                       pth->th_size,
                                                       pth->index_th_dkappa,
                                                       pth->index_th_dddkappa,
                                                       pth->index_th_g,
                                                       pth->error_message),
             pth->error_message,
             pth->error_message);

  /** - --> derivatives of baryon sound speed (only computed if some non-minimal tight-coupling schemes is requested) */
  if (pth->compute_cb2_derivatives == _TRUE_) {

    /** - ---> second derivative with respect to tau of cb2 */
    class_call(array_spline_table_line_to_line(tau_table,
                                               pth->tt_size,
                                               pth->thermodynamics_table,
                                               pth->th_size,
                                               pth->index_th_cb2,
                                               pth->index_th_ddcb2,
                                               _SPLINE_EST_DERIV_,
                                               pth->error_message),
               pth->error_message,
               pth->error_message);


    /** - ---> first derivative with respect to tau of cb2 (using spline interpolation) */
    class_call(array_derive_spline_table_line_to_line(tau_table,
                                                      pth->tt_size,
                                                      pth->thermodynamics_table,
                                                      pth->th_size,
                                                      pth->index_th_cb2,
                                                      pth->index_th_ddcb2,
                                                      pth->index_th_dcb2,
                                                      pth->error_message),
               pth->error_message,
               pth->error_message);
  }

  /** - --> compute visibility: \f$ g= (d \kappa/d \tau) e^{- \kappa} \f$ */

  /* loop on z (decreasing z, increasing time) */
  for (index_tau=pth->tt_size-1; index_tau>=0; index_tau--) {

    /** - ---> compute g */
    g = pth->thermodynamics_table[index_tau*pth->th_size+pth->index_th_dkappa] *
      exp(pth->thermodynamics_table[index_tau*pth->th_size+pth->index_th_g]);

    /** - ---> compute exp(-kappa) */
    pth->thermodynamics_table[index_tau*pth->th_size+pth->index_th_exp_m_kappa] =
      exp(pth->thermodynamics_table[index_tau*pth->th_size+pth->index_th_g]);

    /** - ---> compute g' (the plus sign of the second term is correct, see def of -kappa in thermodynamics module!) */
    pth->thermodynamics_table[index_tau*pth->th_size+pth->index_th_dg] =
      (pth->thermodynamics_table[index_tau*pth->th_size+pth->index_th_ddkappa] +
       pth->thermodynamics_table[index_tau*pth->th_size+pth->index_th_dkappa] *
       pth->thermodynamics_table[index_tau*pth->th_size+pth->index_th_dkappa]) *
      exp(pth->thermodynamics_table[index_tau*pth->th_size+pth->index_th_g]);

    /** - ---> compute g''  */
    pth->thermodynamics_table[index_tau*pth->th_size+pth->index_th_ddg] =
      (pth->thermodynamics_table[index_tau*pth->th_size+pth->index_th_dddkappa] +
       pth->thermodynamics_table[index_tau*pth->th_size+pth->index_th_dkappa] *
       pth->thermodynamics_table[index_tau*pth->th_size+pth->index_th_ddkappa] * 3. +
       pth->thermodynamics_table[index_tau*pth->th_size+pth->index_th_dkappa] *
       pth->thermodynamics_table[index_tau*pth->th_size+pth->index_th_dkappa] *
       pth->thermodynamics_table[index_tau*pth->th_size+pth->index_th_dkappa]) *
      exp(pth->thermodynamics_table[index_tau*pth->th_size+pth->index_th_g]);

    /** - ---> store g */
    pth->thermodynamics_table[index_tau*pth->th_size+pth->index_th_g] = g;

    /** - ---> compute variation rate */
    class_test(pth->thermodynamics_table[index_tau*pth->th_size+pth->index_th_dkappa] == 0.,
               pth->error_message,
               "variation rate diverges");

    pth->thermodynamics_table[index_tau*pth->th_size+pth->index_th_rate] =
      sqrt(pow(pth->thermodynamics_table[index_tau*pth->th_size+pth->index_th_dkappa],2)
           +pow(pth->thermodynamics_table[index_tau*pth->th_size+pth->index_th_ddkappa]/
                pth->thermodynamics_table[index_tau*pth->th_size+pth->index_th_dkappa],2)
           +fabs(pth->thermodynamics_table[index_tau*pth->th_size+pth->index_th_dddkappa]/
                 pth->thermodynamics_table[index_tau*pth->th_size+pth->index_th_dkappa]));

    /* - ---> restore correct sign for idm_dr and idr optical depth, and calculate idm_dr visibility function */
    if(pba->has_idm_dr == _TRUE_){

      /* restore the correct sign for tau_idm_dr */
      pth->thermodynamics_table[index_tau*pth->th_size+pth->index_th_tau_idm_dr] *= -1.;

      /* restore the correct sign for tau_idr */
      pth->thermodynamics_table[index_tau*pth->th_size+pth->index_th_tau_idr] *= -1.;

      /* visibility function for idm_dr : g_idm_dr = [Sinv*dmu_idm_dr] * exp(-tau_idm_dr) */
      pth->thermodynamics_table[index_tau*pth->th_size+pth->index_th_g_idm_dr] =
        pth->thermodynamics_table[index_tau*pth->th_size+pth->index_th_ddmu_idm_dr]
        * exp(-pth->thermodynamics_table[index_tau*pth->th_size+pth->index_th_tau_idm_dr]);
    }
  }

  /** - smooth the rate (details of smoothing unimportant: only the
      order of magnitude of the rate matters) */
  class_call(array_smooth(pth->thermodynamics_table,
                          pth->th_size,
                          pth->tt_size,
                          pth->index_th_rate,
                          ppr->thermo_rate_smoothing_radius,
                          pth->error_message),
             pth->error_message,
             pth->error_message);

  /* - ---> fill columns for ddmu_idm_dr and dddmu_idm_dr with true values, and compute idm_dr temperature and sound speed */
  if(pba->has_idm_dr == _TRUE_){

    /** - --> second derivative with respect to tau of dmu_idm_dr (in view of spline interpolation) */
    class_call(array_spline_table_line_to_line(tau_table,
                                               pth->tt_size,
                                               pth->thermodynamics_table,
                                               pth->th_size,
                                               pth->index_th_dmu_idm_dr,
                                               pth->index_th_dddmu_idm_dr,
                                               _SPLINE_EST_DERIV_,
                                               pth->error_message),
               pth->error_message,
               pth->error_message);

    /** - --> first derivative with respect to tau of dmu_idm_dr (using spline interpolation) */
    class_call(array_derive_spline_table_line_to_line(tau_table,
                                                      pth->tt_size,
                                                      pth->thermodynamics_table,
                                                      pth->th_size,
                                                      pth->index_th_dmu_idm_dr,
                                                      pth->index_th_dddmu_idm_dr,
                                                      pth->index_th_ddmu_idm_dr,
                                                      pth->error_message),
               pth->error_message,
               pth->error_message);

    /** - --> now compute idm_dr temperature and sound speed in various regimes */

    /* (A) - initial value of T_idm_dr at the maximum z (minimum tau) */

    z = pth->z_table[pth->tt_size-1];

    class_call(background_tau_of_z(pba,z,&(tau)),
               pba->error_message,
               pth->error_message);

    class_call(background_at_tau(pba,tau, pba->short_info, pba->inter_normal, &last_index_back, pvecback),
               pba->error_message,
               pth->error_message);

    Gamma_heat_idm_dr = 2.*pba->Omega0_idr*pow(pba->h,2)*pth->a_idm_dr*pow((1.+z),(pth->nindex_idm_dr+1.))/pow(1.e7,pth->nindex_idm_dr);

    /* (A1) --> if Gamma is not much smaller than H, set T_idm_dr to T_idm_dr = T_idr = xi*T_gamma (tight coupling solution) */
    if(Gamma_heat_idm_dr > 1.e-3 * pvecback[pba->index_bg_a]*pvecback[pba->index_bg_H]){
      T_idm_dr = pba->T_idr*(1.+z);
      dTdz_idm_dr = pba->T_idr;
    }

    /* (A2) --> otherwise, if Gamma << H, set initial T_idm_dr to the
       approximate analytic solution (Gamma/aH)/(1+(Gamma/aH)*T_idr)
       (eq. (A62) in ETHOS I ) */
    else {
      T_idr = pba->T_idr*(1.+z);
      T_idm_dr = Gamma_heat_idm_dr/(pvecback[pba->index_bg_a]*pvecback[pba->index_bg_H])
        /(1. + Gamma_heat_idm_dr/(pvecback[pba->index_bg_a]*pvecback[pba->index_bg_H]))*T_idr;
      dTdz_idm_dr = 2.*T_idm_dr - Gamma_heat_idm_dr/pvecback[pba->index_bg_H] * (T_idr - T_idm_dr);
    }

    pth->thermodynamics_table[(pth->tt_size-1)*pth->th_size+pth->index_th_Tidm_dr] = T_idm_dr;
    pth->thermodynamics_table[(pth->tt_size-1)*pth->th_size+pth->index_th_cidm_dr2] = _k_B_*T_idm_dr/_eV_/pth->m_idm*(1.+dTdz_idm_dr/3./T_idm_dr);

    /* T_adia and z_adia will be used later. They are defined as "the
       last T_idm_dr(z) at which the temperature was evaluated
       explicitely, rather than scaled like a^{-2} (decoupled DM
       regime)". Here we just initialize them. They will be updated
       each time that we recompte T_idm_dr explicitely. */
    T_adia = T_idm_dr;
    z_adia = z;

    /* (B) - iterate over growing tau / decreasing z to find other
       values. At each new z we need to compute the following
       quantities: T_idr, T_idm_dr, Gamma_heat_idm_dr, a, H, dT_idm_dr,/dz,
       c_s_idm_dr^2. They all needed to be known from step to step, even
       if the final goal is only to store T_idm_dr, c_s_idm^2 */
    for (index_tau=pth->tt_size-2; index_tau>=0; index_tau--) {

      /* (B1) --> tight-coupling solution: Gamma >> H implies T_idm_dr=T_idr=xi*T_gamma */
      if(Gamma_heat_idm_dr > 1.e3 * pvecback[pba->index_bg_a]*pvecback[pba->index_bg_H]){
        z = pth->z_table[index_tau];
        T_idr = pba->T_idr*(1.+z);
        T_idm_dr = T_idr;
        Gamma_heat_idm_dr = 2.*pba->Omega0_idr*pow(pba->h,2)*pth->a_idm_dr*pow((1.+z),(pth->nindex_idm_dr+1.))/pow(1.e7,pth->nindex_idm_dr);
        class_call(background_tau_of_z(pba,z,&(tau)),
                   pba->error_message,
                   pth->error_message);
        class_call(background_at_tau(pba,tau, pba->short_info, pba->inter_normal, &last_index_back, pvecback),
                   pba->error_message,
                   pth->error_message);
        dTdz_idm_dr =pba->T_idr;
      }

      /* (B2) --> intermediate solution: integrate differential equation equation dT_idm_dr/dz = 2 a T_DM - Gamma/H (T_idr - T_idm_dr) */
      else if (Gamma_heat_idm_dr > 1.e-3 * pvecback[pba->index_bg_a]*pvecback[pba->index_bg_H]) {

        dz = pth->z_table[index_tau+1] - pth->z_table[index_tau];

        /* (B2a) ----> if dz << H/Gamma the equation is not too stiff and the traditional forward Euler method converges */
        if (dz < pvecback[pba->index_bg_H]/Gamma_heat_idm_dr/10.) {
          z = pth->z_table[index_tau];
          T_idr = pba->T_idr*(1.+z);
          T_idm_dr -= dTdz_idm_dr*dz;
          Gamma_heat_idm_dr = 2.*pba->Omega0_idr*pow(pba->h,2)*pth->a_idm_dr*pow((1.+z),(pth->nindex_idm_dr+1.))/pow(1.e7,pth->nindex_idm_dr);
          class_call(background_tau_of_z(pba,z,&(tau)),
                     pba->error_message,
                     pth->error_message);
          class_call(background_at_tau(pba,tau, pba->short_info, pba->inter_normal, &last_index_back, pvecback),
                     pba->error_message,
                     pth->error_message);
          dTdz_idm_dr = 2.*pvecback[pba->index_bg_a]*T_idm_dr-Gamma_heat_idm_dr/(pvecback[pba->index_bg_H])*(T_idr-T_idm_dr);
        }

        /* (B2b) ----> otherwise, the equation is too stiff and the
           traditional forward Euler method diverges with this
           stepsize. But we can just decreasee dz to bring it back
           well within the convergence radius H/Gamma of the
           equation. */
        else {
          N_sub_steps = (int)(dz/ (pvecback[pba->index_bg_H]/Gamma_heat_idm_dr/10.))+1;
          dz_sub_step = dz/N_sub_steps;

          /* loop over sub-steps */
          for (n=0; n<N_sub_steps; n++) {

            /* evolve quantities over  sub-step wioth forward Euler method */

            z -= dz_sub_step;
            /* final redshift last sub-step overwritten to avoid small rounding error */
            if (n==(N_sub_steps-1)) z=pth->z_table[index_tau];

            T_idr = pba->T_idr*(1.+z);
            T_idm_dr -= dTdz_idm_dr*dz_sub_step;
            Gamma_heat_idm_dr = 2.*pba->Omega0_idr*pow(pba->h,2)*pth->a_idm_dr*pow((1.+z),(pth->nindex_idm_dr+1.))/pow(1.e7,pth->nindex_idm_dr);
            class_call(background_tau_of_z(pba,z,&(tau)),
                       pba->error_message,
                       pth->error_message);
            class_call(background_at_tau(pba,tau, pba->short_info, pba->inter_normal, &last_index_back, pvecback),
                       pba->error_message,
                       pth->error_message);
            dTdz_idm_dr = 2.*pvecback[pba->index_bg_a]*T_idm_dr-Gamma_heat_idm_dr/(pvecback[pba->index_bg_H])*(T_idr-T_idm_dr);
          }
        }

        /* update T_adia, z_adia */
        T_adia = T_idm_dr;
        z_adia = z;
      }

      /* (B3) --> decoupled solution: T_idm_dr scales like a^-2 */
      else {
        z = pth->z_table[index_tau];
        T_idr = pba->T_idr*(1.+z);
        T_idm_dr = T_adia * pow((1.+z)/(1.+z_adia),2);
        Gamma_heat_idm_dr = 2.*pba->Omega0_idr*pow(pba->h,2)*pth->a_idm_dr*pow((1.+z),(pth->nindex_idm_dr+1.))/pow(1.e7,pth->nindex_idm_dr);
        class_call(background_tau_of_z(pba,z,&(tau)),
                   pba->error_message,
                   pth->error_message);
        class_call(background_at_tau(pba,tau, pba->short_info, pba->inter_normal, &last_index_back, pvecback),
                   pba->error_message,
                   pth->error_message);
        dTdz_idm_dr = 2./(1+z)*T_idm_dr;
      }

      pth->thermodynamics_table[index_tau*pth->th_size+pth->index_th_Tidm_dr] = T_idm_dr;
      pth->thermodynamics_table[index_tau*pth->th_size+pth->index_th_cidm_dr2] = _k_B_*T_idm_dr/_eV_/pth->m_idm*(1.+dTdz_idm_dr/3./T_idm_dr);
    }
  }

  free(tau_table);

  /** - fill tables of second derivatives with respect to z (in view of spline interpolation) */

  class_call(array_spline_table_lines(pth->z_table,
                                      pth->tt_size,
                                      pth->thermodynamics_table,
                                      pth->th_size,
                                      pth->d2thermodynamics_dz2_table,
                                      _SPLINE_EST_DERIV_,
                                      pth->error_message),
             pth->error_message,
             pth->error_message);

  /** - find maximum of g */

  index_tau=pth->tt_size-1;
  while (pth->z_table[index_tau]>_Z_REC_MAX_) {
    index_tau--;
  }

  class_test(pth->thermodynamics_table[(index_tau+1)*pth->th_size+pth->index_th_g] >
             pth->thermodynamics_table[index_tau*pth->th_size+pth->index_th_g],
             pth->error_message,
             "found a recombination redshift greater or equal to the maximum value imposed in thermodynamics.h, z_rec_max=%g",_Z_REC_MAX_);

  while (pth->thermodynamics_table[(index_tau+1)*pth->th_size+pth->index_th_g] <
         pth->thermodynamics_table[index_tau*pth->th_size+pth->index_th_g]) {
    index_tau--;
  }

  g_max = pth->thermodynamics_table[index_tau*pth->th_size+pth->index_th_g];
  index_tau_max = index_tau;

  /* approximation for maximum of g, using cubic interpolation, assuming equally spaced z's */
  pth->z_rec=pth->z_table[index_tau+1]+0.5*(pth->z_table[index_tau+1]-pth->z_table[index_tau])*(pth->thermodynamics_table[(index_tau)*pth->th_size+pth->index_th_g]-pth->thermodynamics_table[(index_tau+2)*pth->th_size+pth->index_th_g])/(pth->thermodynamics_table[(index_tau)*pth->th_size+pth->index_th_g]-2.*pth->thermodynamics_table[(index_tau+1)*pth->th_size+pth->index_th_g]+pth->thermodynamics_table[(index_tau+2)*pth->th_size+pth->index_th_g]);

  class_test(pth->z_rec+ppr->smallest_allowed_variation >= _Z_REC_MAX_,
             pth->error_message,
             "found a recombination redshift greater or equal to the maximum value imposed in thermodynamics.h, z_rec_max=%g",_Z_REC_MAX_);

  class_test(pth->z_rec-ppr->smallest_allowed_variation <= _Z_REC_MIN_,
             pth->error_message,
             "found a recombination redshift smaller or equal to the maximum value imposed in thermodynamics.h, z_rec_min=%g",_Z_REC_MIN_);

  /** - find conformal recombination time using background_tau_of_z() **/

  class_call(background_tau_of_z(pba,pth->z_rec,&(pth->tau_rec)),
             pba->error_message,
             pth->error_message);

  class_call(background_at_tau(pba,pth->tau_rec, pba->long_info, pba->inter_normal, &last_index_back, pvecback),
             pba->error_message,
             pth->error_message);

  pth->rs_rec=pvecback[pba->index_bg_rs];
  pth->ds_rec=pth->rs_rec*pba->a_today/(1.+pth->z_rec);
  pth->da_rec=pvecback[pba->index_bg_ang_distance];
  pth->ra_rec=pth->da_rec*(1.+pth->z_rec)/pba->a_today;
  pth->angular_rescaling=pth->ra_rec/(pba->conformal_age-pth->tau_rec);

  /** - find damping scale at recombination (using linear interpolation) */

  if (pth->compute_damping_scale == _TRUE_) {

    pth->rd_rec = (pth->z_table[index_tau+1]-pth->z_rec)/(pth->z_table[index_tau+1]-pth->z_table[index_tau])*pth->thermodynamics_table[(index_tau)*pth->th_size+pth->index_th_r_d]
      +(pth->z_rec-pth->z_table[index_tau])/(pth->z_table[index_tau+1]-pth->z_table[index_tau])*pth->thermodynamics_table[(index_tau+1)*pth->th_size+pth->index_th_r_d];

  }

  /** - find time (always after recombination) at which tau_c/tau
      falls below some threshold, defining tau_free_streaming */

  class_call(background_tau_of_z(pba,pth->z_table[index_tau],&tau),
             pba->error_message,
             pth->error_message);

  while ((1./pth->thermodynamics_table[(index_tau)*pth->th_size+pth->index_th_dkappa]/tau < ppr->radiation_streaming_trigger_tau_c_over_tau)
         && (index_tau>0)) {

    index_tau--;

    class_call(background_tau_of_z(pba,pth->z_table[index_tau],&tau),
               pba->error_message,
               pth->error_message);

  }

  pth->tau_free_streaming = tau;

  /** - Find interacting dark radiation free-streaming time */
  index_tau_fs = index_tau;

  if(pba->has_idr == _TRUE_) {

    if(pba->has_idm_dr == _TRUE_) {

      if(pth->nindex_idm_dr>=2){
        index_tau=index_tau_fs-1;
        /* comment: using index_tau_max (index_tau_fs) instead of pth->tt_size-1 ensures that the switch is always after recombination (free streaming) */
      }
      else{
        index_tau=0;
      }

      class_call(background_tau_of_z(pba,pth->z_table[index_tau],&tau),
                 pba->error_message,
                 pth->error_message);

      while ((1./pth->thermodynamics_table[(index_tau)*pth->th_size+pth->index_th_dmu_idm_dr]/tau
              < ppr->idr_streaming_trigger_tau_c_over_tau) &&
             ((pth->nindex_idm_dr >= 2 && index_tau > 0) ||
              (pth->nindex_idm_dr < 2 && index_tau < pth->tt_size-1))) {

        if(pth->nindex_idm_dr>=2){
          index_tau--;
        }
        else{
          index_tau++;
        }

        class_call(background_tau_of_z(pba,pth->z_table[index_tau],&tau),
                   pba->error_message,
                   pth->error_message);

      }

      tau_idm_dr_fs = tau;
      pth->tau_idr_free_streaming = tau;
    }

    /* case of idr alone without idm_dr */
    else {
      index_tau=index_tau_fs-1;
      class_call(background_tau_of_z(pba,pth->z_table[index_tau],&tau),
                 pba->error_message,
                 pth->error_message)
        tau_idm_dr_fs = tau;
      pth->tau_idr_free_streaming = tau;
    }
  }

  /** - find z_star (when optical depth kappa crosses one, using linear
      interpolation) and sound horizon at that time */

  index_tau=0;
  while ((pth->thermodynamics_table[(index_tau)*pth->th_size+pth->index_th_exp_m_kappa] > exp(-(1.+pth->tau_reio))) && (index_tau < pth->tt_size))
    index_tau++;

  pth->z_star = pth->z_table[index_tau-1]+
    (exp(-(1.+pth->tau_reio))-pth->thermodynamics_table[(index_tau-1)*pth->th_size+pth->index_th_exp_m_kappa])
    /(pth->thermodynamics_table[(index_tau)*pth->th_size+pth->index_th_exp_m_kappa]-pth->thermodynamics_table[(index_tau-1)*pth->th_size+pth->index_th_exp_m_kappa])
    *(pth->z_table[index_tau]-pth->z_table[index_tau-1]);

  class_call(background_tau_of_z(pba,pth->z_star,&(pth->tau_star)),
             pba->error_message,
             pth->error_message);

  class_call(background_at_tau(pba,pth->tau_star, pba->long_info, pba->inter_normal, &last_index_back, pvecback),
             pba->error_message,
             pth->error_message);

  pth->rs_star=pvecback[pba->index_bg_rs];
  pth->ds_star=pth->rs_star*pba->a_today/(1.+pth->z_star);
  pth->da_star=pvecback[pba->index_bg_ang_distance];
  pth->ra_star=pth->da_star*(1.+pth->z_star)/pba->a_today;

  if (pth->compute_damping_scale == _TRUE_) {

    pth->rd_star = (pth->z_table[index_tau+1]-pth->z_star)/(pth->z_table[index_tau+1]-pth->z_table[index_tau])*pth->thermodynamics_table[(index_tau)*pth->th_size+pth->index_th_r_d]
      +(pth->z_star-pth->z_table[index_tau])/(pth->z_table[index_tau+1]-pth->z_table[index_tau])*pth->thermodynamics_table[(index_tau+1)*pth->th_size+pth->index_th_r_d];

  }

  /** - find baryon drag time (when tau_d crosses one, using linear
      interpolation) and sound horizon at that time */

  index_tau=0;
  while ((pth->thermodynamics_table[(index_tau)*pth->th_size+pth->index_th_tau_d] < 1.) && (index_tau < pth->tt_size))
    index_tau++;

  pth->z_d = pth->z_table[index_tau-1]+
    (1.-pth->thermodynamics_table[(index_tau-1)*pth->th_size+pth->index_th_tau_d])
    /(pth->thermodynamics_table[(index_tau)*pth->th_size+pth->index_th_tau_d]-pth->thermodynamics_table[(index_tau-1)*pth->th_size+pth->index_th_tau_d])
    *(pth->z_table[index_tau]-pth->z_table[index_tau-1]);

  class_call(background_tau_of_z(pba,pth->z_d,&(pth->tau_d)),
             pba->error_message,
             pth->error_message);

  class_call(background_at_tau(pba,pth->tau_d, pba->long_info, pba->inter_normal, &last_index_back, pvecback),
             pba->error_message,
             pth->error_message);

  pth->rs_d=pvecback[pba->index_bg_rs];
  pth->ds_d=pth->rs_d*pba->a_today/(1.+pth->z_d);

  /** - find idm_dr and idr drag times */
  if(pba->has_idm_dr == _TRUE_){

    if((pth->thermodynamics_table[(pth->tt_size-1)*pth->th_size+pth->index_th_tau_idm_dr]>1.) && (pth->thermodynamics_table[(pth->tt_size-1)*pth->th_size+pth->index_th_tau_idr]>1.)){
      index_tau=0;

      while ((pth->thermodynamics_table[(index_tau)*pth->th_size+pth->index_th_tau_idm_dr] < 1.) && (index_tau < pth->tt_size-1))
        index_tau++;

      z_idm_dr = pth->z_table[index_tau-1]+(1.-pth->thermodynamics_table[(index_tau-1)*pth->th_size+pth->index_th_tau_idm_dr])
        /(pth->thermodynamics_table[(index_tau)*pth->th_size+pth->index_th_tau_idm_dr]-pth->thermodynamics_table[(index_tau-1)*pth->th_size+pth->index_th_tau_idm_dr])
        *(pth->z_table[index_tau]-pth->z_table[index_tau-1]);

      class_call(background_tau_of_z(pba,z_idm_dr,&(tau_idm_dr)),
                 pba->error_message,
                 pth->error_message);

      index_tau=0;

      while ((pth->thermodynamics_table[(index_tau)*pth->th_size+pth->index_th_tau_idr] < 1.) && (index_tau < pth->tt_size-1))
        index_tau++;

      z_idr = pth->z_table[index_tau-1]+
        (1.-pth->thermodynamics_table[(index_tau-1)*pth->th_size+pth->index_th_tau_idr])
        /(pth->thermodynamics_table[(index_tau)*pth->th_size+pth->index_th_tau_idr]-pth->thermodynamics_table[(index_tau-1)*pth->th_size+pth->index_th_tau_idr])
        *(pth->z_table[index_tau]-pth->z_table[index_tau-1]);

      class_call(background_tau_of_z(pba,z_idr,&(tau_idr)),
                 pba->error_message,
                 pth->error_message);
    }
  }

  /** - find time above which visibility falls below a given fraction of its maximum */

  index_tau=index_tau_max;
  while ((pth->thermodynamics_table[(index_tau)*pth->th_size+pth->index_th_g] >
          g_max * ppr->neglect_CMB_sources_below_visibility)
         && (index_tau > 0))
    index_tau--;

  class_call(background_tau_of_z(pba,pth->z_table[index_tau],&(pth->tau_cut)),
             pba->error_message,
             pth->error_message);

  /** - if verbose flag set to next-to-minimum value, print the main results */

  if (pth->thermodynamics_verbose > 0) {

    if(pba->has_idm_dr == _TRUE_) {
      if((pth->thermodynamics_table[(pth->tt_size-1)*pth->th_size+pth->index_th_tau_idm_dr]>1.) && (pth->thermodynamics_table[(pth->tt_size-1)*pth->th_size+pth->index_th_tau_idr]>1.)){
        printf(" -> idr decouples at tau_idr = %e Mpc\n",tau_idr);
        printf(" -> idm_dr decouples at tau_idm_dr = %e Mpc\n",tau_idm_dr);
      }
      else{
        printf(" -> computation of decoupling time of idm_dr and idr skipped, because z would not be in z_table\n");
      }
    }
    printf(" -> recombination at z = %f (max of visibility function)\n",pth->z_rec);
    printf("    corresponding to conformal time = %f Mpc\n",pth->tau_rec);
    printf("    with comoving sound horizon = %f Mpc\n",pth->rs_rec);
    printf("    angular diameter distance = %f Mpc\n",pth->da_rec);
    printf("    and sound horizon angle 100*theta_s = %f\n",100.*pth->rs_rec/pth->ra_rec);
    if (pth->compute_damping_scale == _TRUE_) {
      printf("    and with comoving photon damping scale = %f Mpc\n",pth->rd_rec);
      printf("    or comoving damping wavenumber k_d = %f 1/Mpc\n",2.*_PI_/pth->rd_rec);
    }
    printf("    Thomson optical depth crosses one at z_* = %f\n",pth->z_star);
    printf("    giving an angle 100*theta_* = %f\n",100.*pth->rs_star/pth->ra_star);
    printf(" -> baryon drag stops at z = %f\n",pth->z_d);
    printf("    corresponding to conformal time = %f Mpc\n",pth->tau_d);
    printf("    with comoving sound horizon rs = %f Mpc\n",pth->rs_d);
    if ((pth->reio_parametrization == reio_camb) || (pth->reio_parametrization == reio_half_tanh)) {
      if (pth->reio_z_or_tau==reio_tau)
        printf(" -> reionization  at z = %f\n",pth->z_reio);
      if (pth->reio_z_or_tau==reio_z)
        printf(" -> reionization with optical depth = %f\n",pth->tau_reio);
      class_call(background_tau_of_z(pba,pth->z_reio,&tau_reio),
                 pba->error_message,
                 pth->error_message);
      printf("    corresponding to conformal time = %f Mpc\n",tau_reio);
    }
    if (pth->reio_parametrization == reio_bins_tanh) {
      printf(" -> binned reionization gives optical depth = %f\n",pth->tau_reio);
    }
    if (pth->reio_parametrization == reio_many_tanh) {
      printf(" -> many-step reionization gives optical depth = %f\n",pth->tau_reio);
    }
    if (pth->reio_parametrization == reio_inter) {
      printf(" -> interpolated reionization history gives optical depth = %f\n",pth->tau_reio);
    }
    if (pth->thermodynamics_verbose > 1) {
      printf(" -> free-streaming approximation can be turned on as soon as tau=%g Mpc\n",
             pth->tau_free_streaming);
    }
    if ((pba->has_idr)&&(pth->thermodynamics_verbose > 1)) {
      printf(" -> dark free-streaming approximation can be turned on as soon as tau=%g Mpc\n",
             tau_idm_dr_fs);
    }
  }

  free(pvecback);

  return _SUCCESS_;
}

/**
 * Free all memory space allocated by thermodynamics_init().
 *
 *
 * @param pth Input/Output: pointer to thermo structure (to be freed)
 * @return the error status
 */

int thermodynamics_free(
                        struct thermo * pth
                        ) {

  free(pth->z_table);
  free(pth->thermodynamics_table);
  free(pth->d2thermodynamics_dz2_table);

  return _SUCCESS_;
}

/**
 * Assign value to each relevant index in vectors of thermodynamical quantities,
 * as well as in vector containing reionization parameters.
 *
 *
 * @param pba   Input: pointer to background structure
 * @param pth   Input/Output: pointer to thermo structure
 * @param preco Input/Output: pointer to recombination structure
 * @param preio Input/Output: pointer to reionization structure
 * @return the error status
 */

int thermodynamics_indices(
                           struct background * pba,
                           struct thermo * pth,
                           struct recombination * preco,
                           struct reionization * preio
                           ) {

  /** Summary: */

  /** - define local variables */

  /* a running index for the vector of thermodynamics quantities */
  int index;

  /** - initialization of all indices and flags in thermo structure */
  index = 0;

  pth->index_th_xe = index;
  index++;
  pth->index_th_dkappa = index;
  index++;
  pth->index_th_tau_d = index;
  index++;
  pth->index_th_ddkappa = index;
  index++;
  pth->index_th_dddkappa = index;
  index++;
  pth->index_th_exp_m_kappa = index;
  index++;
  pth->index_th_g = index;
  index++;
  pth->index_th_dg = index;
  index++;
  pth->index_th_ddg = index;
  index++;
  pth->index_th_Tb = index;
  index++;
  pth->index_th_wb = index;
  index++;
  pth->index_th_cb2 = index;
  index++;

  if(pba->has_idm_dr == _TRUE_){
    pth->index_th_dmu_idm_dr = index;
    index++;
    pth->index_th_ddmu_idm_dr = index;
    index++;
    pth->index_th_dddmu_idm_dr = index;
    index++;
    pth->index_th_tau_idm_dr = index;
    index++;
    pth->index_th_tau_idr = index;
    index++;
    pth->index_th_g_idm_dr = index;
    index++;
    pth->index_th_cidm_dr2 = index;
    index++;
    pth->index_th_Tidm_dr = index;
    index++;
    pth->index_th_dmu_idr = index;
    index++;
  }

  /* derivatives of baryon sound speed (only computed if some non-minimal tight-coupling schemes is requested) */
  if (pth->compute_cb2_derivatives == _TRUE_) {
    pth->index_th_dcb2 = index;
    index++;
    pth->index_th_ddcb2 = index;
    index++;
  }

  pth->index_th_rate = index;
  index++;

  if (pth->compute_damping_scale == _TRUE_) {
    pth->index_th_r_d = index;
    index++;
  }

  /* end of indices */
  pth->th_size = index;

  /** - initialization of all indices and flags in recombination structure */
  index = 0;

  preco->index_re_z = index;
  index++;
  preco->index_re_xe = index;
  index++;
  preco->index_re_dkappadtau = index;
  index++;
  preco->index_re_Tb = index;
  index++;
  preco->index_re_wb = index;
  index++;
  preco->index_re_cb2 = index;
  index++;

  /* end of indices */
  preco->re_size = index;

  /** - initialization of all indices and flags in reionization structure */
  index = 0;

  preio->index_re_z = index;
  index++;
  preio->index_re_xe = index;
  index++;
  preio->index_re_Tb = index;
  index++;
  preio->index_re_wb = index;
  index++;
  preio->index_re_cb2 = index;
  index++;
  preio->index_re_dkappadtau = index;
  index++;
  preio->index_re_dkappadz = index;
  index++;
  preio->index_re_d3kappadz3 = index;
  index++;

  /* end of indices */
  preio->re_size = index;

  /** - same with parameters of the function \f$ X_e(z)\f$ */

  index=0;

  preio->index_reio_start = index;
  index++;

  /* case where x_e(z) taken like in CAMB (other cases can be added) */
  if ((pth->reio_parametrization == reio_camb) || (pth->reio_parametrization == reio_half_tanh)) {

    preio->index_reio_redshift = index;
    index++;
    preio->index_reio_exponent = index;
    index++;
    preio->index_reio_width = index;
    index++;
    preio->index_reio_xe_before = index;
    index++;
    preio->index_reio_xe_after = index;
    index++;
    preio->index_helium_fullreio_fraction = index;
    index++;
    preio->index_helium_fullreio_redshift = index;
    index++;
    preio->index_helium_fullreio_width = index;
    index++;

  }

  /* case where x_e(z) is binned */
  if (pth->reio_parametrization == reio_bins_tanh) {

    /* the code will not only copy here the "bin centers" passed in
       input. It will add an initial and final value for (z,xe). So
       this array has a dimension bigger than the bin center array */

    preio->reio_num_z=pth->binned_reio_num+2; /* add two values: beginning and end of reio */

    preio->index_reio_first_z = index;
    index+= preio->reio_num_z;
    preio->index_reio_first_xe = index;
    index+= preio->reio_num_z;
    preio->index_reio_step_sharpness = index;
    index++;

  }

  /* case where x_e(z) has many tanh jumps */
  if (pth->reio_parametrization == reio_many_tanh) {

    /* the code will not only copy here the "jump centers" passed in
       input. It will add an initial and final value for (z,xe). So
       this array has a dimension bigger than the jump center array */

    preio->reio_num_z=pth->many_tanh_num+2; /* add two values: beginning and end of reio */

    preio->index_reio_first_z = index;
    index+= preio->reio_num_z;
    preio->index_reio_first_xe = index;
    index+= preio->reio_num_z;
    preio->index_reio_step_sharpness = index;
    index++;

  }

  /* case where x_e(z) must be interpolated */
  if (pth->reio_parametrization == reio_inter) {

    preio->reio_num_z=pth->reio_inter_num;

    preio->index_reio_first_z = index;
    index+= preio->reio_num_z;
    preio->index_reio_first_xe = index;
    index+= preio->reio_num_z;

  }

  preio->reio_num_params = index;

  /* flags for calling the interpolation routine */

  pth->inter_normal=0;
  pth->inter_closeby=1;

  return _SUCCESS_;
}
>>>>>>> 75987319

/**
 * Infer the primordial helium fraction from standard BBN, as a function of the baryon density and expansion rate during BBN.
 *
 * This module is simpler then the one used in arXiv:0712.2826 because it neglects the impact of a possible significant chemical
 * potentials for electron neutrinos. The full code with xi_nu_e could be introduced here later.
 *
 * @param ppr   Input: pointer to precision structure
 * @param pba   Input: pointer to background structure
 * @param pth   Input/Output: pointer to initialized thermo structure
 * @return the error status
 */
int thermodynamics_helium_from_bbn(struct precision * ppr,
                                   struct background * pba,
                                   struct thermo * pth){

  /** Summary: */

  /** Define local variables */
  FILE * fA;
  char line[_LINE_LENGTH_MAX_];
  char * left;

  int num_omegab=0;
  int num_deltaN=0;

  double * omegab=NULL;
  double * deltaN=NULL;
  double * YHe=NULL;
  double * ddYHe=NULL;
  double * YHe_at_deltaN=NULL;
  double * ddYHe_at_deltaN=NULL;

  int array_line=0;
  double DeltaNeff;
  double omega_b;
  int last_index;
  double Neff_bbn, z_bbn, tau_bbn, *pvecback;

  /** - Infer effective number of neutrinos at the time of BBN */
  class_alloc(pvecback,pba->bg_size*sizeof(double),pba->error_message);

  /** - 8.6173e-11 converts from Kelvin to MeV. We randomly choose 0.1 MeV to be the temperature of BBN */
  z_bbn = 0.1/(8.6173e-11*pba->T_cmb)-1.0;

  class_call(background_tau_of_z(pba,
                                 z_bbn,
                                 &tau_bbn),
             pba->error_message,
             pth->error_message);

  class_call(background_at_tau(pba,
                               tau_bbn,
                               pba->long_info,
                               pba->inter_normal,
                               &last_index,
                               pvecback),
             pba->error_message,
             pth->error_message);

  Neff_bbn = (pvecback[pba->index_bg_Omega_r]
	      *pvecback[pba->index_bg_rho_crit]
	      -pvecback[pba->index_bg_rho_g])
    /(7./8.*pow(4./11.,4./3.)*pvecback[pba->index_bg_rho_g]);

  free(pvecback);

  //  printf("Neff early = %g, Neff at bbn: %g\n",pba->Neff,Neff_bbn);

  /** - compute Delta N_eff as defined in bbn file, i.e. \f$ \Delta N_{eff}=0\f$ means \f$ N_{eff}=3.046\f$ */
  DeltaNeff = Neff_bbn - 3.046;

  /* the following file is assumed to contain (apart from comments and blank lines):
     - the two numbers (num_omegab, num_deltaN) = number of values of BBN free parameters
     - three columns (omegab, deltaN, YHe) where omegab = Omega0_b h^2 and deltaN = Neff-3.046 by definition
     - omegab and deltaN are assumed to be arranged as:
     omegab1 deltaN1 YHe
     omegab2 deltaN1 YHe
     .....
     omegab1 delatN2 YHe
     omegab2 deltaN2 YHe
     .....
  */

  class_open(fA,ppr->sBBN_file, "r",pth->error_message);

  /* go through each line */
  while (fgets(line,_LINE_LENGTH_MAX_-1,fA) != NULL){

    /* eliminate blank spaces at beginning of line */
    left=line;
    while (left[0]==' '){
      left++;
    }

    /* check that the line is neither blank neither a comment. In ASCII, left[0]>39 means that first non-blank character might
       be the beginning of some data (it is not a newline, a #, a %, etc.) */
    if (left[0] > 39){

      /* if the line contains data, we must interpret it. If (num_omegab, num_deltaN)=(0,0), the current line must contain
         their values. Otherwise, it must contain (omegab, delatN, YHe). */
      if ((num_omegab==0) && (num_deltaN==0)) {

        /* read (num_omegab, num_deltaN), infer size of arrays and allocate them */
        class_test(sscanf(line,"%d %d",&num_omegab,&num_deltaN) != 2,
                   pth->error_message,
                   "could not read value of parameters (num_omegab,num_deltaN) in file %s\n",ppr->sBBN_file);

        class_alloc(omegab,num_omegab*sizeof(double),pth->error_message);
        class_alloc(deltaN,num_deltaN*sizeof(double),pth->error_message);
        class_alloc(YHe,num_omegab*num_deltaN*sizeof(double),pth->error_message);
        class_alloc(ddYHe,num_omegab*num_deltaN*sizeof(double),pth->error_message);
        class_alloc(YHe_at_deltaN,num_omegab*sizeof(double),pth->error_message);
        class_alloc(ddYHe_at_deltaN,num_omegab*sizeof(double),pth->error_message);
        array_line=0;

      }
      else{

        /* read (omegab, deltaN, YHe) */
        class_test(sscanf(line,"%lg %lg %lg",&(omegab[array_line%num_omegab]),
                                             &(deltaN[array_line/num_omegab]),
                                             &(YHe[array_line])
                          ) != 3,
                   pth->error_message,
                   "could not read value of parameters (omegab,deltaN,YHe) in file %s\n",ppr->sBBN_file);
        array_line ++;
      }
    }
  }

  fclose(fA);

  /** - spline in one dimension (along deltaN) */
  class_call(array_spline_table_lines(deltaN,
                                      num_deltaN,
                                      YHe,
                                      num_omegab,
                                      ddYHe,
                                      _SPLINE_NATURAL_,
                                      pth->error_message),
             pth->error_message,
             pth->error_message);

  omega_b=pba->Omega0_b*pba->h*pba->h;

  class_test(omega_b < omegab[0],
             pth->error_message,
             "You have asked for an unrealistic small value omega_b = %e. The corresponding value of the primordial helium fraction cannot be found in the interpolation table. If you really want this value, you should fix YHe to a given value rather than to BBN",
             omega_b);

  class_test(omega_b > omegab[num_omegab-1],
             pth->error_message,
             "You have asked for an unrealistic high value omega_b = %e. The corresponding value of the primordial helium fraction cannot be found in the interpolation table. If you really want this value, you should fix YHe to a given value rather than to BBN",
             omega_b);

  class_test(DeltaNeff < deltaN[0],
             pth->error_message,
             "You have asked for an unrealistic small value of Delta N_eff = %e. The corresponding value of the primordial helium fraction cannot be found in the interpolation table. If you really want this value, you should fix YHe to a given value rather than to BBN",
             DeltaNeff);

  class_test(DeltaNeff > deltaN[num_deltaN-1],
             pth->error_message,
             "You have asked for an unrealistic high value of Delta N_eff = %e. The corresponding value of the primordial helium fraction cannot be found in the interpolation table. If you really want this value, you should fix YHe to a given value rather than to BBN",
             DeltaNeff);

  /** - interpolate in one dimension (along deltaN) */
  class_call(array_interpolate_spline(deltaN,
                                      num_deltaN,
                                      YHe,
                                      ddYHe,
                                      num_omegab,
                                      DeltaNeff,
                                      &last_index,
                                      YHe_at_deltaN,
                                      num_omegab,
                                      pth->error_message),
             pth->error_message,
             pth->error_message);

  /** - spline in remaining dimension (along omegab) */
  class_call(array_spline_table_lines(omegab,
                                      num_omegab,
                                      YHe_at_deltaN,
                                      1,
                                      ddYHe_at_deltaN,
                                      _SPLINE_NATURAL_,
                                      pth->error_message),
             pth->error_message,
             pth->error_message);

  /** - interpolate in remaining dimension (along omegab) */
  class_call(array_interpolate_spline(omegab,
                                      num_omegab,
                                      YHe_at_deltaN,
                                      ddYHe_at_deltaN,
                                      1,
                                      omega_b,
                                      &last_index,
                                      &(pth->YHe),
                                      1,
                                      pth->error_message),
             pth->error_message,
             pth->error_message);

  /** - deallocate arrays */
  free(omegab);
  free(deltaN);
  free(YHe);
  free(ddYHe);
  free(YHe_at_deltaN);
  free(ddYHe_at_deltaN);

  return _SUCCESS_;

}


/**
 * Calculate those thermodynamics quantities, which are not inside of the thermodynamics table already.
 * Additionally, any other requested quantities
 *
 * @param ppr        Input: pointer to precision structure
 * @param pba        Input: pointer to background structure
 * @param pth        Input/Output: pointer to initialized thermo structure
 * @param pvecback   Input: pointer to some allocated pvecback
 * @return the error status
 */
int thermodynamics_calculate_remaining_quantities(struct precision * ppr,
                                                  struct background * pba,
                                                  struct thermo* pth,
                                                  double* pvecback){

  /** Summary: */

  /** Define temporary variables */
  double tau_ini;
  double tau;
  int index_tau_max;
  int last_index_back = 0;

  /* index running over time*/
  int index_tau;

  /* same ordered in growing time rather than growing redshift */
  double * tau_table_growing;

  /* The temporary quantities stored in columns ddkappa and dddkappa will not be used anymore, so they can and WILL be overwritten by other
     intermediate steps of other computations */

  class_call(thermodynamics_calculate_conformal_drag_time(pba,pth,&last_index_back,pvecback),
             pth->error_message,
             pth->error_message);

  class_call(thermodynamics_calculate_damping_scale(pba,pth,&last_index_back,pvecback),
             pth->error_message,
             pth->error_message);

  class_call(thermodynamics_calculate_opticals(ppr,pth),
             pth->error_message,
             pth->error_message);

  /** - fill tables of second derivatives with respect to z (in view of spline interpolation) */
  class_call(array_spline_table_lines(pth->z_table,
                                      pth->tt_size,
                                      pth->thermodynamics_table,
                                      pth->th_size,
                                      pth->d2thermodynamics_dz2_table,
                                      _SPLINE_EST_DERIV_,
                                      pth->error_message),
             pth->error_message,
             pth->error_message);

  class_call(thermodynamics_calculate_recombination_quantities(ppr,pba,pth,&last_index_back,pvecback),
             pth->error_message,
             pth->error_message);

  class_call(thermodynamics_calculate_drag_quantities(ppr,pba,pth,&last_index_back,pvecback),
             pth->error_message,
             pth->error_message);

  return _SUCCESS_;

}


/**
 * Compute the baryon drag conformal time tau_d = [int_{tau_today}^{tau} dtau -dkappa_d/dtau]
 *
 * @param pba                Input: pointer to background structure
 * @param pth                Input/Output: pointer to initialized thermo structure
 * @param last_index_back    Input: temporary variable for storing index
 * @param pvecback           Input: Initialized vector of background quantities
 * @return the error status
 */
int thermodynamics_calculate_conformal_drag_time(struct background* pba,
                                                 struct thermo* pth,
                                                 int* last_index_back,
                                                 double* pvecback){

  /** Summary: */

  /** Define local variables */
  double R;
  int index_tau;

  /** - compute minus the baryon drag interaction rate time, -dkappa_d/dtau = -[1/R * kappa'], with R = 3 rho_b / 4 rho_gamma,
        stored temporarily in column ddkappa */
  *last_index_back = 0;

  for (index_tau=0; index_tau < pth->tt_size; index_tau++) {

    class_call(background_at_tau(pba,
                                 pth->tau_table[index_tau],
                                 pba->normal_info,
                                 pba->inter_closeby,
                                 last_index_back,
                                 pvecback),
               pba->error_message,
               pth->error_message);

    R = 3./4.*pvecback[pba->index_bg_rho_b]/pvecback[pba->index_bg_rho_g];

    pth->thermodynamics_table[index_tau*pth->th_size+pth->index_th_ddkappa] =
      -1./R*pth->thermodynamics_table[index_tau*pth->th_size+pth->index_th_dkappa];

  }

  /** - compute second derivative of this rate, -[1/R * kappa']'', stored temporarily in column dddkappa */
  class_call(array_spline_table_line_to_line(pth->tau_table,
                                             pth->tt_size,
                                             pth->thermodynamics_table,
                                             pth->th_size,
                                             pth->index_th_ddkappa,
                                             pth->index_th_dddkappa,
                                             _SPLINE_EST_DERIV_,
                                             pth->error_message),
             pth->error_message,
             pth->error_message);

  /** - compute tau_d = [int_{tau_today}^{tau} dtau -dkappa_d/dtau] */
  class_call(array_integrate_spline_table_line_to_line(pth->tau_table,
                                                       pth->tt_size,
                                                       pth->thermodynamics_table,
                                                       pth->th_size,
                                                       pth->index_th_ddkappa,
                                                       pth->index_th_dddkappa,
                                                       pth->index_th_tau_d,
                                                       pth->error_message),
             pth->error_message,
             pth->error_message);

  return _SUCCESS_;

}


/**
 * Compute the damping scale
 *   r_d = 2pi/k_d = 2pi * [int_{tau_ini}^{tau} dtau (1/kappa') 1/6 (R^2+16/15(1+R))/(1+R)^2]^1/2
 *                 =  2pi * [int_{tau_ini}^{tau} dtau (1/kappa') 1/6 (R^2/(1+R)+16/15)/(1+R)]^1/2
 *
 * which is like in CosmoTherm (CT), but slightly different from Wayne Hu (WH)'s thesis eq. (5.59):
 * The factor 16/15 in CT is 4/5 in WH, but 16/15 is taking more effects into account
 *
 * @param pba                Input: pointer to background structure
 * @param pth                Input/Output: pointer to initialized thermo structure
 * @param last_index_back    Input: temporary variable for storing index
 * @param pvecback           Input: Initialized vector of background quantities
 * @return the error status
 */
int thermodynamics_calculate_damping_scale(struct background* pba,
                                           struct thermo* pth,
                                           int* last_index_back,
                                           double* pvecback){

  /** Summary: */

  /** Define local variables */
  double R;
  /* Initial time and dkappa/dtau */
  double tau_ini,dkappa_ini;
  double* tau_table_growing;
  int index_tau;

  if (pth->compute_damping_scale == _TRUE_) {

    class_alloc(tau_table_growing,pth->tt_size*sizeof(double),pth->error_message);

    /* compute integrand and store temporarily in column "ddkappa" */
    for (index_tau=0; index_tau < pth->tt_size; index_tau++) {

      tau_table_growing[index_tau]=pth->tau_table[pth->tt_size-1-index_tau];

      class_call(background_at_tau(pba,
                                   tau_table_growing[index_tau],
                                   pba->normal_info,
                                   pba->inter_closeby,
                                   last_index_back,
                                   pvecback),
                 pba->error_message,
                 pth->error_message);

      R = 3./4.*pvecback[pba->index_bg_rho_b]/pvecback[pba->index_bg_rho_g];

      pth->thermodynamics_table[index_tau*pth->th_size+pth->index_th_ddkappa] =
        1./6./pth->thermodynamics_table[(pth->tt_size-1-index_tau)*pth->th_size+pth->index_th_dkappa]
        *(R*R/(1+R)+16./15.)/(1.+R);

    }

    /* compute second derivative of integrand, and store temporarily in column "dddkappa" */
    class_call(array_spline_table_line_to_line(tau_table_growing,
                                               pth->tt_size,
                                               pth->thermodynamics_table,
                                               pth->th_size,
                                               pth->index_th_ddkappa,
                                               pth->index_th_dddkappa,
                                               _SPLINE_EST_DERIV_,
                                               pth->error_message),
               pth->error_message,
               pth->error_message);

    /* compute integratal and store temporarily in column "g" */
     class_call(array_integrate_spline_table_line_to_line(tau_table_growing,
                                                          pth->tt_size,
                                                          pth->thermodynamics_table,
                                                          pth->th_size,
                                                          pth->index_th_ddkappa,
                                                          pth->index_th_dddkappa,
                                                          pth->index_th_g,
                                                          pth->error_message),
                pth->error_message,
                pth->error_message);

     free(tau_table_growing);

     /* we could now write the result as r_d = 2pi * sqrt(integral),
        but we will first better acount for the contribution frokm the tau_ini boundary.
        Close to this boundary, R=0 and the integrand is just 16/(15*6)/kappa'
        Using kappa' propto 1/a^2 and tau propro a during RD, we get the analytic result:
        int_0^{tau_ini} dtau / kappa' = tau_ini / 3 / kappa'_ini
        Thus r_d = 2pi * sqrt( 16/(15*6*3) * (tau_ini/ kappa'_ini) * integral) */

     tau_ini = pth->tau_table[pth->tt_size-1];
     dkappa_ini = pth->thermodynamics_table[(pth->tt_size-1)*pth->th_size+pth->index_th_dkappa];

     for (index_tau=0; index_tau < pth->tt_size; index_tau++) {

       pth->thermodynamics_table[index_tau*pth->th_size+pth->index_th_r_d] =
         2.*_PI_*sqrt(16./(15.*6.*3.)*tau_ini/dkappa_ini
                      +pth->thermodynamics_table[(pth->tt_size-1-index_tau)*pth->th_size+pth->index_th_g]);

     }

  }

  return _SUCCESS_;

}


/**
 * Calculate quantities relating to optical phenomena like kappa' and exp(-kappa) and the visibility function,
 * optical depth, etc.
 *
 * @param ppr   Input: pointer to precision structure
 * @param pth   Input/Output: pointer to thermo structure
 * @return the error status
 */
int thermodynamics_calculate_opticals(struct precision* ppr,
                                      struct thermo* pth){

  /** Summary: */

  /** Define local quantities */
  /* Visibility function value */
  double g;
  /* kappa derivative values*/
  double dkappa,ddkappa,dddkappa,expmkappa;
  int index_tau;

  /** - --> second derivative with respect to tau of dkappa (in view of spline interpolation) */
  class_call(array_spline_table_line_to_line(pth->tau_table,
                                             pth->tt_size,
                                             pth->thermodynamics_table,
                                             pth->th_size,
                                             pth->index_th_dkappa,
                                             pth->index_th_dddkappa,
                                             _SPLINE_EST_DERIV_,
                                             pth->error_message),
             pth->error_message,
             pth->error_message);

  /** - --> first derivative with respect to tau of dkappa (using spline interpolation) */
  class_call(array_derive_spline_table_line_to_line(pth->tau_table,
                                                    pth->tt_size,
                                                    pth->thermodynamics_table,
                                                    pth->th_size,
                                                    pth->index_th_dkappa,
                                                    pth->index_th_dddkappa,
                                                    pth->index_th_ddkappa,
                                                    pth->error_message),
             pth->error_message,
             pth->error_message);

  /** - --> compute -kappa = [int_{tau_today}^{tau} dtau dkappa/dtau], store temporarily in column "g" */
  class_call(array_integrate_spline_table_line_to_line(pth->tau_table,
                                                       pth->tt_size,
                                                       pth->thermodynamics_table,
                                                       pth->th_size,
                                                       pth->index_th_dkappa,
                                                       pth->index_th_dddkappa,
                                                       pth->index_th_g,
                                                       pth->error_message),
             pth->error_message,
             pth->error_message);

  /** - --> compute visibility: \f$ g= (d \kappa/d \tau) e^{- \kappa} \f$ */

  /* loop on z (decreasing z, increasing time) */
  for (index_tau=pth->tt_size-1; index_tau>=0; index_tau--) {

    dkappa = pth->thermodynamics_table[index_tau*pth->th_size+pth->index_th_dkappa];
    ddkappa = pth->thermodynamics_table[index_tau*pth->th_size+pth->index_th_ddkappa];
    dddkappa = pth->thermodynamics_table[index_tau*pth->th_size+pth->index_th_dddkappa];
    expmkappa = exp(pth->thermodynamics_table[index_tau*pth->th_size+pth->index_th_g]);

    /** - ---> compute g */
    g = dkappa * expmkappa;

    /** - ---> compute exp(-kappa) */
    pth->thermodynamics_table[index_tau*pth->th_size+pth->index_th_exp_m_kappa] = expmkappa;
    //printf("exp(-k)[%i] = %.10e \n",index_tau,expmkappa);

    /** - ---> compute g' (the plus sign of the second term is correct, see def of -kappa in thermodynamics module!) */
    pth->thermodynamics_table[index_tau*pth->th_size+pth->index_th_dg] =
      (ddkappa + dkappa * dkappa) * expmkappa;

    /** - ---> compute g''  */
    pth->thermodynamics_table[index_tau*pth->th_size+pth->index_th_ddg] =
      (dddkappa + dkappa * ddkappa * 3. + dkappa * dkappa * dkappa ) * expmkappa;

    /** - ---> store g */
    pth->thermodynamics_table[index_tau*pth->th_size+pth->index_th_g] = g;

    /** - ---> compute variation rate */
    class_test(pth->thermodynamics_table[index_tau*pth->th_size+pth->index_th_dkappa] == 0.,
               pth->error_message,
               "variation rate diverges");

    pth->thermodynamics_table[index_tau*pth->th_size+pth->index_th_rate] =
      sqrt(pow(dkappa,2)+pow(ddkappa/dkappa,2)+fabs(dddkappa/dkappa));

  }

  /** - smooth the rate (details of smoothing unimportant: only the
      order of magnitude of the rate matters) */
  class_call(array_smooth(pth->thermodynamics_table,
                          pth->th_size,
                          pth->tt_size,
                          pth->index_th_rate,
                          ppr->thermo_rate_smoothing_radius,
                          pth->error_message),
             pth->error_message,
             pth->error_message);

  /** - --> derivatives of baryon sound speed (only computed if some non-minimal tight-coupling schemes is requested) */
  if (pth->compute_cb2_derivatives == _TRUE_) {

    /** - ---> second derivative with respect to tau of cb2 */
    class_call(array_spline_table_line_to_line(pth->tau_table,
                                               pth->tt_size,
                                               pth->thermodynamics_table,
                                               pth->th_size,
                                               pth->index_th_cb2,
                                               pth->index_th_ddcb2,
                                               _SPLINE_EST_DERIV_,
                                               pth->error_message),
               pth->error_message,
               pth->error_message);

    /** - ---> first derivative with respect to tau of cb2 (using spline interpolation) */
    class_call(array_derive_spline_table_line_to_line(pth->tau_table,
                                                      pth->tt_size,
                                                      pth->thermodynamics_table,
                                                      pth->th_size,
                                                      pth->index_th_cb2,
                                                      pth->index_th_ddcb2,
                                                      pth->index_th_dcb2,
                                                      pth->error_message),
               pth->error_message,
               pth->error_message);
  }

  return _SUCCESS_;
}


/**
 * Compute the idm_dr quantities: idm-dr opacities, idr self-interaction rate,
 * dark optical depths, etc.
 *
 * @param ppr                Input: pointer to precision structure
 * @param pba                Input: pointer to background structure
 * @param pth                Input/Output: pointer to initialized thermo structure
 * @param pvecback           Input: Initialized vector of background quantities
 * @return the error status
 */
int thermodynamics_calculate_idm_dr_quantities(struct precision* ppr,
                                               struct background * pba,
                                               struct thermo* pth,
                                               double* pvecback){

  /** Summary: */

  /** - Define local variables */
  double z_idm_dr, z_idr, tau_idm_dr, tau_idr, Gamma_heat_idm_dr, dTdz_idm_dr, T_idm_dr, z, T_idr, dz, T_adia, z_adia;

  double tau_idm_dr_fs=0.;
  int index_tau_fs;
  int n, N_sub_steps;
  double dz_sub_step;
  int index_tau;
  double tau;
  int last_index_back = 0;

  for (index_tau=0; index_tau < pth->tt_size; index_tau++) {

    class_call(background_at_tau(pba,
                                 pth->tau_table[index_tau],
                                 pba->normal_info,
                                 pba->inter_closeby,
                                 &last_index_back,
                                 pvecback),
               pba->error_message,
               pth->error_message);

    /* - idr interaction rate with idm_dr (i.e. idr opacity to idm_dr scattering) */
    pth->thermodynamics_table[index_tau*pth->th_size+pth->index_th_dmu_idm_dr] =
      pth->a_idm_dr*pow((1.+pth->z_table[index_tau])/1.e7,pth->nindex_idm_dr)*pba->Omega0_idm_dr*pow(pba->h,2);

    /* - idm_dr interaction rate with idr (i.e. idm_dr opacity
       to idr scattering), [Sinv*dmu_idm_dr] with Sinv = (4
       rho_idr) / (3 rho_idm_dr), stored temporarily in
       ddmu_idm_dr */
    pth->thermodynamics_table[index_tau*pth->th_size+pth->index_th_ddmu_idm_dr] =
      4./3.*pvecback[pba->index_bg_rho_idr]/pvecback[pba->index_bg_rho_idm_dr]
      *pth->thermodynamics_table[index_tau*pth->th_size+pth->index_th_dmu_idm_dr];

    /* - idr self-interaction rate */
    pth->thermodynamics_table[index_tau*pth->th_size+pth->index_th_dmu_idr] =
      pth->b_idr*pow((1.+pth->z_table[index_tau])/1.e7,pth->nindex_idm_dr)*pba->Omega0_idr*pow(pba->h,2);
  }

  /** - second derivative of idm_dr interaction rate (with idr), [Sinv*dmu_idm_dr]'', stored temporarily in column dddmu */
  class_call(array_spline_table_line_to_line(pth->tau_table,
                                             pth->tt_size,
                                             pth->thermodynamics_table,
                                             pth->th_size,
                                             pth->index_th_ddmu_idm_dr,
                                             pth->index_th_dddmu_idm_dr,
                                             _SPLINE_EST_DERIV_,
                                             pth->error_message),
             pth->error_message,
             pth->error_message);

  /** - compute optical depth of idm, tau_idm_dr = [int_{tau_today}^{tau} dtau [Sinv*dmu_idm_dr] ].
      This step gives -tau_idm_dr. The resulty is mutiplied by -1 later on. */
  class_call(array_integrate_spline_table_line_to_line(pth->tau_table,
                                                       pth->tt_size,
                                                       pth->thermodynamics_table,
                                                       pth->th_size,
                                                       pth->index_th_ddmu_idm_dr,
                                                       pth->index_th_dddmu_idm_dr,
                                                       pth->index_th_tau_idm_dr,
                                                       pth->error_message),
             pth->error_message,
             pth->error_message);


  /** - second derivative of idr interaction rate (with idm_dr), [dmu_idm_idr]'', stored temporarily in column dddmu */
  class_call(array_spline_table_line_to_line(pth->tau_table,
                                             pth->tt_size,
                                             pth->thermodynamics_table,
                                             pth->th_size,
                                             pth->index_th_dmu_idm_dr,
                                             pth->index_th_dddmu_idm_dr,
                                             _SPLINE_EST_DERIV_,
                                             pth->error_message),
             pth->error_message,
             pth->error_message);

  /** - compute optical depth of idr, tau_idr = [int_{tau_today}^{tau} dtau [dmu_idm_idr] ].
      This step gives -tau_idr. The resulty is mutiplied by -1 later on. */
  class_call(array_integrate_spline_table_line_to_line(pth->tau_table,
                                                       pth->tt_size,
                                                       pth->thermodynamics_table,
                                                       pth->th_size,
                                                       pth->index_th_dmu_idm_dr,
                                                       pth->index_th_dddmu_idm_dr,
                                                       pth->index_th_tau_idr,
                                                       pth->error_message),
             pth->error_message,
             pth->error_message);


  /* - restore correct sign for idm_dr and idr optical depth, and calculate idm_dr visibility function */
  /* loop on z (decreasing z, increasing time) */
  for (index_tau=pth->tt_size-1; index_tau>=0; index_tau--) {
    /* - --> restore the correct sign for tau_idm_dr */
    pth->thermodynamics_table[index_tau*pth->th_size+pth->index_th_tau_idm_dr] *= -1.;

    /* - --> restore the correct sign for tau_idr */
    pth->thermodynamics_table[index_tau*pth->th_size+pth->index_th_tau_idr] *= -1.;

    /* - --> visibility function for idm_dr : g_idm_dr = [Sinv*dmu_idm_dr] * exp(-tau_idm_dr) */
    pth->thermodynamics_table[index_tau*pth->th_size+pth->index_th_g_idm_dr] =
      pth->thermodynamics_table[index_tau*pth->th_size+pth->index_th_ddmu_idm_dr]
      * exp(-pth->thermodynamics_table[index_tau*pth->th_size+pth->index_th_tau_idm_dr]);
  }

  /* - fill columns for ddmu_idm_dr and dddmu_idm_dr with true values, and compute idm_dr temperature and sound speed */

  /** - --> second derivative with respect to tau of dmu_idm_dr (in view of spline interpolation) */
  class_call(array_spline_table_line_to_line(pth->tau_table,
                                             pth->tt_size,
                                             pth->thermodynamics_table,
                                             pth->th_size,
                                             pth->index_th_dmu_idm_dr,
                                             pth->index_th_dddmu_idm_dr,
                                             _SPLINE_EST_DERIV_,
                                             pth->error_message),
             pth->error_message,
             pth->error_message);

  /** - --> first derivative with respect to tau of dmu_idm_dr (using spline interpolation) */
  class_call(array_derive_spline_table_line_to_line(pth->tau_table,
                                                    pth->tt_size,
                                                    pth->thermodynamics_table,
                                                    pth->th_size,
                                                    pth->index_th_dmu_idm_dr,
                                                    pth->index_th_dddmu_idm_dr,
                                                    pth->index_th_ddmu_idm_dr,
                                                    pth->error_message),
             pth->error_message,
             pth->error_message);

  /** - --> now compute idm_dr temperature and sound speed in various regimes */

  /* (A) - initial value of T_idm_dr at the maximum z (minimum tau) */

  z = pth->z_table[pth->tt_size-1];

  class_call(background_tau_of_z(pba,z,&tau),
             pba->error_message,
             pth->error_message);

  class_call(background_at_tau(pba,tau, pba->short_info, pba->inter_normal, &last_index_back, pvecback),
             pba->error_message,
             pth->error_message);

  Gamma_heat_idm_dr = 2.*pba->Omega0_idr*pow(pba->h,2)*pth->a_idm_dr*pow((1.+z),(pth->nindex_idm_dr+1.))/pow(1.e7,pth->nindex_idm_dr);

  /* (A1) --> if Gamma is not much smaller than H, set T_idm_dr to T_idm_dr = T_idr = xi*T_gamma (tight coupling solution) */
  if(Gamma_heat_idm_dr > 1.e-3 * pvecback[pba->index_bg_a]*pvecback[pba->index_bg_H]){
    T_idm_dr = pba->T_idr*(1.+z);
    dTdz_idm_dr = pba->T_idr;
  }

  /* (A2) --> otherwise, if Gamma << H, set initial T_idm_dr to the
     approximate analytic solution (Gamma/aH)/(1+(Gamma/aH)*T_idr)
     (eq. (A62) in ETHOS I ) */
  else {
    T_idr = pba->T_idr*(1.+z);
    T_idm_dr = Gamma_heat_idm_dr/(pvecback[pba->index_bg_a]*pvecback[pba->index_bg_H])
      /(1. + Gamma_heat_idm_dr/(pvecback[pba->index_bg_a]*pvecback[pba->index_bg_H]))*T_idr;
    dTdz_idm_dr = 2.*T_idm_dr - Gamma_heat_idm_dr/pvecback[pba->index_bg_H] * (T_idr - T_idm_dr);
  }

  pth->thermodynamics_table[(pth->tt_size-1)*pth->th_size+pth->index_th_Tidm_dr] = T_idm_dr;
  pth->thermodynamics_table[(pth->tt_size-1)*pth->th_size+pth->index_th_cidm_dr2] = _k_B_*T_idm_dr/_eV_/pth->m_idm*(1.+dTdz_idm_dr/3./T_idm_dr);

  /* T_adia and z_adia will be used later. They are defined as "the
     last T_idm_dr(z) at which the temperature was evaluated
     explicitely, rather than scaled like a^{-2} (decoupled DM
     regime)". Here we just initialize them. They will be updated
     each time that we recompte T_idm_dr explicitely. */
  T_adia = T_idm_dr;
  z_adia = z;

  /* (B) - iterate over growing tau / decreasing z to find other
     values. At each new z we need to compute the following
     quantities: T_idr, T_idm_dr, Gamma_heat_idm_dr, a, H, dT_idm_dr,/dz,
     c_s_idm_dr^2. They all needed to be known from step to step, even
     if the final goal is only to store T_idm_dr, c_s_idm^2 */
  for (index_tau=pth->tt_size-2; index_tau>=0; index_tau--) {

    /* (B1) --> tight-coupling solution: Gamma >> H implies T_idm_dr=T_idr=xi*T_gamma */
    if(Gamma_heat_idm_dr > 1.e3 * pvecback[pba->index_bg_a]*pvecback[pba->index_bg_H]){
      z = pth->z_table[index_tau];
      T_idr = pba->T_idr*(1.+z);
      T_idm_dr = T_idr;
      Gamma_heat_idm_dr = 2.*pba->Omega0_idr*pow(pba->h,2)*pth->a_idm_dr*pow((1.+z),(pth->nindex_idm_dr+1.))/pow(1.e7,pth->nindex_idm_dr);
      class_call(background_tau_of_z(pba,z,&(tau)),
                 pba->error_message,
                 pth->error_message);
      class_call(background_at_tau(pba,tau, pba->short_info, pba->inter_normal, &last_index_back, pvecback),
                 pba->error_message,
                 pth->error_message);
      dTdz_idm_dr =pba->T_idr;
    }

    /* (B2) --> intermediate solution: integrate differential equation equation dT_idm_dr/dz = 2 a T_DM - Gamma/H (T_idr - T_idm_dr) */
    else if (Gamma_heat_idm_dr > 1.e-3 * pvecback[pba->index_bg_a]*pvecback[pba->index_bg_H]) {

      dz = pth->z_table[index_tau+1] - pth->z_table[index_tau];

      /* (B2a) ----> if dz << H/Gamma the equation is not too stiff and the traditional forward Euler method converges */
      if (dz < pvecback[pba->index_bg_H]/Gamma_heat_idm_dr/10.) {
        z = pth->z_table[index_tau];
        T_idr = pba->T_idr*(1.+z);
        T_idm_dr -= dTdz_idm_dr*dz;
        Gamma_heat_idm_dr = 2.*pba->Omega0_idr*pow(pba->h,2)*pth->a_idm_dr*pow((1.+z),(pth->nindex_idm_dr+1.))/pow(1.e7,pth->nindex_idm_dr);
        class_call(background_tau_of_z(pba,z,&(tau)),
                   pba->error_message,
                   pth->error_message);
        class_call(background_at_tau(pba,tau, pba->short_info, pba->inter_normal, &last_index_back, pvecback),
                   pba->error_message,
                   pth->error_message);
        dTdz_idm_dr = 2.*pvecback[pba->index_bg_a]*T_idm_dr-Gamma_heat_idm_dr/(pvecback[pba->index_bg_H])*(T_idr-T_idm_dr);
      }

      /* (B2b) ----> otherwise, the equation is too stiff and the
         traditional forward Euler method diverges with this
         stepsize. But we can just decreasee dz to bring it back
         well within the convergence radius H/Gamma of the
         equation. */
      else {
        N_sub_steps = (int)(dz/ (pvecback[pba->index_bg_H]/Gamma_heat_idm_dr/10.))+1;
        dz_sub_step = dz/N_sub_steps;

        /* loop over sub-steps */
        for (n=0; n<N_sub_steps; n++) {

          /* evolve quantities over  sub-step with forward Euler method */

          z -= dz_sub_step;
          /* final redshift last sub-step overwritten to avoid small rounding error */
          if (n==(N_sub_steps-1)) z=pth->z_table[index_tau];

          T_idr = pba->T_idr*(1.+z);
          T_idm_dr -= dTdz_idm_dr*dz_sub_step;
          Gamma_heat_idm_dr = 2.*pba->Omega0_idr*pow(pba->h,2)*pth->a_idm_dr*pow((1.+z),(pth->nindex_idm_dr+1.))/pow(1.e7,pth->nindex_idm_dr);
          class_call(background_tau_of_z(pba,z,&(tau)),
                     pba->error_message,
                     pth->error_message);
          class_call(background_at_tau(pba,tau, pba->short_info, pba->inter_normal, &last_index_back, pvecback),
                     pba->error_message,
                     pth->error_message);
          dTdz_idm_dr = 2.*pvecback[pba->index_bg_a]*T_idm_dr-Gamma_heat_idm_dr/(pvecback[pba->index_bg_H])*(T_idr-T_idm_dr);
        }
      }

      /* update T_adia, z_adia */
      T_adia = T_idm_dr;
      z_adia = z;
    }

    /* (B3) --> decoupled solution: T_idm_dr scales like a^-2 */
    else {
      z = pth->z_table[index_tau];
      T_idr = pba->T_idr*(1.+z);
      T_idm_dr = T_adia * pow((1.+z)/(1.+z_adia),2);
      Gamma_heat_idm_dr = 2.*pba->Omega0_idr*pow(pba->h,2)*pth->a_idm_dr*pow((1.+z),(pth->nindex_idm_dr+1.))/pow(1.e7,pth->nindex_idm_dr);
      class_call(background_tau_of_z(pba,z,&(tau)),
                 pba->error_message,
                 pth->error_message);
      class_call(background_at_tau(pba,tau, pba->short_info, pba->inter_normal, &last_index_back, pvecback),
                 pba->error_message,
                 pth->error_message);
      dTdz_idm_dr = 2./(1+z)*T_idm_dr;
    }

    pth->thermodynamics_table[index_tau*pth->th_size+pth->index_th_Tidm_dr] = T_idm_dr;
    pth->thermodynamics_table[index_tau*pth->th_size+pth->index_th_cidm_dr2] = _k_B_*T_idm_dr/_eV_/pth->m_idm*(1.+dTdz_idm_dr/3./T_idm_dr);
  }

  /** - Find interacting dark radiation free-streaming time */
  index_tau_fs = index_tau;

  if(pba->has_idm_dr == _TRUE_) {

    if(pth->nindex_idm_dr>=2){
      index_tau=index_tau_fs-1;
      /* comment: using index_tau_max (index_tau_fs) instead of pth->tt_size-1 ensures that the switch is always after recombination (free streaming) */
    }
    else{
      index_tau=0;
    }

    class_call(background_tau_of_z(pba,pth->z_table[index_tau],&tau),
               pba->error_message,
               pth->error_message);

    while ((1./pth->thermodynamics_table[(index_tau)*pth->th_size+pth->index_th_dmu_idm_dr]/tau
            < ppr->idr_streaming_trigger_tau_c_over_tau) &&
           ((pth->nindex_idm_dr >= 2 && index_tau > 0) ||
            (pth->nindex_idm_dr < 2 && index_tau < pth->tt_size-1))) {

      if(pth->nindex_idm_dr>=2){
        index_tau--;
      }
      else{
        index_tau++;
      }

      class_call(background_tau_of_z(pba,pth->z_table[index_tau],&tau),
                 pba->error_message,
                 pth->error_message);

      }

    tau_idm_dr_fs = tau;
    pth->tau_idr_free_streaming = tau;
  }

  /* case of idr alone without idm_dr */
  else {
    index_tau=index_tau_fs-1;
    class_call(background_tau_of_z(pba,pth->z_table[index_tau],&tau),
               pba->error_message,
               pth->error_message)
      tau_idm_dr_fs = tau;
    pth->tau_idr_free_streaming = tau;
  }

  /** - find idm_dr and idr drag times */
  if((pth->thermodynamics_table[(pth->tt_size-1)*pth->th_size+pth->index_th_tau_idm_dr]>1.) && (pth->thermodynamics_table[(pth->tt_size-1)*pth->th_size+pth->index_th_tau_idr]>1.)){
    index_tau=0;

    while ((pth->thermodynamics_table[(index_tau)*pth->th_size+pth->index_th_tau_idm_dr] < 1.) && (index_tau < pth->tt_size-1))
      index_tau++;

    z_idm_dr = pth->z_table[index_tau-1]+(1.-pth->thermodynamics_table[(index_tau-1)*pth->th_size+pth->index_th_tau_idm_dr])
      /(pth->thermodynamics_table[(index_tau)*pth->th_size+pth->index_th_tau_idm_dr]-pth->thermodynamics_table[(index_tau-1)*pth->th_size+pth->index_th_tau_idm_dr])
      *(pth->z_table[index_tau]-pth->z_table[index_tau-1]);

    class_call(background_tau_of_z(pba,z_idm_dr,&(tau_idm_dr)),
               pba->error_message,
               pth->error_message);

    index_tau=0;

    while ((pth->thermodynamics_table[(index_tau)*pth->th_size+pth->index_th_tau_idr] < 1.) && (index_tau < pth->tt_size-1))
      index_tau++;

    z_idr = pth->z_table[index_tau-1]+
      (1.-pth->thermodynamics_table[(index_tau-1)*pth->th_size+pth->index_th_tau_idr])
      /(pth->thermodynamics_table[(index_tau)*pth->th_size+pth->index_th_tau_idr]-pth->thermodynamics_table[(index_tau-1)*pth->th_size+pth->index_th_tau_idr])
      *(pth->z_table[index_tau]-pth->z_table[index_tau-1]);

    class_call(background_tau_of_z(pba,z_idr,&(tau_idr)),
               pba->error_message,
               pth->error_message);
  }
  /* - store final quantities */

  pth->tau_idr = tau_idr;
  pth->tau_idm_dr = tau_idm_dr;

  return _SUCCESS_;

}

/**
 * Calculate those quantities at the time of recombination,
 * Additionally compute time of free streaming and negligable visibility (tau_cut)
 *
 * @param ppr                Input: pointer to precision structure
 * @param pba                Input: pointer to background structure
 * @param pth                Input/Output: pointer to initialized thermo structure
 * @param last_index_back    Input: temporary variable for storing index
 * @param pvecback           Input: pointer to some allocated pvecback
 * @return the error status
 */
int thermodynamics_calculate_recombination_quantities(struct precision* ppr,
                                                      struct background * pba,
                                                      struct thermo* pth,
                                                      int* last_index_back,
                                                      double* pvecback){

  /** Summary: */

  /** Define local variables */
  double g_max;

  int index_tau;
  int index_tau_max;

  double tau;

  /** - find maximum of g */
  index_tau=pth->tt_size-1;
  while (pth->z_table[index_tau]>_Z_REC_MAX_) {
    index_tau--;
  }

  class_test(pth->thermodynamics_table[(index_tau+1)*pth->th_size+pth->index_th_g] >
             pth->thermodynamics_table[index_tau*pth->th_size+pth->index_th_g],
             pth->error_message,
             "The visibility function is not increasing at redshift _Z_REC_MAX_=%g, which is the value imposed in thermodynamics.h\n This implies that recombination must have already happened at a too early time.",_Z_REC_MAX_);

  while (pth->thermodynamics_table[(index_tau+1)*pth->th_size+pth->index_th_g] <
         pth->thermodynamics_table[index_tau*pth->th_size+pth->index_th_g]) {
    index_tau--;
  }

  g_max = pth->thermodynamics_table[index_tau*pth->th_size+pth->index_th_g];
  index_tau_max = index_tau;

  /* approximation for maximum of g, using cubic interpolation, assuming equally spaced z's */
  pth->z_rec=pth->z_table[index_tau+1]+0.5*(pth->z_table[index_tau+1]-pth->z_table[index_tau])
                                          *(pth->thermodynamics_table[(index_tau)*pth->th_size+pth->index_th_g]
                                                   -pth->thermodynamics_table[(index_tau+2)*pth->th_size+pth->index_th_g])
                                           /(pth->thermodynamics_table[(index_tau)*pth->th_size+pth->index_th_g]
                                                   -2.*pth->thermodynamics_table[(index_tau+1)*pth->th_size+pth->index_th_g]
                                                   +pth->thermodynamics_table[(index_tau+2)*pth->th_size+pth->index_th_g]
                                            );

  class_test(pth->z_rec+ppr->smallest_allowed_variation >= _Z_REC_MAX_,
             pth->error_message,
             "recombination (at z=%g) happens before _Z_REC_MAX_=%g, which is the maximum value imposed in thermodynamics.h",pth->z_rec+ppr->smallest_allowed_variation,_Z_REC_MAX_);

  class_test(pth->z_rec-ppr->smallest_allowed_variation <= _Z_REC_MIN_,
             pth->error_message,
             "recombination (at z=%g) happens after _Z_REC_MIN_=%g, which is the minimum value imposed in thermodynamics.h",pth->z_rec-ppr->smallest_allowed_variation,_Z_REC_MIN_);

  /** - find conformal recombination time using background_tau_of_z **/

  class_call(background_tau_of_z(pba,pth->z_rec,&(pth->tau_rec)),
             pba->error_message,
             pth->error_message);

  class_call(background_at_tau(pba,pth->tau_rec, pba->long_info, pba->inter_normal, last_index_back, pvecback),
             pba->error_message,
             pth->error_message);

  pth->rs_rec=pvecback[pba->index_bg_rs];
  pth->ds_rec=pth->rs_rec*pba->a_today/(1.+pth->z_rec);
  pth->da_rec=pvecback[pba->index_bg_ang_distance];
  pth->ra_rec=pth->da_rec*(1.+pth->z_rec)/pba->a_today;
  pth->angular_rescaling=pth->ra_rec/(pba->conformal_age-pth->tau_rec);

  /** - find damping scale at recombination (using linear interpolation) */
  if (pth->compute_damping_scale == _TRUE_) {

    pth->rd_rec = (pth->z_table[index_tau+1]-pth->z_rec)/(pth->z_table[index_tau+1]-pth->z_table[index_tau])*pth->thermodynamics_table[(index_tau)*pth->th_size+pth->index_th_r_d]
      +(pth->z_rec-pth->z_table[index_tau])/(pth->z_table[index_tau+1]-pth->z_table[index_tau])*pth->thermodynamics_table[(index_tau+1)*pth->th_size+pth->index_th_r_d];

  }

  /** - find time (always after recombination) at which tau_c/tau falls below some threshold, defining tau_free_streaming */
  class_call(background_tau_of_z(pba,pth->z_table[index_tau],&tau),
             pba->error_message,
             pth->error_message);

  while (1./pth->thermodynamics_table[(index_tau)*pth->th_size+pth->index_th_dkappa]/tau
         < ppr->radiation_streaming_trigger_tau_c_over_tau) {

    index_tau--;

    class_call(background_tau_of_z(pba,pth->z_table[index_tau],&tau),
               pba->error_message,
               pth->error_message);

  }

  pth->tau_free_streaming = tau;

  /** - find time above which visibility falls below a given fraction of its maximum */
  index_tau=index_tau_max;
  while ((pth->thermodynamics_table[(index_tau)*pth->th_size+pth->index_th_g] >
          g_max * ppr->neglect_CMB_sources_below_visibility)
         && (index_tau > 0))
    index_tau--;

  class_call(background_tau_of_z(pba,pth->z_table[index_tau],&(pth->tau_cut)),
             pba->error_message,
             pth->error_message);

  return _SUCCESS_;

}


/**
 * Calculate those quantities at the time of ending of baryon drag (It is precisely where tau_d crosses one)
 *
 * @param ppr                Input: pointer to precision structure
 * @param pba                Input: pointer to background structure
 * @param pth                Input/Output: pointer to initialized thermo structure
 * @param last_index_back    Input: temporary variable for storing index
 * @param pvecback           Input: pointer to some allocated pvecback
 * @return the error status
 */
int thermodynamics_calculate_drag_quantities(struct precision* ppr,
                                             struct background * pba,
                                             struct thermo* pth,
                                             int* last_index_back,
                                             double* pvecback){

  /** Summary: */

  /** Define local variables */
  int index_tau;

  /** - find baryon drag time (when tau_d crosses one, using linear interpolation) and sound horizon at that time */
  index_tau=0;
  while ((pth->thermodynamics_table[(index_tau)*pth->th_size+pth->index_th_tau_d] < 1.) && (index_tau < pth->tt_size)){
    index_tau++;
  }

  pth->z_d = pth->z_table[index_tau-1]+
    (1.-pth->thermodynamics_table[(index_tau-1)*pth->th_size+pth->index_th_tau_d])
    /(pth->thermodynamics_table[(index_tau)*pth->th_size+pth->index_th_tau_d]-pth->thermodynamics_table[(index_tau-1)*pth->th_size+pth->index_th_tau_d])
    *(pth->z_table[index_tau]-pth->z_table[index_tau-1]);

  class_call(background_tau_of_z(pba,pth->z_d,&(pth->tau_d)),
             pba->error_message,
             pth->error_message);

  class_call(background_at_tau(pba,pth->tau_d, pba->long_info, pba->inter_normal, last_index_back, pvecback),
             pba->error_message,
             pth->error_message);

  pth->rs_d=pvecback[pba->index_bg_rs];
  pth->ds_d=pth->rs_d*pba->a_today/(1.+pth->z_d);

  return _SUCCESS_;

}


/**
 * Print the output of the thermodynamics module
 *
 * @param pba   Input: pointer to background structure
 * @param pth   Input/Output: pointer to initialized thermo structure
 * @return the error status
 */
int thermodynamics_print_output(struct background* pba,
                                struct thermo* pth){

  /** Summary: */

  /** Define local variables */
  double tau_reio;

  /** - if verbose flag set to next-to-minimum value, print the main results */
  if (pth->thermodynamics_verbose > 0) {
    if(pba->has_idm_dr == _TRUE_) {
      if((pth->thermodynamics_table[(pth->tt_size-1)*pth->th_size+pth->index_th_tau_idm_dr]>1.) && (pth->thermodynamics_table[(pth->tt_size-1)*pth->th_size+pth->index_th_tau_idr]>1.)){
        printf(" -> idr decouples at tau_idr = %e Mpc\n",pth->tau_idr);
        printf(" -> idm_dr decouples at tau_idm_dr = %e Mpc\n",pth->tau_idm_dr);
      }
      else{
        printf(" -> computation of decoupling time of idm_dr and idr skipped, because z would not be in z_table\n");
      }
    }
    printf(" -> recombination at z = %f\n",pth->z_rec);
    printf("    corresponding to conformal time = %f Mpc\n",pth->tau_rec);
    printf("    with comoving sound horizon = %f Mpc\n",pth->rs_rec);
    printf("    angular diameter distance = %f Mpc\n",pth->da_rec);
    printf("    and sound horizon angle 100*theta_s = %f\n",100.*pth->rs_rec/pth->ra_rec);
    if (pth->compute_damping_scale == _TRUE_) {
      printf("    and with comoving photon damping scale = %f Mpc\n",pth->rd_rec);
      printf("    or comoving damping wavenumber k_d = %f 1/Mpc\n",2.*_PI_/pth->rd_rec);
    }
    printf(" -> baryon drag stops at z = %f\n",pth->z_d);
    printf("    corresponding to conformal time = %f Mpc\n",pth->tau_d);
    printf("    with comoving sound horizon rs = %f Mpc\n",pth->rs_d);
    if ((pth->reio_parametrization == reio_camb) || (pth->reio_parametrization == reio_half_tanh)) {
      if (pth->reio_z_or_tau==reio_tau){
        printf(" -> reionization at z = %f\n",pth->z_reio);
      }
      if (pth->reio_z_or_tau==reio_z){
        printf(" -> reionization with optical depth = %f\n",pth->tau_reio);
      }
      class_call(background_tau_of_z(pba,pth->z_reio,&tau_reio),
                 pba->error_message,
                 pth->error_message);
      printf("    corresponding to conformal time = %f Mpc\n",tau_reio);
    }
    if (pth->reio_parametrization == reio_bins_tanh) {
      printf(" -> binned reionization gives optical depth = %f\n",pth->tau_reio);
    }
    if (pth->reio_parametrization == reio_many_tanh) {
      printf(" -> many-step reionization gives optical depth = %f\n",pth->tau_reio);
    }
    if (pth->reio_parametrization == reio_inter) {
      printf(" -> interpolated reionization history gives optical depth = %f\n",pth->tau_reio);
    }
    if (pth->thermodynamics_verbose > 1) {
      printf(" -> free-streaming approximation can be turned on as soon as tau=%g Mpc\n",pth->tau_free_streaming);
    }
    if ((pba->has_idr)&&(pth->thermodynamics_verbose > 1)) {
      printf(" -> dark free-streaming approximation can be turned on as soon as tau=%g Mpc\n",
             pth->tau_idr_free_streaming);
    }

  }

  return _SUCCESS_;

}



/**
 * This subroutine contains the reionization function \f$ X_e(z) \f$ (one for each scheme) and gives x and dx for a given z.
 *
 * @param z     Input: redshift
 * @param pth   Input: pointer to thermo structure, to know which scheme is used
 * @param preio Input: pointer to reionization parameters of the function \f$ X_e(z) \f$
 * @param x     Output: \f$ X_e(z) \f$
 * @param dx    Output: \f$ dX_e(z)/dz \f$
 */
int thermodynamics_reionization_function(double z,
                                         struct thermo * pth,
                                         struct thermo_reionization_parameters * preio,
                                         double * x,
                                         double * dx){

  /** Summary: */

  /** - define local variables */
  double argument,dargument;
  int i;
  double z_jump;

  int jump;
  double center,before, after,width,one_jump;
  double z_min, z_max;


  /** - implementation of ionization function similar to the one in CAMB */
  if ((pth->reio_parametrization == reio_camb) || (pth->reio_parametrization == reio_half_tanh)) {

    /** - --> case z > z_reio_start */
    if (z > preio->reionization_parameters[preio->index_reio_start]) {
      *x = preio->reionization_parameters[preio->index_reio_xe_before];
      *dx = 0.0;
    }
    else {
      /** - --> case z < z_reio_start: hydrogen contribution (tanh of complicated argument) */
      argument = (pow((1.+preio->reionization_parameters[preio->index_reio_redshift]),
                    preio->reionization_parameters[preio->index_reio_exponent])
                   -pow((1.+z),preio->reionization_parameters[preio->index_reio_exponent]))
                 /(preio->reionization_parameters[preio->index_reio_exponent]
          /* no possible segmentation fault: checked to be non-zero in thermodynamics_reionization */
                 *pow((1.+preio->reionization_parameters[preio->index_reio_redshift]),
                    (preio->reionization_parameters[preio->index_reio_exponent]-1.)))
        /preio->reionization_parameters[preio->index_reio_width];
      /* no possible segmentation fault: checked to be non-zero in thermodynamics_reionization */

      dargument = -pow((1.+z),(preio->reionization_parameters[preio->index_reio_exponent]-1.))
          /* no possible segmentation fault: checked to be non-zero in thermodynamics_reionization */
                 /pow((1.+preio->reionization_parameters[preio->index_reio_redshift]),
                   (preio->reionization_parameters[preio->index_reio_exponent]-1.))
                 /preio->reionization_parameters[preio->index_reio_width];

      if (pth->reio_parametrization == reio_camb) {
        *x = (preio->reionization_parameters[preio->index_reio_xe_after]
               -preio->reionization_parameters[preio->index_reio_xe_before])
             *(tanh(argument)+1.)/2.
             +preio->reionization_parameters[preio->index_reio_xe_before];

        *dx = (preio->reionization_parameters[preio->index_reio_xe_after]
               -preio->reionization_parameters[preio->index_reio_xe_before])
              *(1-tanh(argument)*tanh(argument))/2.*dargument;
      }
      else {
        *x = (preio->reionization_parameters[preio->index_reio_xe_after]
               -preio->reionization_parameters[preio->index_reio_xe_before])
             *tanh(argument)
             +preio->reionization_parameters[preio->index_reio_xe_before];

        *dx = (preio->reionization_parameters[preio->index_reio_xe_after]
                -preio->reionization_parameters[preio->index_reio_xe_before])
              *(1-tanh(argument)*tanh(argument))*dargument;
      }

      /** - --> case z < z_reio_start: helium contribution (tanh of simpler argument) */
      if (pth->reio_parametrization == reio_camb) {
        argument = (preio->reionization_parameters[preio->index_helium_fullreio_redshift] - z)
          /preio->reionization_parameters[preio->index_helium_fullreio_width];

        dargument = -1./preio->reionization_parameters[preio->index_helium_fullreio_width];
        /* no possible segmentation fault: checked to be non-zero in thermodynamics_reionization */
        *x += preio->reionization_parameters[preio->index_helium_fullreio_fraction]
              *(tanh(argument)+1.)/2.;

        *dx += preio->reionization_parameters[preio->index_helium_fullreio_fraction]
               *(1-tanh(argument)*tanh(argument))/2.*dargument;
      }
    }

    return _SUCCESS_;

  }

  /** - implementation of binned ionization function similar to astro-ph/0606552 */
  if (pth->reio_parametrization == reio_bins_tanh) {

    /** - --> case z > z_reio_start */
    if (z > preio->reionization_parameters[preio->index_reio_first_z+preio->reio_num_z-1]) {
      *x = preio->reionization_parameters[preio->index_reio_xe_before];
      *dx = 0.0;

    }
    else if (z < preio->reionization_parameters[preio->index_reio_first_z]) {
      *x = preio->reionization_parameters[preio->index_reio_first_xe];
      *dx = 0.0;
    }
    else {
      i = 0;
      while (preio->reionization_parameters[preio->index_reio_first_z+i+1]<z) i++;

      /* fix the final xe to xe_before*/
      preio->reionization_parameters[preio->index_reio_first_xe+preio->reio_num_z-1] = preio->reionization_parameters[preio->index_reio_xe_before];

      /* This is the expression of the tanh-like jumps of the reio_bins_tanh scheme until the 10.06.2015. It appeared to be
         not robust enough. It could lead to a kink in xe(z) near the maximum value of z at which reionisation is sampled. It has
         been replaced by the simpler and more robust expression below.

      *xe = preio->reionization_parameters[preio->index_reio_first_xe+i]
        +0.5*(tanh((2.*(z-preio->reionization_parameters[preio->index_reio_first_z+i])
                    /(preio->reionization_parameters[preio->index_reio_first_z+i+1]
                      -preio->reionization_parameters[preio->index_reio_first_z+i])-1.)
                   /preio->reionization_parameters[preio->index_reio_step_sharpness])
              /tanh(1./preio->reionization_parameters[preio->index_reio_step_sharpness])+1.)
        *(preio->reionization_parameters[preio->index_reio_first_xe+i+1]
          -preio->reionization_parameters[preio->index_reio_first_xe+i]);
      */

      /* compute the central redshift value of the tanh jump */
      if(i == preio->reio_num_z-2){
        z_jump = preio->reionization_parameters[preio->index_reio_first_z+i]
          + 0.5*(preio->reionization_parameters[preio->index_reio_first_z+i]
                 -preio->reionization_parameters[preio->index_reio_first_z+i-1]);
      }
      else{
        z_jump =  0.5*(preio->reionization_parameters[preio->index_reio_first_z+i+1]
                       + preio->reionization_parameters[preio->index_reio_first_z+i]);
      }

      /* implementation of the tanh jump */
      *x = preio->reionization_parameters[preio->index_reio_first_xe+i]
        +0.5*(tanh((z-z_jump)
                   /preio->reionization_parameters[preio->index_reio_step_sharpness])+1.)
        *(preio->reionization_parameters[preio->index_reio_first_xe+i+1]
          -preio->reionization_parameters[preio->index_reio_first_xe+i]);

      *dx = 0.5*(1-tanh((z-z_jump)/preio->reionization_parameters[preio->index_reio_step_sharpness])
                  *tanh((z-z_jump)/preio->reionization_parameters[preio->index_reio_step_sharpness]))
            *(preio->reionization_parameters[preio->index_reio_first_xe+i+1]
              -preio->reionization_parameters[preio->index_reio_first_xe+i])
            /preio->reionization_parameters[preio->index_reio_step_sharpness];
    }

    return _SUCCESS_;

  }

  /** - implementation of many tanh jumps */
  if(pth->reio_parametrization == reio_many_tanh){

    /** - --> case z > z_reio_start */
    if(z > preio->reionization_parameters[preio->index_reio_first_z+preio->reio_num_z-1]){
      *x = preio->reionization_parameters[preio->index_reio_xe_before];
      *dx = 0.0;
    }
    else if(z > preio->reionization_parameters[preio->index_reio_first_z]){

      *x = preio->reionization_parameters[preio->index_reio_xe_before];
      *dx = 0.0;

      /* fix the final xe to xe_before*/
      preio->reionization_parameters[preio->index_reio_first_xe+preio->reio_num_z-1] = preio->reionization_parameters[preio->index_reio_xe_before];

      for (jump=1; jump<preio->reio_num_z-1; jump++){

        center = preio->reionization_parameters[preio->index_reio_first_z+preio->reio_num_z-1-jump];

        /* before and after are meant with respect to growing z, not growing time */
        before = preio->reionization_parameters[preio->index_reio_first_xe+preio->reio_num_z-1-jump]
          -preio->reionization_parameters[preio->index_reio_first_xe+preio->reio_num_z-jump];
        after = 0.;
        width = preio->reionization_parameters[preio->index_reio_step_sharpness];

        one_jump = before + (after-before)*(tanh((z-center)/width)+1.)/2.;

        *x += one_jump;
        *dx += (after-before)*(1-tanh((z-center)/width)*tanh((z-center)/width))/2./width;
      }

    }
    else{
      *x = preio->reionization_parameters[preio->index_reio_first_xe];
      *dx = 0.0;
    }

    return _SUCCESS_;

  }

  /** - implementation of reio_inter */
  if (pth->reio_parametrization == reio_inter) {

    /** - --> case z > z_reio_start */
    if (z > preio->reionization_parameters[preio->index_reio_first_z+preio->reio_num_z-1]){
      *x = preio->reionization_parameters[preio->index_reio_xe_before];
      *dx = 0.0;
    }
    else{
      i=0;
      while (preio->reionization_parameters[preio->index_reio_first_z+i+1] < z) i++;

      z_min = preio->reionization_parameters[preio->index_reio_first_z+i];
      z_max = preio->reionization_parameters[preio->index_reio_first_z+i+1];

      /* fix the final xe to xe_before*/
      preio->reionization_parameters[preio->index_reio_first_xe+preio->reio_num_z-1] = preio->reionization_parameters[preio->index_reio_xe_before];


      class_test(z<z_min,
                 pth->error_message,
                 "z out of range for reionization interpolation");

      class_test(z>z_max,
                 pth->error_message,
                 "z out of range for reionization interpolation");

      argument =(z-preio->reionization_parameters[preio->index_reio_first_z+i])
        /(preio->reionization_parameters[preio->index_reio_first_z+i+1]
          -preio->reionization_parameters[preio->index_reio_first_z+i]);

      dargument = 1./(preio->reionization_parameters[preio->index_reio_first_z+i+1]
          -preio->reionization_parameters[preio->index_reio_first_z+i]);

      *x = preio->reionization_parameters[preio->index_reio_first_xe+i]
        + argument*(preio->reionization_parameters[preio->index_reio_first_xe+i+1]
             -preio->reionization_parameters[preio->index_reio_first_xe+i]);

      *dx = dargument*(preio->reionization_parameters[preio->index_reio_first_xe+i+1]
             -preio->reionization_parameters[preio->index_reio_first_xe+i]);

      class_test(*x<0.,
                 pth->error_message,
                 "Interpolation gives negative ionization fraction\n",
                 argument,
                 preio->reionization_parameters[preio->index_reio_first_xe+i],
                 preio->reionization_parameters[preio->index_reio_first_xe+i+1]);
    }

    return _SUCCESS_;

  }

  class_test(0 == 0,
             pth->error_message,
             "value of reio_parametrization=%d unclear",pth->reio_parametrization);

}


/**
 * Integrate thermodynamics with RECFAST or HYREC.
 *
 * Integrate thermodynamics with RECFAST, allocate and fill the part of the thermodynamics interpolation table (the rest is filled in
 * thermodynamics_init). Called once by thermodynamics_recombination, from thermodynamics_init.
 *
 * Version modified by Daniel Meinert and Nils Schoeneberg to use the ndf15 evolver or any other evolver inherent to CLASS,
 * modified again by Nils Schoeneberg to use wrappers
 *
 *********************************************************************************************************************************
 * RECFAST is an integrator for Cosmic Recombination of Hydrogen and Helium, developed by Douglas Scott (dscott@astro.ubc.ca)
 * based on calculations in the paper Seager, Sasselov & Scott (ApJ, 523, L1, 1999) and "fudge" updates in Wong, Moss & Scott (2008).
 *
 * Permission to use, copy, modify and distribute without fee or royalty at any tier, this software and its documentation, for any
 * purpose and without fee or royalty is hereby granted, provided that you agree to comply with the following copyright notice and
 * statements, including the disclaimer, and that the same appear on ALL copies of the software and documentation,
 * including modifications that you make for internal use or for distribution:
 *
 * Copyright 1999-2010 by University of British Columbia.  All rights reserved.
 *
 * THIS SOFTWARE IS PROVIDED "AS IS", AND U.B.C. MAKES NO REPRESENTATIONS OR WARRANTIES, EXPRESS OR IMPLIED.
 * BY WAY OF EXAMPLE, BUT NOT LIMITATION, U.B.C. MAKES NO REPRESENTATIONS OR WARRANTIES OF MERCHANTABILITY
 * OR FITNESS FOR ANY PARTICULAR PURPOSE OR THAT THE USE OF THE LICENSED SOFTWARE OR DOCUMENTATION WILL NOT INFRINGE
 * ANY THIRD PARTY PATENTS, COPYRIGHTS, TRADEMARKS OR OTHER RIGHTS.
 *********************************************************************************************************************************
 *
 * Version 1.5: includes extra fitting function from Rubino-Martin et al. arXiv:0910.4383v1 [astro-ph.CO]
 *
 * @param ppr      Input: pointer to precision structure
 * @param pba      Input: pointer to background structure
 * @param pth      Input: pointer to thermodynamics structure
 * @param ptw      Output: pointer to thermo_workspace structure
 * @param pvecback Input: pointer to an allocated (but empty) vector of background variables
 * @return the error status
 *
 * Integrate thermodynamics with your favorite recombination code. The default options are HyRec and Recfast.
 */
int thermodynamics_solve(struct precision * ppr,
                         struct background * pba,
                         struct thermo * pth,
                         struct thermo_workspace * ptw,
                         double * pvecback){
  /** Summary: */

  /** - define local variables */
  /* Index of current approximation */
  int index_ap;
  /* number of time intervals of one approximation scheme*/
  int interval_number;
  /* index running over such time intervals */
  int index_interval;
  /* edge of intervals where approximation scheme is uniform: z_ini, z_switch_1, ..., z_end */
  double * interval_limit;
  /* other z sampling variables */
  int i;
  double * mz_output;

  /* contains all fixed parameters which should be passed to thermodynamics_solve_derivs */
  struct thermodynamics_parameters_and_workspace tpaw;

  /* function pointer to ODE evolver and names of possible evolvers */
  extern int evolver_rk();
  extern int evolver_ndf15();
  int (*generic_evolver)();

  class_call(thermodynamics_set_parameters_reionization(ppr,
                                                        pba,
                                                        pth,
                                                        ptw->ptrp),
             pth->error_message,
             pth->error_message);

  /** - define the fields of the 'thermodynamics parameter and workspace' structure */
  tpaw.pba = pba;
  tpaw.ppr = ppr;
  tpaw.pth = pth;
  tpaw.pvecback = pvecback;
  tpaw.ptw = ptw;

  /** - define time sampling in minus z */
  /* -> Create mz_output array of minus z (from mz=-zinitial growing towards mz=0) */
  class_alloc(mz_output,pth->tt_size*sizeof(double), pth->error_message);
  for(i=0; i < pth->tt_size; ++i){
    mz_output[i] = -pth->z_table[pth->tt_size-1-i];
  }

  /** - define switching intervals */
  /* -> Create interval limits */
  class_alloc(interval_limit,(ptw->ptdw->ap_size+1)*sizeof(double),pth->error_message);
  /* fix interval number to number of approximations */
  interval_number = ptw->ptdw->ap_size;
  /* integration starts at z_ini and ends at z_end */
  interval_limit[0]= mz_output[0];
  interval_limit[ptw->ptdw->ap_size] = mz_output[ptw->Nz_tot-1];
  /* each interval ends with the proper ending redshift of its approximation */
  for(index_ap=0; index_ap < ptw->ptdw->ap_size-1; index_ap++){
    interval_limit[index_ap+1] = -ptw->ptdw->ap_z_limits[index_ap];
  }

  /** - loop over intervals over which approximation scheme is uniform. For each interval: */
  for (index_interval=0; index_interval<interval_number; index_interval++) {

    /** - --> (a) fix current approximation scheme. */
    ptw->ptdw->ap_current = index_interval;

    /** - --> (b) define the vector of quantities to be integrated over. If the current interval starts from the initial time
                  zinitial, fill the vector with initial conditions for. If it starts from an approximation switching point,
                  redistribute correctly the values from the previous to the new vector. */
    class_call(thermodynamics_vector_init(ppr,
                                          pba,
                                          pth,
                                          interval_limit[index_interval],
                                          ptw),
               pth->error_message,
               pth->error_message);

    /** - --> (c) integrate the quantities over the current interval. */
    if(ppr->evolver == rk){
      generic_evolver = evolver_rk;
    }
    else{
      generic_evolver = evolver_ndf15;
    }

    /* If we have the optical depth tau_reio as input the last evolver step (reionization approximation) is done separately in a loop,
       to approximate the redshift of reionization through the input of tau_reio. This is done using a bisection method
       It is similar to CLASS's shooting, just that we only re-do this last approximation step of the thermodynamics calculation */
    if(pth->reio_z_or_tau == reio_tau && index_interval == ptw->ptdw->index_ap_reio){
        class_call(thermodynamics_reionization_evolve_with_tau(&tpaw,
                                                               interval_limit[index_interval],
                                                               interval_limit[index_interval+1],
                                                               mz_output,
                                                               pth->tt_size),
                   pth->error_message,
                   pth->error_message);
    }
    else{
      class_call(generic_evolver(thermodynamics_solve_derivs,
                                 interval_limit[index_interval],
                                 interval_limit[index_interval+1],
                                 ptw->ptdw->tv->y,
                                 ptw->ptdw->tv->used_in_output,
                                 ptw->ptdw->tv->tv_size,
                                 &tpaw,
                                 ppr->tol_thermo_integration,
                                 ppr->smallest_allowed_variation,
                                 thermodynamics_solve_timescale,  // timescale
                                 1., // stepsize
                                 mz_output, // values of z for output
                                 pth->tt_size, // size of previous array
                                 thermodynamics_solve_store_sources, // function for output
                                 NULL, // print variables
                                 pth->error_message),
                   pth->error_message,
                   pth->error_message);
    }

  }

  /** - Compute reionization optical depth, if not supplied as input parameter */
  if (pth->reio_parametrization != reio_none && pth->reio_z_or_tau == reio_z) {

    class_call(thermodynamics_reionization_get_tau(ppr,
                                                   pba,
                                                   pth,
                                                   ptw),
               pth->error_message,
               pth->error_message);

    pth->tau_reio=ptw->reionization_optical_depth;

  }

  /** - free quantities allocated at the beginning of the routine */
  if(ptw->ptdw->ap_size != 0){
    class_call(thermodynamics_vector_free(ptw->ptdw->tv),
               pth->error_message,
               pth->error_message);
  }

  free(interval_limit);
  free(mz_output);

  return _SUCCESS_;

}


/**
 * Subroutine evaluating the derivative with respect to negative redshift of thermodynamical quantities (from RECFAST version 1.4,
 * modified by Daniel Meinert and Nils Schoeneberg)
 *
 * Automatically recognizes the current approximation interval and computes the needed derivatives for this interval:
 * \f$ d T_{mat} / dz , d x_H / dz, d x_{He} / dz \f$.
 *
 * This is one of the few functions in the code which are passed to the generic_evolver routine.  Since generic_evolver
 * should work with functions passed from various modules, the format of the arguments is a bit special:
 *
 * - fixed parameters and workspaces are passed through a generic pointer. Here, this pointer contains the precision, background
 *   and thermo structures, plus a background vector, but generic_evolver doesn't know its precise structure.
 *
 * - the error management is a bit special: errors are not written as usual to pth->error_message, but to a generic error_message
 *   passed in the list of arguments.
 *
 * @param z                        Input: redshift
 * @param y                        Input: vector of variable to integrate
 * @param dy                       Output: its derivative (already allocated)
 * @param parameters_and_workspace Input: pointer to fixed parameters (e.g. indices) and workspace (already allocated)
 * @param error_message            Output: error message
 */
int thermodynamics_solve_derivs(double mz,
                                double * y,
                                double * dy,
                                void * parameters_and_workspace,
                                ErrorMsg error_message) {

  /** Summary: */

  /** Define local variables */
  double z;
  int index_y;
  /* Shorthand notations */
  double x,nH,Trad,Tmat,x_H,x_He,dx,dxdlna,Hz,eps,depsdlna,dHdlna;
  /* Photon-Baryon interaction rate */
  double R_g;
  /*Interacting dark matter - baryons expressions DCH*/
  double T_idm_b;

  /* Heat capacity of the IGM */
  double heat_capacity;
  /* Background structure */
  double tau;
  int last_index_back;

  /* Shorthand notations for all of the structs */
  struct thermodynamics_parameters_and_workspace * ptpaw;
  struct precision * ppr;
  struct background * pba;
  struct thermo * pth;
  double * pvecback;
  struct thermo_workspace * ptw;
  struct thermo_diffeq_workspace * ptdw;
  struct thermo_vector * ptv;
  struct thermorecfast * precfast;
  struct thermohyrec * phyrec;
  struct heating* phe;
  int ap_current;

  /* Redshift */
  z = -mz;

  /** - rename structure fields (just to avoid heavy notations) */
  /* Structs */
  ptpaw = parameters_and_workspace;
  ppr = ptpaw->ppr;
  pba = ptpaw->pba;
  pth = ptpaw->pth;
  phe = &(pth->he);
  /* pvecback */
  pvecback = ptpaw->pvecback;
  /* Thermo workspace & vector */
  ptw = ptpaw->ptw;
  ptdw = ptw->ptdw;
  ptv = ptdw->tv;
  /* Recfast/HyRec */
  precfast = ptdw->precfast;
  phyrec = ptdw->phyrec;
  /* Approximation flag */
  ap_current = ptdw->ap_current;

  /** - get background/thermo quantities in this point */
  class_call(background_tau_of_z(pba,
                                 z,
                                 &tau),
             pba->error_message,
             error_message);

  class_call(background_at_tau(pba,
                               tau,
                               pba->long_info,
                               pba->inter_normal,
                               &last_index_back,
                               pvecback),
             pba->error_message,
             error_message);

  /** Hz is H in inverse seconds (while pvecback returns [H0/c] in inverse Mpcs). Modify these for some non-trivial
      background evolutions or CMB temperature changes */
  Hz = pvecback[pba->index_bg_H] * _c_ / _Mpc_over_m_;
  nH = ptw->SIunit_nH0 * (1.+z) * (1.+z) * (1.+z);
  Trad = ptw->Tcmb * (1.+z);

  /** - Matter temperature and ionization fraction */
  class_call(thermodynamics_solve_current_quantities(z,y,pth,ptw,ap_current),
             pth->error_message,
             pth->error_message);

  /** - Calculate quantities for interacting dark matter with baryons DCH */
  if(pth->has_idm_b == _TRUE_){
    class_call(thermodynamics_solve_current_idm_b(pba,z,y,dy,pth,ptw,pvecback),
               pth->error_message,
               pth->error_message);
  }

  /* Save the output in local variables */
  x = ptdw->x_reio;
  x_H = ptdw->x_H;
  x_He = ptdw->x_He;
  Tmat = ptdw->Tmat;
  if(pth->has_idm_b == _TRUE_){
    T_idm_b = ptdw->T_idm_b; //DCH
  }

  /** - Calculate heating */
  /* in case of energy injection, we currently neglect the contribution to helium ionization ! */
  /* Calculate the energy injection INCLUDING reionization ! */
  class_call(heating_calculate_at_z(pba,pth,x,z,Tmat,pvecback),
             phe->error_message,
             error_message);

  /* The following derivatives for x_H and x_He should be calculated using only the x from recombination.
     Of course, the full treatment would involve the actual evolution equations for x_H and x_He during reionization,
     but these are not yet fully implemented. */
  x = ptdw->x_noreio;

  /** - HyRec */
  if(pth->recombination == hyrec && phyrec->to_store == _TRUE_){
    class_call(thermodynamics_hyrec_calculate_xe(pth,phyrec,z,Hz,Tmat,Trad,&x,&dxdlna),
               phyrec->error_message,
               error_message);
    x = ptdw->x_reio;
  }

  /** - RecfastCLASS */
  if(pth->recombination == recfast){
    /** - Hydrogen equations */
    if(ptdw->require_H){
      class_call(thermodynamics_recfast_dx_H_dz(pth,precfast,x_H,x,nH,z,Hz,Tmat,Trad,&(dy[ptv->index_x_H])),
                 precfast->error_message,
                 error_message);
    }

    /** - Helium equations */
    if(ptdw->require_He){
      class_call(thermodynamics_recfast_dx_He_dz(pth,precfast,x_He,x,x_H,nH,z,Hz,Tmat,Trad,&(dy[ptv->index_x_He])),
                 precfast->error_message,
                 error_message);
    }
  }

  /* Restore to the real x for the temperature equations. */
  x = ptdw->x_reio;

  /* Get dxdlna */
  class_call(thermodynamics_solve_current_dxdlna(z,y,dy,pth,ptw,ap_current),
             pth->error_message,
             pth->error_message);
  dxdlna = ptdw->dxdlna;

  /** - Matter temperature equations */
  /* Tmat is always integrated */
  R_g = ( 2. * _sigma_/_m_e_/_c_ ) * ( 4./3. * pvecback[pba->index_bg_rho_g] * _Jm3_over_Mpc2_ );
  heat_capacity = (3./2.)*_k_B_*nH*(1.+ptw->fHe+x);

 /**
  * A note on the temperature definition:
  *
  * All equations work with D_Tmat = Tmat - Trad
  *
  * Thus all derivatives are calculated as dD_Tmat/dz = dTmat/dz - Tcmb
  **/

 /**
  * A note on the 'early' time steady state expansion (activated here before HeIII recombination):
  *
  * Note: dTr/dz = Tr/(1+z) = Tcmb
  *
  * The early system of CMB and matter is very tightly coupled anyway, so we can expand in the following way:
  * The full equation is dTm/dz = (Tm-Tr)/e /(1+z) + 2 Tm/(1+z). Here e = H*(1+x+f)/(cT*Tr^4*x) << 1 at early times
  *
  * Find the first order solution in e, by multiplying in (1+z)*e, and approximate
  *  e*(dTm/dz)*(1+z) ~ e*(dTr/dz)*(1+z) + O(e^2) ~ e * Tr
  *
  * You find e*Tr = (Tm-Tr) + 2 Tm * e
  * Thus Tm = (1+2*e)/(1+e) * Tr = Tr/(1+e) + O(e^2)
  *
  * This is the steady state solution, which is the SAME as e.g. in HyRec
  * In our notation, eps = e*Tr, so we get Tm = Tr - eps
  *
  * So, taking the derivative of the right hand side, we obtain dTm/dz = Tcmb - eps*(dln(eps)/dz)
  *
  * Now use the form of eps = Tr*e = H*(1+x+f)/(cT*Tr^3*x) to derive the remaining terms in the below formula
  * => dln(eps)/dlna = dln(H)/dlna  - (1+f)/(1+x+f)*dln(x)/dlna + 3*dln(Tr)/dlna
  * => dln(eps)/dz = -1/(1.+z)*dln(eps)/dlna
  *
  * With Tr ~ a^(-1) and dD_Tmat/dz = dTmat/dz - Tcmb , you find the terms as below
  **/

  if( ap_current == ptdw->index_ap_brec){
    dHdlna = (1.+z)*pvecback[pba->index_bg_H_prime]/pvecback[pba->index_bg_H]/pba->a_today * _c_ / _Mpc_over_m_;
    eps =  Trad * Hz * (1.+x+ptw->fHe) / (R_g*x);
    depsdlna = (1.+ptw->fHe)/(1.+ptw->fHe+x)*(dxdlna/x) - dHdlna/Hz - 3.;
    /* v 1.5: like in camb, add here a smoothing term as suggested by Adam Moss */
    dy[ptdw->tv->index_D_Tmat] = -1./(1.+z)*eps*depsdlna;
  }

  else {
    /* Full equations at later times */
    dy[ptv->index_D_Tmat] =
        + 2.*Tmat/(1.+z)                                                          /* Adiabatic expansion */
        + R_g * x / (1.+x+ptw->fHe) * (Tmat-Trad) / (Hz*(1.+z))                   /* Coupling to photons*/
        - phe->pvecdeposition[phe->index_dep_heat] / heat_capacity / (Hz*(1.+z))  /* Heating from energy injection */
        - ptw->Tcmb;                                                              /* dTrad/dz */

    /* Add term coming from interacting Dark Matter - baryons */
    if(pth->has_idm_b == _TRUE_){
      dy[ptv->index_D_Tmat] += 2.*_m_p_/(pth->m_idm*_eV_/(_c_*_c_)+_m_p_)*ptdw->R_idm_b*(Tmat-T_idm_b) / (pvecback[pba->index_bg_a]*pvecback[pba->index_bg_H]*(1.+z));
    }
  }

  /** - Dark Matter temperature equations */
  /* T_idm_b is always integrated */

  if(pth->has_idm_b == _TRUE_){
    dy[ptv->index_T_idm_b] =
      + 2.*T_idm_b/(1.+z)
      + 2.*(pth->m_idm*_eV_/(_c_*_c_))/((pth->m_idm*_eV_/(_c_*_c_))+_m_p_)*ptdw->R_idm_b*(T_idm_b-Tmat) / (pvecback[pba->index_bg_a]*pvecback[pba->index_bg_H]*(1.+z));
  }


  /*
   * If we have extreme heatings, recombination does not fully happen
   * and/or re-ionization happens before a redshift of reionization_z_start_max (default = 50).
   *
   * */
  class_test(x>1.0 && ap_current != ptdw->index_ap_reio && z < ppr->z_end_reco_test,
             pth->error_message,
             "At redshift %.5g : Recombination did not complete by redshift %.5g, or re-ionization happened before %.5g.\nIf this is a desired behavior, please adjust z_end_reco_test and/or reionization_z_start_max.",
             z,ppr->z_end_reco_test,ppr->reionization_z_start_max);


  /* time-invert derivatives (As the evolver evolves with -z, not with +z) */
  for(index_y=0;index_y<ptdw->tv->tv_size;index_y++){
    dy[index_y]=-dy[index_y];
  }

  return _SUCCESS_;

}

/**
 * This routine computes for the different codes and approximations
 * the quantities x and Tmat and sets them within the workspace
 *
 * @param z            Input: redshift
 * @param y            Input: vector of evolver quantities
 * @param pth          Input: pointer to thermodynamics structure
 * @param ptw          Input/Output: pointer to thermo workspace
 * @param current_ap   Input: index of the wished approximation scheme
 * @return the error status
 */
int thermodynamics_solve_current_quantities(double z,
                                            double * y,
                                            struct thermo * pth,
                                            struct thermo_workspace * ptw,
                                            int current_ap){

  /** Summary: */

  /** Define local variables */
  struct thermo_diffeq_workspace * ptdw = ptw->ptdw;
  struct thermorecfast * precfast = ptw->ptdw->precfast;
  struct thermohyrec * phyrec = ptw->ptdw->phyrec;
  struct thermo_vector * ptv = ptdw->tv;

  /* Thermo quantities */
  double x_H, x_He, x, Tmat;
  /* Analytical quantities */
  double rhs, sqrt_val, drhs_dlna;
  /* Temporary quantities */
  double dx;

  /** Set Tmat from the evolver (it is always evolved). */
  Tmat = y[ptv->index_D_Tmat] + ptw->Tcmb*(1.+z);

  /* Note, dxdlna is always calculated from a steady-state solution of Tmat in 0th order,
   * i.e. approximating dlnTmat_dlna = dlnTrad_dlna = -1. */
  double dlnTmat_dlna = -(1.+z)*(ptv->dy[ptv->index_D_Tmat] + ptw->Tcmb)/Tmat;//-1.; /* Steady state approximation to 0th order */

  /** Case RecfastCLASS :: */
  if(pth->recombination == recfast){

    /** Set the ionization fractions x_H, x_He and x for each regime. */
    /** - --> first regime: H and Helium fully ionized */
    if(current_ap == ptdw->index_ap_brec){

      /* analytic approximations */
      rhs = pth->n_e/exp( 1.5*log(precfast->CR*ptdw->Tmat/(1.+z)/(1.+z)) - precfast->CB1_He2/ptdw->Tmat );
      sqrt_val = sqrt(pow(1.-rhs*(1.+ptw->fHe),2) + 4.*rhs*(1.+2*ptw->fHe));

      x = 2.*(1+2.*ptw->fHe)/(1.-rhs*(1.+ptw->fHe) + sqrt_val);

      ptdw->x_H = 1.;
      ptdw->x_He = 1.;

      ptdw->dxdlna = 0.;

    }
    /** - --> second regime: first Helium recombination (analytic approximation) */
    else if (current_ap == ptdw->index_ap_He1) {

      /* analytic approximations */
      rhs = exp( 1.5*log(precfast->CR*Tmat/(1.+z)/(1.+z)) - precfast->CB1_He2/Tmat ) / ptw->SIunit_nH0;
      sqrt_val = sqrt(pow((rhs-1.-ptw->fHe),2) + 4.*(1.+2.*ptw->fHe)*rhs);

      x = 0.5*(sqrt_val - (rhs-1.-ptw->fHe));

      ptdw->x_H = 1.;
      ptdw->x_He = 1.;

      drhs_dlna = rhs*((precfast->CB1_He2*dlnTmat_dlna/ptdw->Tmat)+1.5*(dlnTmat_dlna+2.) );
      ptdw->dxdlna = 0.5*(  ((rhs-1.-ptw->fHe) + 2.*(1.+2.*ptw->fHe))/sqrt_val   -   1.  )*drhs_dlna;

    }
    /** - --> third regime: first Helium recombination finished */
    else if (current_ap == ptdw->index_ap_He1f) {

      /* analytic approximations */
      rhs = 0.25*pth->n_e/exp( 1.5*log(precfast->CR*ptdw->Tmat/(1.+z)/(1.+z)) - precfast->CB1_He1/ptdw->Tmat );
      sqrt_val = sqrt(pow(1.-rhs,2) + 4.*rhs*(1.+ptw->fHe));

      x = 2.*(1+ptw->fHe)/(1.-rhs + sqrt_val);

      ptdw->x_H = 1.;
      ptdw->x_He = 1.;

      ptdw->dxdlna = 0.;

    }
    /** - --> fourth regime: second Helium recombination starts */
    else if (current_ap == ptdw->index_ap_He2) {

      /* analytic approximations */
      rhs = 4.*exp(1.5*log(precfast->CR*Tmat/(1.+z)/(1.+z)) - precfast->CB1_He1/Tmat ) / ptw->SIunit_nH0;
      sqrt_val = sqrt(pow((rhs-1.),2) + 4.*(1.+ptw->fHe)*rhs );

      x = 0.5*(sqrt_val - (rhs-1.));

      ptdw->x_H = 1.;
      ptdw->x_He = (x-1.)/ptw->fHe;

      drhs_dlna = rhs*((precfast->CB1_He1*dlnTmat_dlna/ptdw->Tmat)+1.5*(dlnTmat_dlna+2.) );
      ptdw->dxdlna = 0.5*(  ((rhs-1.) + 2.*(1.+ ptw->fHe))/sqrt_val   -   1.  )*drhs_dlna;

    }
    /** - --> fifth regime: Hydrogen recombination starts */
    else if (current_ap == ptdw->index_ap_H) {

      /* analytic approximations */
      rhs = exp(1.5*log(precfast->CR*Tmat/(1.+z)/(1.+z)) - precfast->CB1/Tmat)/ptw->SIunit_nH0;
      sqrt_val = sqrt(pow(rhs,2)+4.*rhs);

      x_H = 0.5*(sqrt_val - rhs);
      x_He = y[ptv->index_x_He];
      x = x_H + ptw->fHe * x_He;

      ptdw->x_H = x_H;
      ptdw->x_He = x_He;

      /* dxdlna will be set later */

    }
    /** - --> sixth regime: full recombination */
    else if (current_ap == ptdw->index_ap_frec) {

      x_H = y[ptv->index_x_H];
      x_He = y[ptv->index_x_He];
      x = x_H + ptw->fHe * x_He;

      ptdw->x_H = x_H;
      ptdw->x_He = x_He;

      /* dxdlna will be set later */

    }
    /** - --> sixth regime: reionization */
    else if (current_ap == ptdw->index_ap_reio) {

      x_H = y[ptv->index_x_H];
      x_He = y[ptv->index_x_He];
      x = x_H + ptw->fHe * x_He;

      ptdw->x_H = x_H;
      ptdw->x_He = x_He;

      /* dxdlna will be set later */

    }
  }
  /** Case HyRec :: */
  else{
    if(current_ap == ptdw->index_ap_brec){
      x = 1. + 2.*ptw->fHe;
      ptdw->dxdlna = 0.;
    }
    else{
      class_call(thermodynamics_hyrec_get_xe(phyrec,z,&x,&(ptdw->dxdlna)),
                 phyrec->error_message,
                 pth->error_message);
    }
  }

  ptdw->x_noreio = x;
  ptdw->Tmat = Tmat;

  /** In case of reionization, also calculate the reionized x */
  if(current_ap == ptdw->index_ap_reio){

    /* set x from the evolver (which is very low ~10^-4) as 'xe_before' */
    ptw->ptrp->reionization_parameters[ptw->ptrp->index_reio_xe_before] = x;

    /* add the reionization function on top */
    class_call(thermodynamics_reionization_function(z,pth,ptw->ptrp,&x,&dx),
             pth->error_message,
             pth->error_message);

    ptdw->dxdlna = -(1.+z)*dx;
  }

  ptdw->x_reio = x;

  return _SUCCESS_;

}


/**
 * This routine completes for the different codes and approximations
 * the quantity dxdlna for all approximation schemes
 *
 * @param z            Input: redshift
 * @param y            Input: vector of evolver quantities
 * @param dy           Input: vector of evolver derivatives (already filled)
 * @param pth          Input: pointer to thermodynamics structure
 * @param ptw          Input/Output: pointer to thermo workspace
 * @param current_ap   Input: index of the wished approximation scheme
 * @return the error status
 */
int thermodynamics_solve_current_dxdlna(double z,
                                        double * y,
                                        double * dy,
                                        struct thermo * pth,
                                        struct thermo_workspace * ptw,
                                        int current_ap){

  /** Summary: */

  /** Define local variables */
  struct thermo_diffeq_workspace * ptdw = ptw->ptdw;
  struct thermorecfast * precfast = ptw->ptdw->precfast;
  struct thermohyrec * phyrec = ptw->ptdw->phyrec;
  struct thermo_vector * ptv = ptdw->tv;

  /* Thermo quantities */
  double x_H, x_He, x, Tmat;
  /* Analytical quantities */
  double rhs, sqrt_val, drhs_dlna;
  /* Temporary quantities */
  double dx, dx_H_dlna;

  /** Set Tmat from the evolver (it is always evolved). */
  Tmat = y[ptv->index_D_Tmat] + ptw->Tcmb*(1.+z);

  /* Note, dxdlna is always calculated from a steady-state solution of Tmat in 0th order,
   * i.e. approximating dlnTmat_dlna = dlnTrad_dlna = -1. */
  double dlnTmat_dlna = -(1.+z)*(ptv->dy[ptv->index_D_Tmat] + ptw->Tcmb)/Tmat;//-1.; /* Steady state approximation to 0th order */

  /** Case RecfastCLASS :: */
  if(pth->recombination == recfast){
    /** - --> first regime: H and Helium fully ionized */
    /* Already set */
    /** - --> second regime: first Helium recombination (analytic approximation) */
    /* Already set */
    /** - --> third regime: first Helium recombination finished */
    /* Already set */
    /** - --> fourth regime: second Helium recombination starts */
    /* Already set */
    /** - --> fifth regime: Hydrogen recombination starts */
    if (current_ap == ptdw->index_ap_H) {
      /* analytic approximations */
      rhs = exp(1.5*log(precfast->CR*Tmat/(1.+z)/(1.+z)) - precfast->CB1/Tmat)/ptw->SIunit_nH0;
      sqrt_val = sqrt(pow(rhs,2)+4.*rhs);
      drhs_dlna = rhs*((precfast->CB1*dlnTmat_dlna/ptdw->Tmat)+1.5*(dlnTmat_dlna+2.) );
      dx_H_dlna = 0.5*(  (rhs + 2.)/sqrt_val   -   1.  )*drhs_dlna;
      ptdw->dxdlna = dx_H_dlna + ptw->fHe * (1.+z)*dy[ptv->index_x_He];
    }
    /** - --> sixth regime: full recombination */
    else if (current_ap == ptdw->index_ap_frec) {
      ptdw->dxdlna = (1.+z)*(dy[ptv->index_x_H] + ptw->fHe * dy[ptv->index_x_He]);
    }
    /** - --> sixth regime: reionization */
    else if (current_ap == ptdw->index_ap_reio) {
      /* Add the part from background evolution */
      //printf("Contributions : evolv = %.30e , reio = %.30e \n",-(1.+z)*(dy[ptv->index_x_H] + ptw->fHe * dy[ptv->index_x_He]),ptdw->dxdlna);
      ptdw->dxdlna += (1.+z)*(dy[ptv->index_x_H] + ptw->fHe * dy[ptv->index_x_He]);
    }
  }
  /** Case HyRec :: */
  /* Already set */

  return _SUCCESS_;
}

/**
 * This routine computes the quantities connected to interacting dark
 * matter with baryons, idm_b. DCH
 *
 * @param z            Input: redshift
 * @param y            Input: vector of evolver quantities
 * @param pth          Input: pointer to thermodynamics structure
 * @param ptw          Input/Output: pointer to thermo workspace
 * @param pvecback     Input: vector of background quantities
 *
 * @return the error status
 *
 */
int thermodynamics_solve_current_idm_b(struct background * pba,
                                       double z,
                                       double * y,
                                       double * dy,
                                       struct thermo * pth,
                                       struct thermo_workspace * ptw,
                                       double * pvecback){
  /** Summary: */

  /** Define local variables */
  struct thermo_diffeq_workspace * ptdw = ptw->ptdw;
  struct thermorecfast * precfast = ptw->ptdw->precfast;
  struct thermohyrec * phyrec = ptw->ptdw->phyrec;
  struct thermo_vector * ptv = ptdw->tv;

  /* Thermo quantities */
  double Tmat, T_idm_b, Vrms_idm_b2, m_b, T_diff_idm_b, fHe;

  /** Set Tmat from the evolver (it is always evolved). */
  Tmat = y[ptv->index_D_Tmat] + ptw->Tcmb*(1.+z);
  T_idm_b = y[ptv->index_T_idm_b];

  /* dark matter bulk velocity !! Needs better treatment */
  if (z > 1.e3)
    Vrms_idm_b2 = 1.e-8;
  else
    Vrms_idm_b2 = 1.e-8*pow(((1.+z)/1.e3),2);

  fHe = 1- ptw->YHe; //DCH check this
  m_b = _m_p_*_c_*_c_/_eV_; // For now we always assume scattering with protons. This will be adapted in future versions

  T_diff_idm_b = (Tmat*_k_B_/_eV_/m_b)+(T_idm_b*_k_B_/_eV_/pth->m_idm)+(Vrms_idm_b2/3.0); // Get everything (m and T) in eV

  ptdw->R_idm_b = (pvecback[pba->index_bg_a]*pvecback[pba->index_bg_rho_b]*pth->cross_idm_b*pth->n_coeff_idm_b/(m_b+pth->m_idm))
    *pow(T_diff_idm_b,(pth->n_index_idm_b+1.0)/2.0)*fHe
    *(3.e-4*pow(_c_,4.)/(8.*_PI_*_Mpc_over_m_*_G_*_eV_)); //conversion coefficient for the units, might need some checking DCH

  // derivative of R_idm_b wrt to redshift. In perturbations, we will take this wrt *conformal time*
  ptdw->R_idm_b_prime = (pvecback[pba->index_bg_rho_b]*pth->cross_idm_b*pth->n_coeff_idm_b*fHe/(m_b+pth->m_idm))
    *pow(T_diff_idm_b,((pth->n_index_idm_b-1.0)/2.0))
    *(-pvecback[pba->index_bg_a]*pvecback[pba->index_bg_a]*T_diff_idm_b
      +pvecback[pba->index_bg_a]*((pth->n_index_idm_b+1.0)/2.0)*((dy[ptv->index_D_Tmat]+ptw->Tcmb)/m_b + dy[ptv->index_T_idm_b]/pth->m_idm))
    *(3.e-4*pow(_c_,4.)/(8.*_PI_*_Mpc_over_m_*_G_*_eV_)); //conversion coefficient for the units, might need some checking DCH

  ptdw->c_idm_b2 = T_idm_b/pth->m_idm*_eV_/(_c_*_c_);

  /* Store all relevant quantities */
  ptdw->Tmat = Tmat;
  ptdw->T_idm_b = T_idm_b;

  // check fHe vs Yhe TODO DCH

 return _SUCCESS_;

}


/**
 * Initialize the field '->tv' of a thermo_diffeq_workspace structure, which is a thermo_vector structure. This structure contains indices
 * and values of all quantities which need to be integrated with respect to time (and only them: quantities fixed analytically or obeying
 * constraint equations are NOT included in this vector).
 *
 * The routine sets and allocates the vector y, dy and used_in_output with the right size depending on the current approximation scheme
 * stored in the workspace. Moreover the initial conditions for each approximation scheme are calculated and set correctly.
 *
 *
 * @param ppr        Input: pointer to precision structure
 * @param pba        Input: pointer to background structure
 * @param pth        Input: pointer to the thermodynamics structure
 * @param mz         Input: negative redshift
 * @param ptw        Input/Output: pointer to thermodynamics workspace
 *
 * @return the error status
 */
int thermodynamics_vector_init(struct precision * ppr,
                               struct background * pba,
                               struct thermo * pth,
                               double mz,
                               struct thermo_workspace * ptw){

  /** Summary: */

  /** Define local variables */
  int index_tv;
  /* ptdw->tv unallocated if ap_current == index_ap_brec, allocated and filled otherwise */
  struct thermo_vector * ptv;
  struct thermo_diffeq_workspace * ptdw = ptw->ptdw;

  double z,x,Tmat;
  double T_idm_b; //DCH
  int evolves_xHe = (pth->recombination == recfast);
  int evolves_xH = (pth->recombination == recfast);

  class_alloc(ptv,sizeof(struct thermo_vector),pth->error_message);

  /* mz = Minus z is inverted*/
  z = -mz;

  /* Start from no component */
  index_tv = 0;

  /* Add common indices (Have to be added before) */
  class_define_index(ptv->index_D_Tmat,_TRUE_,index_tv,1);

  if(pth->has_idm_b == _TRUE_){
    class_define_index(ptv->index_T_idm_b,_TRUE_,index_tv,1); //DCH
  }

  /* Add all components that should be evolved */
  if(ptdw->ap_current == ptdw->index_ap_brec){
    /* Nothing else to add */
  }
  else if(ptdw->ap_current == ptdw->index_ap_He1){
    /* Nothing else to add */
  }
  else if(ptdw->ap_current == ptdw->index_ap_He1f){
    /* Nothing else to add */
  }
  else if(ptdw->ap_current == ptdw->index_ap_He2){
    /* Nothing else to add */
  }
  else if(ptdw->ap_current == ptdw->index_ap_H){
    class_define_index(ptv->index_x_He,evolves_xHe,index_tv,1);
  }
  else if(ptdw->ap_current == ptdw->index_ap_frec){
    class_define_index(ptv->index_x_He,evolves_xHe,index_tv,1);
    class_define_index(ptv->index_x_H,evolves_xH,index_tv,1);
  }
  else if(ptdw->ap_current == ptdw->index_ap_reio){
    class_define_index(ptv->index_x_He,evolves_xHe,index_tv,1);
    class_define_index(ptv->index_x_H,evolves_xH,index_tv,1);
  }

  /* We have now obtained the full size */
  ptv->tv_size = index_tv;

  /* Allocate all arrays used during the evolution */
  class_calloc(ptv->y,ptv->tv_size,sizeof(double),pth->error_message);
  class_alloc(ptv->dy,ptv->tv_size*sizeof(double),pth->error_message);
  class_alloc(ptv->used_in_output,ptv->tv_size*sizeof(int),pth->error_message);

  for (index_tv=0; index_tv<ptv->tv_size; index_tv++){
    ptv->used_in_output[index_tv] = _TRUE_;
  }

  /* setting intial conditions for each approximation: */

  /** - HyRec */
  if(pth->recombination == hyrec){
    /* Initial initialization */
    if(ptdw->ap_current == ptdw->index_ap_brec){
      ptdw->tv = ptv;
      ptdw->tv->y[ptdw->tv->index_D_Tmat] = 0.;
      ptdw->tv->dy[ptdw->tv->index_D_Tmat] = 0.;
    }
    /* Afterwards initialization */
    else{
      /* Free the old vector and its indices */
      ptv->y[ptv->index_D_Tmat] = ptdw->tv->y[ptdw->tv->index_D_Tmat];
      ptv->dy[ptv->index_D_Tmat] = ptdw->tv->dy[ptdw->tv->index_D_Tmat];
      class_call(thermodynamics_vector_free(ptdw->tv),
                 pth->error_message,
                 pth->error_message);
      ptdw->tv = ptv;
    }
  }

  /** RecfastCLASS */
  if(pth->recombination == recfast){
    /* - in the first scheme (brec = before recombination), we need initial condition for the matter temperature given by the photon temperature */
    if(ptdw->ap_current == ptdw->index_ap_brec){
      /* Store Tmat in workspace for later use */
      ptdw->Tmat = ptw->Tcmb*(1.+z);
      ptdw->dTmat = ptw->Tcmb;

      /* Set the new vector and its indices */
      ptdw->tv = ptv;

      ptdw->tv->y[ptdw->tv->index_D_Tmat] = 0.;
      ptdw->tv->dy[ptdw->tv->index_D_Tmat] = 0.;
      //  DCH initialize T_idm_b
      if(pth->has_idm_b == _TRUE_){
        if(pth->n_index_idm_b == -4){ //special treatment for this case, in which the baryons and DM are not tightly coupled at early times
          ptdw->T_idm_b = 0.;
          ptdw->dT_idm_b = 0.;
        }
        else{
          ptdw->T_idm_b = ptw->Tcmb*(1.+z);
          ptdw->dT_idm_b = ptw->Tcmb;
        }
        ptdw->tv->y[ptv->index_T_idm_b] = ptdw->T_idm_b;
        ptdw->tv->dy[ptv->index_T_idm_b] = ptdw->dT_idm_b;
      }


      ptdw->require_H = _FALSE_;
      ptdw->require_He = _FALSE_;
    }
    /* - in this scheme we start to evolve Helium and thus need to set its initial condition via the analytic function */
    else if(ptdw->ap_current == ptdw->index_ap_H){
      /* Store Tmat in workspace for later use */
      ptdw->Tmat = ptdw->tv->y[ptdw->tv->index_D_Tmat] + ptw->Tcmb*(1.+z);
      ptdw->dTmat = -ptdw->tv->dy[ptdw->tv->index_D_Tmat] + ptw->Tcmb;

      /* Obtain initial contents of new vector analytically, especially x_He */
      class_call(thermodynamics_solve_current_quantities(z,ptdw->tv->y,pth,ptw,ptdw->ap_current-1),
                 pth->error_message,
                 pth->error_message);

      /* Set the new vector and its indices */
      ptv->y[ptv->index_D_Tmat] = ptdw->tv->y[ptdw->tv->index_D_Tmat];
      ptv->dy[ptv->index_D_Tmat] = ptdw->tv->dy[ptdw->tv->index_D_Tmat];
      //  DCH initialize T_idm_b
      if(pth->has_idm_b == _TRUE_){
        ptv->y[ptv->index_T_idm_b] = ptdw->tv->y[ptdw->tv->index_T_idm_b];
        ptv->dy[ptv->index_T_idm_b] = ptdw->tv->dy[ptdw->tv->index_T_idm_b];
      }
      ptv->y[ptv->index_x_He] = ptdw->x_He;
      ptv->dy[ptv->index_x_He] = -ptdw->dx_He;

      /* Free the old vector and its indices */
      class_call(thermodynamics_vector_free(ptdw->tv),
                 pth->error_message,
                 pth->error_message);

      /* Copy the new vector into the position of the old one*/
      ptdw->tv = ptv;

      ptdw->require_H = _FALSE_;
      ptdw->require_He = _TRUE_;
    }
    /* - in the scheme of full recombination (=frec) we evolve all quantities and thus need to set their initial conditions.
         Tmat and x_He are solely taken from the previous scheme, x_H is set via the analytic function */
    else if(ptdw->ap_current == ptdw->index_ap_frec){
      /* Store Tmat in workspace for later use */
      ptdw->Tmat = ptdw->tv->y[ptdw->tv->index_D_Tmat] + ptw->Tcmb*(1.+z);
      ptdw->dTmat = -ptdw->tv->dy[ptdw->tv->index_D_Tmat] + ptw->Tcmb;

      /* Obtain initial contents of new vector analytically, especially x_H */
      class_call(thermodynamics_solve_current_quantities(z,ptdw->tv->y,pth,ptw,ptdw->ap_current-1),
                 pth->error_message,
                 pth->error_message);

      /* Set the new vector and its indices */
      ptv->y[ptv->index_D_Tmat] = ptdw->tv->y[ptdw->tv->index_D_Tmat];
      ptv->dy[ptv->index_D_Tmat] = ptdw->tv->dy[ptdw->tv->index_D_Tmat];
      //  DCH initialize T_idm_b
      if(pth->has_idm_b == _TRUE_){
        ptv->y[ptv->index_T_idm_b] = ptdw->tv->y[ptdw->tv->index_T_idm_b];
        ptv->dy[ptv->index_T_idm_b] = ptdw->tv->dy[ptdw->tv->index_T_idm_b];
      }
      ptv->y[ptv->index_x_H] = ptdw->x_H;
      ptv->dy[ptv->index_x_H] = -ptdw->dx_H;
      ptv->y[ptv->index_x_He] = ptdw->tv->y[ptdw->tv->index_x_He];
      ptv->dy[ptv->index_x_He] = ptdw->tv->dy[ptdw->tv->index_x_He];

      /* Free the old vector and its indices */
      class_call(thermodynamics_vector_free(ptdw->tv),
                 pth->error_message,
                 pth->error_message);

      /* Copy the new vector into the position of the old one*/

      ptdw->tv = ptv;

      ptdw->require_H = _TRUE_;
      ptdw->require_He = _TRUE_;
    }
    /* - during reionization we continue to evolve all quantities. Now all three intial conditions are just taken from the previous scheme */
    else if(ptdw->ap_current == ptdw->index_ap_reio){

      /* Set the new vector and its indices */
      ptv->y[ptv->index_D_Tmat] = ptdw->tv->y[ptdw->tv->index_D_Tmat];
      ptv->dy[ptv->index_D_Tmat] = ptdw->tv->dy[ptdw->tv->index_D_Tmat];
      //  DCH initialize T_idm_b
      if(pth->has_idm_b == _TRUE_){
        ptv->y[ptv->index_T_idm_b] = ptdw->tv->y[ptdw->tv->index_T_idm_b];
        ptv->dy[ptv->index_T_idm_b] = ptdw->tv->dy[ptdw->tv->index_T_idm_b];
      }
      ptv->y[ptv->index_x_H] = ptdw->tv->y[ptdw->tv->index_x_H];
      ptv->dy[ptv->index_x_H] = ptdw->tv->dy[ptdw->tv->index_x_H];
      ptv->y[ptv->index_x_He] = ptdw->tv->y[ptdw->tv->index_x_He];
      ptv->dy[ptv->index_x_He] = ptdw->tv->dy[ptdw->tv->index_x_He];

      /* Free the old vector and its indices */
      class_call(thermodynamics_vector_free(ptdw->tv),
                 pth->error_message,
                 pth->error_message);

      /* Copy the new vector into the position of the old one*/

      ptdw->tv = ptv;

      ptdw->require_H = _TRUE_;
      ptdw->require_He = _TRUE_;
    }
    /* - in all other approximations we only evolve Tmat and set its initial conditions from the previous scheme */
    else{
      /* Store Tmat in workspace for later use */
      ptdw->Tmat = ptdw->tv->y[ptdw->tv->index_D_Tmat] + ptw->Tcmb*(1.+z);
      ptdw->dTmat = -ptdw->tv->dy[ptdw->tv->index_D_Tmat] + ptw->Tcmb;

      /* Set the new vector and its indices */
      ptv->y[ptv->index_D_Tmat] = ptdw->tv->y[ptdw->tv->index_D_Tmat];
      ptv->dy[ptv->index_D_Tmat] = ptdw->tv->dy[ptdw->tv->index_D_Tmat];
      //  DCH initialize T_idm_b
      if(pth->has_idm_b == _TRUE_){
        ptv->y[ptv->index_T_idm_b] = ptdw->tv->y[ptdw->tv->index_T_idm_b];
        ptv->dy[ptv->index_T_idm_b] = ptdw->tv->dy[ptdw->tv->index_T_idm_b];
      }
      /* Free the old vector and its indices */
      class_call(thermodynamics_vector_free(ptdw->tv),
                 pth->error_message,
                 pth->error_message);

      /* Copy the new vector into the position of the old one*/
      ptdw->tv = ptv;

      ptdw->require_H = _FALSE_;
      ptdw->require_He = _FALSE_;
    }
  }

  return _SUCCESS_;
}


/**
 * Free the thermo_vector structure, which is the '->tv' field of the thermodynamics_differential_workspace ptdw structure
 *
 * @param tv        Input: pointer to thermo_vector structure to be freed
 * @return the error status
 */
int thermodynamics_vector_free(struct thermo_vector * tv){

  free(tv->y);
  free(tv->dy);
  free(tv->used_in_output);
  free(tv);

  return _SUCCESS_;

}


/**
 * Initialize the thermodynamics workspace.
 * It contains the workspace for solving differential equations (dubbed thermo_diffeq_workspace). In there, all approximations are stored
 * It contains the reionization parameters struct In there, all parameters relating to analytical reionization are stored
 * It contains the heating parameters struct  In there, all parameters related to heating are stored
 *
 * @param ppr        Input: pointer to precision structure
 * @param pba        Input: pointer to background structure
 * @param pth        Input: pointer to the thermodynamics structure
 * @param ptw        Input/Output: pointer to thermodynamics workspace
 * @return the error status
 */
int thermodynamics_workspace_init(struct precision * ppr,
                                  struct background * pba,
                                  struct thermo * pth,
                                  struct thermo_workspace * ptw){

  /** Summary: */

  /** Define local variables */
  int index_ap;

  /** Allocate the workspace used henceforth to store all temporary quantities */
  class_alloc(ptw->ptdw,
              sizeof(struct thermo_diffeq_workspace),
              pth->error_message);
  class_alloc(ptw->ptrp,
              sizeof(struct thermo_reionization_parameters),
              pth->error_message);

  /** - Start with thermo_diffeq_workspace */

  /**   - count number of approximations, initialize their indices */
  index_ap=0;

  ptw->Nz_reco_lin = ppr->thermo_Nz_lin;
  ptw->Nz_reco_log = ppr->thermo_Nz_log;
  ptw->Nz_reio = ppr->reionization_z_start_max / ppr->reionization_sampling;
  ptw->Nz_reco = ptw->Nz_reco_lin + ptw->Nz_reco_log;
  ptw->Nz_tot = ptw->Nz_reio + ptw->Nz_reco;

  /* YHe, fHe*/
  ptw->YHe = pth->YHe;
  ptw->fHe = pth->fHe;

  /* Tnow */
  ptw->Tcmb = pba->T_cmb;

  /* H0 in inverse seconds (while pba->H0 is [H0/c] in inverse Mpcs) */
  ptw->SIunit_H0 = pba->H0 * _c_ / _Mpc_over_m_;

  /* Number of hydrogen nuclei today in m**-3 */
  ptw->SIunit_nH0 = 3.*ptw->SIunit_H0*ptw->SIunit_H0*pba->Omega0_b/(8.*_PI_*_G_*_m_H_)*(1.-ptw->YHe);
  pth->n_e = ptw->SIunit_nH0;
  ptw->x_limit_T =  ppr->recfast_H_frac;

  //TODO :: is this necessary?
  ptw->ptdw->x_reio = 1.+2.*ptw->fHe;
  ptw->ptdw->x_noreio = 1.+2.*ptw->fHe;

  /** - define approximations */
  /* Approximations have to appear in chronological order here! */
  class_define_index(ptw->ptdw->index_ap_brec,_TRUE_,index_ap,1);
  class_define_index(ptw->ptdw->index_ap_He1,_TRUE_,index_ap,1);
  class_define_index(ptw->ptdw->index_ap_He1f,_TRUE_,index_ap,1);
  class_define_index(ptw->ptdw->index_ap_He2,_TRUE_,index_ap,1);
  class_define_index(ptw->ptdw->index_ap_H,_TRUE_,index_ap,1);
  class_define_index(ptw->ptdw->index_ap_frec,_TRUE_,index_ap,1);
  class_define_index(ptw->ptdw->index_ap_reio,_TRUE_,index_ap,1);
  ptw->ptdw->ap_size=index_ap;

  /** - store all ending redshifts for each approximation */
  class_alloc(ptw->ptdw->ap_z_limits,ptw->ptdw->ap_size*sizeof(double),pth->error_message);

  ptw->ptdw->ap_z_limits[ptw->ptdw->index_ap_brec] = ppr->recfast_z_He_1+ppr->recfast_delta_z_He_1;
  ptw->ptdw->ap_z_limits[ptw->ptdw->index_ap_He1] = ppr->recfast_z_He_2+ppr->recfast_delta_z_He_2;
  ptw->ptdw->ap_z_limits[ptw->ptdw->index_ap_He1f] = ppr->recfast_z_He_3+ppr->recfast_delta_z_He_3;
  ptw->ptdw->ap_z_limits[ptw->ptdw->index_ap_He2] = 2870.;// TODO :: set correctly
  ptw->ptdw->ap_z_limits[ptw->ptdw->index_ap_H] = 1600.;// TODO :: set correctly
  ptw->ptdw->ap_z_limits[ptw->ptdw->index_ap_frec] = ppr->reionization_z_start_max;
  ptw->ptdw->ap_z_limits[ptw->ptdw->index_ap_reio] = 0.0;

  /** - store smoothing deltas for transitions at the beginning of each aproximation */
  class_alloc(ptw->ptdw->ap_z_limits_delta,ptw->ptdw->ap_size*sizeof(double),pth->error_message);

  ptw->ptdw->ap_z_limits_delta[ptw->ptdw->index_ap_brec] = 0.;
  ptw->ptdw->ap_z_limits_delta[ptw->ptdw->index_ap_He1] = ppr->recfast_delta_z_He_1;
  ptw->ptdw->ap_z_limits_delta[ptw->ptdw->index_ap_He1f] = ppr->recfast_delta_z_He_2;
  ptw->ptdw->ap_z_limits_delta[ptw->ptdw->index_ap_He2] = ppr->recfast_delta_z_He_3;
  ptw->ptdw->ap_z_limits_delta[ptw->ptdw->index_ap_H] = 50.; // TODO :: set correctly
  ptw->ptdw->ap_z_limits_delta[ptw->ptdw->index_ap_frec] = 50.;// TODO :: set correctly
  ptw->ptdw->ap_z_limits_delta[ptw->ptdw->index_ap_reio] = 2.0;// TODO :: set correctly

  /*fix current approximation scheme to before recombination */
  ptw->ptdw->ap_current = ptw->ptdw->index_ap_brec;

  /* With recombination computed by HyRec or Recfast, we need to initialize the wrappers */
  if(pth->recombination == hyrec){
    class_alloc(ptw->ptdw->phyrec,
                sizeof(struct thermohyrec),
                pth->error_message);

    ptw->ptdw->phyrec->thermohyrec_verbose = pth->hyrec_verbose;

    class_call(thermodynamics_hyrec_init(ppr,ptw->SIunit_nH0,pba->T_cmb,ptw->fHe, ptw->ptdw->ap_z_limits[ptw->ptdw->index_ap_brec],ptw->ptdw->phyrec),
               ptw->ptdw->phyrec->error_message,
               pth->error_message);
  }
  else if(pth->recombination == recfast){
    class_alloc(ptw->ptdw->precfast,
                sizeof(struct thermorecfast),
                pth->error_message);

    class_call(thermodynamics_recfast_init(ppr,pba,pth,ptw->ptdw->precfast,ptw->fHe),
               ptw->ptdw->precfast->error_message,
               pth->error_message);
  }

  return _SUCCESS_;

}


/**
 * Free the thermo_workspace structure (with the exception of the thermo_vector '->tv' field, which is freed separately in
 * thermo_vector_free).
 *
 * @param ptw        Input: pointer to perturb_workspace structure to be freed
 * @return the error status
 */
int thermodynamics_workspace_free(struct thermo* pth,
                                  struct thermo_workspace * ptw) {

  free(ptw->ptdw->ap_z_limits);
  free(ptw->ptdw->ap_z_limits_delta);

  if(pth->recombination == hyrec){
    class_call(thermodynamics_hyrec_free(ptw->ptdw->phyrec),
               ptw->ptdw->phyrec->error_message,
               pth->error_message);
    free(ptw->ptdw->phyrec);
  }
  else if(pth->recombination == recfast){
    free(ptw->ptdw->precfast);
  }

  free(ptw->ptrp->reionization_parameters);
  free(ptw->ptdw);
  free(ptw->ptrp);

  free(ptw);

  return _SUCCESS_;

}


/**
 * This routine initializes reionization_parameters for the chosen scheme of reionization function.
 *
 * @param ppr        Input: pointer to precision structure
 * @param pba        Input: pointer to background structure
 * @param pth        Input: pointer to the thermodynamics structure
 * @param preio      Input/Output: pointer to the reionization parameters structure
 * @return the error status
 */
int thermodynamics_set_parameters_reionization(struct precision * ppr,
                                               struct background * pba,
                                               struct thermo * pth,
                                               struct thermo_reionization_parameters * preio){

  /** Summary: */

  /** Define local variables */
  int bin;
  int point;
  double xe_input,xe_actual,z_sup;

  /** - allocate the vector of parameters defining the function \f$ X_e(z) \f$ */
  class_alloc(preio->reionization_parameters,preio->reio_num_params*sizeof(double),pth->error_message);


  class_test(ppr->reionization_sampling <= 0.0,
             pth->error_message,
             "stop to avoid division by zero. Reionization stepsize has to be larger than zero");

  /** - (a) if reionization implemented like in CAMB */

  if ((pth->reio_parametrization == reio_camb) || (pth->reio_parametrization == reio_half_tanh)) {

    /** - --> set values of these parameters, excepted those depending on the reionization redshift */

    if (pth->reio_parametrization == reio_camb) {
      preio->reionization_parameters[preio->index_reio_xe_after] = 1. + pth->YHe/(_not4_*(1.-pth->YHe));  /* xe_after_reio: H + singly ionized He (note: segmentation fault impossible,
                                                                                                             checked before that denominator is non-zero) */
    }
    if (pth->reio_parametrization == reio_half_tanh) {
      preio->reionization_parameters[preio->index_reio_xe_after] = 1.; /* xe_after_reio: neglect He ionization */
      //+ 2*pth->YHe/(_not4_*(1.-pth->YHe));    /* xe_after_reio: H + fully ionized He */
    }

    preio->reionization_parameters[preio->index_reio_exponent] = pth->reionization_exponent; /* reio_exponent */
    preio->reionization_parameters[preio->index_reio_width] = pth->reionization_width;    /* reio_width */
    preio->reionization_parameters[preio->index_helium_fullreio_fraction] = pth->YHe/(_not4_*(1.-pth->YHe)); /* helium_fullreio_fraction (note: segmentation fault impossible,
                                                                                                                checked before that denominator is non-zero) */
    preio->reionization_parameters[preio->index_helium_fullreio_redshift] = pth->helium_fullreio_redshift; /* helium_fullreio_redshift */
    preio->reionization_parameters[preio->index_helium_fullreio_width] = pth->helium_fullreio_width;    /* helium_fullreio_width */

    class_test(preio->reionization_parameters[preio->index_reio_exponent]==0,
               pth->error_message,
               "stop to avoid division by zero");

    class_test(preio->reionization_parameters[preio->index_reio_width]==0,
               pth->error_message,
               "stop to avoid division by zero");

    class_test(preio->reionization_parameters[preio->index_helium_fullreio_width]==0,
               pth->error_message,
               "stop to avoid division by zero");

    /** - --> if reionization redshift given as an input, initialize the remaining values*/

    if (pth->reio_z_or_tau == reio_z) {

      /* reionization redshift */
      preio->reionization_parameters[preio->index_reio_redshift] = pth->z_reio;

      /* infer starting redshift for hydrogen */

      if (pth->reio_parametrization == reio_camb) {

        preio->reionization_parameters[preio->index_reio_start] = preio->reionization_parameters[preio->index_reio_redshift]+
                                                                  ppr->reionization_start_factor*pth->reionization_width;

        /* if starting redshift for helium is larger, take that one (does not happen in realistic models) */
        if (preio->reionization_parameters[preio->index_reio_start] <
            pth->helium_fullreio_redshift+ppr->reionization_start_factor*pth->helium_fullreio_width)

          preio->reionization_parameters[preio->index_reio_start] =
            pth->helium_fullreio_redshift+ppr->reionization_start_factor*pth->helium_fullreio_width;

      }
      else {

        preio->reionization_parameters[preio->index_reio_start] = pth->z_reio;
      }

      class_test(preio->reionization_parameters[preio->index_reio_start] > ppr->reionization_z_start_max,
                 pth->error_message,
                 "starting redshift for reionization > reionization_z_start_max = %e\n",ppr->reionization_z_start_max);

    }

    /** - --> if reionization optical depth given as an input, find reionization redshift by dichotomy and initialize the remaining values */
    if (pth->reio_z_or_tau == reio_tau) {
           z_sup = ppr->reionization_z_start_max-ppr->reionization_start_factor*pth->reionization_width;
      class_test(z_sup < 0.,
                 pth->error_message,
                 "parameters are such that reionization cannot take place before today while starting after z_start_max; need to increase z_start_max");

      /* maximum possible reionization redshift */
      preio->reionization_parameters[preio->index_reio_redshift] = z_sup;
      /* maximum possible starting redshift */
      preio->reionization_parameters[preio->index_reio_start] = ppr->reionization_z_start_max;
    }

  }
  /** - (b) if reionization implemented with reio_bins_tanh scheme */

  else if (pth->reio_parametrization == reio_bins_tanh) {

    /* this algorithm requires at least two bin centers (i.e. at least 4 values in the (z,xe) array, counting the edges). */
    class_test(pth->binned_reio_num<2,
               pth->error_message,
               "current implementation of binned reio requires at least two bin centers");

    /* check that this input can be interpreted by the code */
    for (bin=1; bin<pth->binned_reio_num; bin++) {
      class_test(pth->binned_reio_z[bin-1]>=pth->binned_reio_z[bin],
                 pth->error_message,
                 "value of reionization bin centers z_i expected to be passed in growing order: %e, %e",
                 pth->binned_reio_z[bin-1],
                 pth->binned_reio_z[bin]);
    }

    /* the code will not only copy here the "bin centers" passed in input. It will add an initial and final value for (z,xe).
       First, fill all entries except the first and the last */
    for (bin=1; bin<preio->reio_num_z-1; bin++) {
      preio->reionization_parameters[preio->index_reio_first_z+bin] = pth->binned_reio_z[bin-1];
      preio->reionization_parameters[preio->index_reio_first_xe+bin] = pth->binned_reio_xe[bin-1];
    }

    /* find largest value of z in the array. We choose to define it as z_(i_max) + 2*(the distance between z_(i_max) and z_(i_max-1)). E.g. if
       the bins are in 10,12,14, the largest z will be 18. */
    preio->reionization_parameters[preio->index_reio_first_z+preio->reio_num_z-1] =
      preio->reionization_parameters[preio->index_reio_first_z+preio->reio_num_z-2]
      +2.*(preio->reionization_parameters[preio->index_reio_first_z+preio->reio_num_z-2]
        -preio->reionization_parameters[preio->index_reio_first_z+preio->reio_num_z-3]);

    /* copy this value in reio_start */
    preio->reionization_parameters[preio->index_reio_start] = preio->reionization_parameters[preio->index_reio_first_z+preio->reio_num_z-1];

    /* check it's not too big */
    class_test(preio->reionization_parameters[preio->index_reio_start] > ppr->reionization_z_start_max,
               pth->error_message,
               "starting redshift for reionization = %e, reionization_z_start_max = %e, you must change the binning or increase reionization_z_start_max",
               preio->reionization_parameters[preio->index_reio_start],
               ppr->reionization_z_start_max);

    /* find smallest value of z in the array. We choose to define it as z_0 - (the distance between z_1 and z_0). E.g. if
       the bins are in 10,12,14, the stop redshift will be 8. */
    preio->reionization_parameters[preio->index_reio_first_z] =
      2.*preio->reionization_parameters[preio->index_reio_first_z+1]
      -preio->reionization_parameters[preio->index_reio_first_z+2];

    /* check it's not too small */
    /* 6.06.2015: changed this test to simply imposing that the first z is at least zero */
    /*
    class_test(preio->reionization_parameters[preio->index_reio_first_z] < 0,
               pth->error_message,
               "final redshift for reionization = %e, you must change the binning or redefine the way in which the code extrapolates below the first value of z_i",preio->reionization_parameters[preio->index_reio_first_z]);
    */
    if (preio->reionization_parameters[preio->index_reio_first_z] < 0) {
      preio->reionization_parameters[preio->index_reio_first_z] = 0.;
    }

    /* infer xe after reio */
    preio->reionization_parameters[preio->index_reio_first_xe] = 1. + pth->YHe/(_not4_*(1.-pth->YHe)); /* xe_after_reio: H + singly ionized He (note: segmentation fault impossible,
                                                                                                          checked before that denominator is non-zero) */

    /* pass step sharpness parameter */
    preio->reionization_parameters[preio->index_reio_step_sharpness] = pth->binned_reio_step_sharpness;

  }

  /** - (c) if reionization implemented with reio_many_tanh scheme */
  else if (pth->reio_parametrization == reio_many_tanh) {

    /* this algorithm requires at least one jump centers */
    class_test(pth->many_tanh_num<1,
               pth->error_message,
               "current implementation of reio_many_tanh requires at least one jump center");

    /* check that z input can be interpreted by the code */
    for (bin=1; bin<pth->many_tanh_num; bin++) {
      class_test(pth->many_tanh_z[bin-1]>=pth->many_tanh_z[bin],
                 pth->error_message,
                 "value of reionization bin centers z_i expected to be passed in growing order: %e, %e",
                 pth->many_tanh_z[bin-1],
                 pth->many_tanh_z[bin]);

    }

    /* the code will not only copy here the "jump centers" passed in input. It will add an initial and final value for (z,xe).
       First, fill all entries except the first and the last */
    for (bin=1; bin<preio->reio_num_z-1; bin++) {

      preio->reionization_parameters[preio->index_reio_first_z+bin] = pth->many_tanh_z[bin-1];

      /* check that xe input can be interpreted by the code */
      xe_input = pth->many_tanh_xe[bin-1];
      if (xe_input >= 0.) {
        xe_actual = xe_input;
      }
      //-1 means "after hydrogen + first helium recombination"
      else if ((xe_input<-0.9) && (xe_input>-1.1)) {
        xe_actual = 1. + pth->YHe/(_not4_*(1.-pth->YHe));
      }
      //-2 means "after hydrogen + second helium recombination"
      else if ((xe_input<-1.9) && (xe_input>-2.1)) {
        xe_actual = 1. + 2.*pth->YHe/(_not4_*(1.-pth->YHe));
      }
      //other negative number is nonsense
      else {
        class_stop(pth->error_message,
                   "Your entry for many_tanh_xe[%d] is %e, this makes no sense (either positive or 0,-1,-2)",
                   bin-1,pth->many_tanh_xe[bin-1]);
      }

      preio->reionization_parameters[preio->index_reio_first_xe+bin] = xe_actual;
    }

    /* find largest value of z in the array. We choose to define it as z_(i_max) + ppr->reionization_start_factor*step_sharpness. */
    preio->reionization_parameters[preio->index_reio_first_z+preio->reio_num_z-1] =
      preio->reionization_parameters[preio->index_reio_first_z+preio->reio_num_z-2]
      +ppr->reionization_start_factor*pth->many_tanh_width;

    /* copy this value in reio_start */
    preio->reionization_parameters[preio->index_reio_start] = preio->reionization_parameters[preio->index_reio_first_z+preio->reio_num_z-1];

    /* check it's not too big */
    class_test(preio->reionization_parameters[preio->index_reio_start] > ppr->reionization_z_start_max,
               pth->error_message,
               "starting redshift for reionization = %e, reionization_z_start_max = %e, you must change the binning or increase reionization_z_start_max",
               preio->reionization_parameters[preio->index_reio_start],
               ppr->reionization_z_start_max);

    /* find smallest value of z in the array. We choose to define it as z_0 - ppr->reionization_start_factor*step_sharpness, but at least zero. */
    preio->reionization_parameters[preio->index_reio_first_z] =
      preio->reionization_parameters[preio->index_reio_first_z+1]
      -ppr->reionization_start_factor*pth->many_tanh_width;

    if (preio->reionization_parameters[preio->index_reio_first_z] < 0) {
      preio->reionization_parameters[preio->index_reio_first_z] = 0.;
    }

    /* infer xe after reio */
    preio->reionization_parameters[preio->index_reio_first_xe] = preio->reionization_parameters[preio->index_reio_first_xe+1];

    /* if we want to model only hydrogen reionization and neglect both helium reionization */
    //preio->reionization_parameters[preio->index_reio_first_xe] = 1.;

    /* if we want to model only hydrogen + first helium reionization and neglect second helium reionization */
    //preio->reionization_parameters[preio->index_reio_first_xe] = 1. + pth->YHe/(_not4_*(1.-pth->YHe));

    /* if we want to model hydrogen + two helium reionization */
    //preio->reionization_parameters[preio->index_reio_first_xe] = 1. + 2.*pth->YHe/(_not4_*(1.-pth->YHe));

    /* pass step sharpness parameter */
    class_test(pth->many_tanh_width<=0,
               pth->error_message,
               "many_tanh_width must be strictly positive, you passed %e",
               pth->many_tanh_width);

    preio->reionization_parameters[preio->index_reio_step_sharpness] = pth->many_tanh_width;

  }

  /** - (d) if reionization implemented with reio_inter scheme */
  else if (pth->reio_parametrization == reio_inter) {

    /* this parametrization requires at least one point (z,xe) */
    class_test(pth->reio_inter_num<1,
               pth->error_message,
               "current implementation of reio_inter requires at least one point (z,xe)");

    /* this parametrization requires that the first z value is zero */
    class_test(pth->reio_inter_z[0] != 0.,
               pth->error_message,
               "For reio_inter scheme, the first value of reio_inter_z[...]  should always be zero, you passed %e",
               pth->reio_inter_z[0]);

    /* check that z input can be interpreted by the code */
    for (point=1; point<pth->reio_inter_num; point++) {
      class_test(pth->reio_inter_z[point-1]>=pth->reio_inter_z[point],
                 pth->error_message,
                 "value of reionization bin centers z_i expected to be passed in growing order, unlike: %e, %e",
                 pth->reio_inter_z[point-1],
                 pth->reio_inter_z[point]);
    }

    /* this parametrization requires that the last x_i value is zero (the code will substitute it with the value that one would get in
       absence of reionization, as compute by the recombination code) */
    class_test(pth->reio_inter_xe[pth->reio_inter_num-1] != 0.,
               pth->error_message,
               "For reio_inter scheme, the last value of reio_inter_xe[...]  should always be zero, you passed %e",
               pth->reio_inter_xe[pth->reio_inter_num-1]);

    /* copy here the (z,xe) values passed in input. */
    for (point=0; point<preio->reio_num_z; point++) {

      preio->reionization_parameters[preio->index_reio_first_z+point] = pth->reio_inter_z[point];

      /* check that xe input can be interpreted by the code */
      xe_input = pth->reio_inter_xe[point];
      if (xe_input >= 0.) {
        xe_actual = xe_input;
      }
      //-1 means "after hydrogen + first helium recombination"
      else if ((xe_input<-0.9) && (xe_input>-1.1)) {
        xe_actual = 1. + pth->YHe/(_not4_*(1.-pth->YHe));
      }
      //-2 means "after hydrogen + second helium recombination"
      else if ((xe_input<-1.9) && (xe_input>-2.1)) {
        xe_actual = 1. + 2.*pth->YHe/(_not4_*(1.-pth->YHe));
      }
      //other negative number is nonsense
      else {
        class_stop(pth->error_message,
                   "Your entry for reio_inter_xe[%d] is %e, this makes no sense (either positive or 0,-1,-2)",
                   point,pth->reio_inter_xe[point]);
      }

      preio->reionization_parameters[preio->index_reio_first_xe+point] = xe_actual;
    }

    /* copy highest redshift in reio_start */
    preio->reionization_parameters[preio->index_reio_start] = preio->reionization_parameters[preio->index_reio_first_z+preio->reio_num_z-1];

    /* check it's not too big */
    class_test(preio->reionization_parameters[preio->index_reio_start] > ppr->reionization_z_start_max,
               pth->error_message,
               "starting redshift for reionization = %e, reionization_z_start_max = %e, you must change the binning or increase reionization_z_start_max",
               preio->reionization_parameters[preio->index_reio_start],
               ppr->reionization_z_start_max);

  }
  else if (pth->reio_parametrization == reio_none) {
    printf("Computing thermodynamics without reionization \n");
  }
  else{
    class_stop(pth->error_message,
               "Other reionization schemes not supported yet.");
  }

 return _SUCCESS_;

}


/**
 * This function is called in the evolvers loop if the input for reionization is tau_reio. Instead of the final evolution in the last
 * iteration, reionization is computed by this function instead. Instead of computing for a fixed z_reio, we find z_reio by bisection.
 * First we make an initial guess for z_reio with reionization_z_start_max and then find a z_reio which leads to the given tau_reio
 * (in the range of tolerance reionization_optical_depth_tol).
 *
 * @param ptpaw      Input: pointer to parameters and workspace
 * @param mz_ini     Input: initial redshift
 * @param mz_end     Input: ending redshift
 * @param mz_output  Input: pointer to redshift array
 * @param Nz         Input: number of redshift values in array
 * @return the error status
 */
int thermodynamics_reionization_evolve_with_tau(struct thermodynamics_parameters_and_workspace * ptpaw,
                                                double mz_ini,
                                                double mz_end,
                                                double * mz_output,
                                                int Nz){

  /** Summary: */

  /** Define local variables */
  int counter;
  double z_sup,z_mid,z_inf;
  double tau_sup,tau_mid,tau_inf;

  int index_tv;

  struct precision * ppr;
  struct background * pba;
  struct thermo * pth;
  struct thermo_workspace * ptw;

  /* function pointer to ODE evolver and names of possible evolvers */
  extern int evolver_rk();
  extern int evolver_ndf15();
  int (*generic_evolver)();

  /** - Remame fields to avoid heavy notations */
  ppr = ptpaw->ppr;
  pba = ptpaw->pba;
  pth = ptpaw->pth;
  ptw = ptpaw->ptw;

  /** - Initialize two thermo vectors, one to store initial conditions and one temporary vector for the calculations in the bisection */
  struct thermo_vector * ptv; // Temporary vector as workspace
  struct thermo_vector * ptvs; // Vector for storing the initial conditions
  ptvs = ptw->ptdw->tv;

  int evolves_xHe = (pth->recombination == recfast);
  int evolves_xH = (pth->recombination == recfast);


  class_alloc(ptv,sizeof(struct thermo_vector),pth->error_message);

  /** - Start from no component, then add additional components */
  index_tv = 0;

  class_define_index(ptv->index_D_Tmat,_TRUE_,index_tv,1);
  if(pth->has_idm_b == _TRUE_){
    class_define_index(ptv->index_T_idm_b,_TRUE_,index_tv,1); //DCH
  }
  class_define_index(ptv->index_x_He,evolves_xHe,index_tv,1);
  class_define_index(ptv->index_x_H,evolves_xH,index_tv,1);

  /* We have now obtained the full size */
  ptv->tv_size = index_tv;

  /* Allocate all arrays used during the evolution */
  class_calloc(ptv->y,ptv->tv_size,sizeof(double),pth->error_message);
  class_alloc(ptv->dy,ptv->tv_size*sizeof(double),pth->error_message);
  class_alloc(ptv->used_in_output,ptv->tv_size*sizeof(int),pth->error_message);

  for (index_tv=0; index_tv<ptv->tv_size; index_tv++){
    ptv->used_in_output[index_tv] = _TRUE_;
  }

  /** - Assign the temporary vector, then find upper and lower value of bisection */
  ptv->y[ptv->index_D_Tmat] = ptvs->y[ptvs->index_D_Tmat];
  ptv->dy[ptv->index_D_Tmat] = ptvs->dy[ptvs->index_D_Tmat];

  if(pth->has_idm_b == _TRUE_){
    ptv->y[ptv->index_T_idm_b] = ptvs->y[ptvs->index_T_idm_b];//DCH
    ptv->dy[ptv->index_T_idm_b] = ptvs->dy[ptvs->index_T_idm_b];//DCH
  }

  if(evolves_xH){
    ptv->y[ptv->index_x_H] = ptvs->y[ptvs->index_x_H];
    ptv->dy[ptv->index_x_H] = ptvs->dy[ptvs->index_x_H];
  }
  if(evolves_xHe){
    ptv->y[ptv->index_x_He] = ptvs->y[ptvs->index_x_He];
    ptv->dy[ptv->index_x_He] = ptvs->dy[ptvs->index_x_He];
  }

  ptw->ptdw->tv = ptv;

  /* upper value */
  z_sup = ppr->reionization_z_start_max-ppr->reionization_start_factor*pth->reionization_width;
  class_test(z_sup < 0.,
             pth->error_message,
             "parameters are such that reionization cannot take place before today while starting after z_start_max; need to increase z_start_max");

  /* maximum possible reionization redshift */
  ptw->ptrp->reionization_parameters[ptw->ptrp->index_reio_redshift] = z_sup;
  /* maximum possible starting redshift */
  ptw->ptrp->reionization_parameters[ptw->ptrp->index_reio_start] = ppr->reionization_z_start_max;

  if(ppr->evolver == rk){
    generic_evolver = evolver_rk;
  }
  else{
    generic_evolver = evolver_ndf15;
  }

  /* Calculate a first ionization history  at upper limit */
  class_call(generic_evolver(thermodynamics_solve_derivs,
                             mz_ini,
                             mz_end,
                             ptv->y,
                             ptv->used_in_output,
                             ptv->tv_size,
                             ptpaw,
                             ppr->tol_thermo_integration,
                             ppr->smallest_allowed_variation,
                             thermodynamics_solve_timescale,  // timescale
                             1., // stepsize
                             mz_output, // values of z for output
                             Nz, // size of previous array
                             thermodynamics_solve_store_sources, // function for output
                             NULL, // print variables
                             pth->error_message),
             pth->error_message,
             pth->error_message);

  class_call(thermodynamics_reionization_get_tau(ppr,
                                                 pba,
                                                 pth,
                                                 ptw),
             pth->error_message,
             pth->error_message);

  tau_sup=ptw->reionization_optical_depth;

  class_test(tau_sup < pth->tau_reio,
             pth->error_message,
             "parameters are such that reionization cannot start after z_start_max");

  /* Restore initial conditions */
  ptv->y[ptv->index_D_Tmat] = ptvs->y[ptvs->index_D_Tmat];
  ptv->dy[ptv->index_D_Tmat] = ptvs->dy[ptvs->index_D_Tmat];

  if(pth->has_idm_b == _TRUE_){
    ptv->y[ptv->index_T_idm_b] = ptvs->y[ptvs->index_T_idm_b]; //DCH
    ptv->dy[ptv->index_T_idm_b] = ptvs->dy[ptvs->index_T_idm_b]; //DCH
  }

  if(evolves_xH){
    ptv->y[ptv->index_x_H] = ptvs->y[ptvs->index_x_H];
    ptv->dy[ptv->index_x_H] = ptvs->dy[ptvs->index_x_H];
  }
  if(evolves_xHe){
    ptv->y[ptv->index_x_He] = ptvs->y[ptvs->index_x_He];
    ptv->dy[ptv->index_x_He] = ptvs->dy[ptvs->index_x_He];
  }

  /* lower value */
  z_inf = 0.;

  /* minimum possible reionization redshift */
  ptw->ptrp->reionization_parameters[ptw->ptrp->index_reio_redshift] = z_inf;
  /* minimum possible starting redshift */
  ptw->ptrp->reionization_parameters[ptw->ptrp->index_reio_start] = ppr->reionization_start_factor*pth->reionization_width;
  if(ptw->ptrp->reionization_parameters[ptw->ptrp->index_reio_start] < pth->helium_fullreio_redshift+ppr->reionization_start_factor*pth->helium_fullreio_width){
      ptw->ptrp->reionization_parameters[ptw->ptrp->index_reio_start] = pth->helium_fullreio_redshift+ppr->reionization_start_factor*pth->helium_fullreio_width;
  }

  if(ppr->evolver == rk){
    generic_evolver = evolver_rk;
  }
  else{
    generic_evolver = evolver_ndf15;
  }

  /* Calculate a first ionization history  at upper limit */
  class_call(generic_evolver(thermodynamics_solve_derivs,
                             mz_ini,
                             mz_end,
                             ptv->y,
                             ptv->used_in_output,
                             ptv->tv_size,
                             ptpaw,
                             ppr->tol_thermo_integration,
                             ppr->smallest_allowed_variation,
                             thermodynamics_solve_timescale,  // timescale
                             1., // stepsize
                             mz_output, // values of z for output
                             Nz, // size of previous array
                             thermodynamics_solve_store_sources, // function for output
                             NULL, // print variables
                             pth->error_message),
             pth->error_message,
             pth->error_message);

  class_call(thermodynamics_reionization_get_tau(ppr,
                                                 pba,
                                                 pth,
                                                 ptw),
             pth->error_message,
             pth->error_message);

  tau_inf=ptw->reionization_optical_depth;

  class_test(tau_inf > pth->tau_reio,
             pth->error_message,
             "CLASS cannot reach the low value of tau_reio that was selected, even when setting z_reio as low as 0.\nThis means that some additional physical component is requiring some minimal tau_reio_min = %.10e.\nThis is usually caused by strong energy injections or other modifications of the x_e(z) behaviour.",tau_inf);

  /* Restore initial conditions */
  ptv->y[ptv->index_D_Tmat] = ptvs->y[ptvs->index_D_Tmat];
  ptv->dy[ptv->index_D_Tmat] = ptvs->dy[ptvs->index_D_Tmat];

  if(pth->has_idm_b == _TRUE_){
    ptv->y[ptv->index_T_idm_b] = ptvs->y[ptvs->index_T_idm_b]; //DCH
    ptv->dy[ptv->index_T_idm_b] = ptvs->dy[ptvs->index_T_idm_b]; //DCH
  }

  if(evolves_xH){
    ptv->y[ptv->index_x_H] = ptvs->y[ptvs->index_x_H];
    ptv->dy[ptv->index_x_H] = ptvs->dy[ptvs->index_x_H];
  }
  if(evolves_xH){
    ptv->y[ptv->index_x_He] = ptvs->y[ptvs->index_x_He];
    ptv->dy[ptv->index_x_He] = ptvs->dy[ptvs->index_x_He];
  }

  /** - try intermediate values by bisection */
  counter=0;
  while ((tau_sup-tau_inf) > pth->tau_reio * ppr->reionization_optical_depth_tol) {
    z_mid=0.5*(z_sup+z_inf);

    /* reionization redshift */
    ptw->ptrp->reionization_parameters[ptw->ptrp->index_reio_redshift] = z_mid;

    /* infer starting redshift for hygrogen (Note, that this is only the start of the ADDITIONAL tanh re-ionization function)*/
    ptw->ptrp->reionization_parameters[ptw->ptrp->index_reio_start] = ptw->ptrp->reionization_parameters[ptw->ptrp->index_reio_redshift]+ppr->reionization_start_factor*pth->reionization_width;
    /* if starting redshift for helium is larger, take that one
     *    (does not happen in realistic models) */
    if(ptw->ptrp->reionization_parameters[ptw->ptrp->index_reio_start] < pth->helium_fullreio_redshift+ppr->reionization_start_factor*pth->helium_fullreio_width){
        ptw->ptrp->reionization_parameters[ptw->ptrp->index_reio_start] = pth->helium_fullreio_redshift+ppr->reionization_start_factor*pth->helium_fullreio_width;
    }

    class_test(ptw->ptrp->reionization_parameters[ptw->ptrp->index_reio_start] > ppr->reionization_z_start_max,
               pth->error_message,
               "starting redshift for reionization > reionization_z_start_max = %e",ppr->reionization_z_start_max);

    /* Compute a new ionization history */
    class_call(generic_evolver(thermodynamics_solve_derivs,
                               mz_ini,
                               mz_end,
                               ptv->y,
                               ptv->used_in_output,
                               ptv->tv_size,
                               ptpaw,
                               ppr->tol_thermo_integration,
                               ppr->smallest_allowed_variation,
                               thermodynamics_solve_timescale,  // timescale
                               1., // stepsize
                               mz_output, // values of z for output
                               Nz, // size of previous array
                               thermodynamics_solve_store_sources, // function for output
                               NULL, // print variables
                               pth->error_message),
               pth->error_message,
               pth->error_message);

    /* Restore initial conditions */
    ptv->y[ptv->index_D_Tmat] = ptvs->y[ptvs->index_D_Tmat];
    ptv->dy[ptv->index_D_Tmat] = ptvs->dy[ptvs->index_D_Tmat];

    if(pth->has_idm_b == _TRUE_){
      ptv->y[ptv->index_T_idm_b] = ptvs->y[ptvs->index_T_idm_b];//DCH
      ptv->dy[ptv->index_T_idm_b] = ptvs->dy[ptvs->index_T_idm_b];//DCH
    }

    if(evolves_xH){
      ptv->y[ptv->index_x_H] = ptvs->y[ptvs->index_x_H];
      ptv->dy[ptv->index_x_H] = ptvs->dy[ptvs->index_x_H];
    }
    if(evolves_xH){
      ptv->y[ptv->index_x_He] = ptvs->y[ptvs->index_x_He];
      ptv->dy[ptv->index_x_He] = ptvs->dy[ptvs->index_x_He];
    }

    class_call(thermodynamics_reionization_get_tau(ppr,
                                                   pba,
                                                   pth,
                                                   ptw),
               pth->error_message,
               pth->error_message);

    tau_mid=ptw->reionization_optical_depth;

    /* trial */
    if (tau_mid > pth->tau_reio) {
        z_sup=z_mid;
        tau_sup=tau_mid;
    }
    else {
        z_inf=z_mid;
        tau_inf=tau_mid;
    }

    counter++;
    class_test(counter > _MAX_IT_,
               pth->error_message,
               "while searching for reionization_optical_depth, maximum number of iterations exceeded");
  }

  /** - store the ionization redshift in the thermodynamics structure */
  pth->z_reio = ptw->ptrp->reionization_parameters[ptw->ptrp->index_reio_redshift];

  class_call(thermodynamics_vector_free(ptv),
             pth->error_message,
             pth->error_message);

  ptw->ptdw->tv = ptvs;

 return _SUCCESS_;

}


/**
 * Routine to get the optical depth of reionization
 *
 * @param ppr        Input: pointer to precision structure
 * @param pba        Input: pointer to background structure
 * @param pth        Input: pointer to the thermodynamics structure
 * @param ptw        Input: pointer to thermodynamics workspace
 * @return the error status
 */
int thermodynamics_reionization_get_tau(struct precision * ppr,
                                        struct background * pba,
                                        struct thermo * pth,
                                        struct thermo_workspace * ptw){

  /** Summary: */

  /** Define local variables */
  /* running index inside thermodynamics table */
  int i,integration_index;
  double x_e_min;

  x_e_min = 1e100;

  /**
   * We are searching now for the start of re-ionization.
   * Note, that the value reionization_parameters[index_reio_start]
   * is only the start of the added re-ionization tanh,
   * but not necessarily the total start of re-ionizatiom
   *
   * Re-ionization could be longer/shifted through energy injections.
   *
   * Please note, that actually the definition of tau_reio is not
   * clearly defined. We take it here to be the global minimum of
   * the free electron fraction. Note, that this is a choice!
   * */
  for(i=0;i<pth->tt_size-1;++i){
    if(pth->thermodynamics_table[i*pth->th_size+pth->index_th_xe]<x_e_min){
      x_e_min = pth->thermodynamics_table[i*pth->th_size+pth->index_th_xe];
      integration_index = i;
    }
  }

  class_test(integration_index == pth->tt_size,
             pth->error_message,
             "reionization start = %e > largest redshift in thermodynamics table",pth->z_table[i]);


  /** - --> spline \f$ d \tau / dz \f$ with respect to z in view of integrating for optical depth between 0 and the just found starting index */
  class_call(array_spline_table_line_to_line(pth->tau_table,
                                             integration_index,
                                             pth->thermodynamics_table,
                                             pth->th_size,
                                             pth->index_th_dkappa,
                                             pth->index_th_dddkappa,
                                             _SPLINE_EST_DERIV_,
                                             pth->error_message),
             pth->error_message,
             pth->error_message);

  /** - --> integrate for optical depth */
  class_call(array_integrate_all_spline_table_line_to_line(pth->tau_table,
                                                           integration_index,
                                                           pth->thermodynamics_table,
                                                           pth->th_size,
                                                           pth->index_th_dkappa,
                                                           pth->index_th_dddkappa,
                                                           &(ptw->reionization_optical_depth),
                                                           pth->error_message),
             pth->error_message,
             pth->error_message);

  ptw->reionization_optical_depth *= -1; // The tau sampling is inverted, so we have to correct for that here

  return _SUCCESS_;

}


/**
 * This function is passed to the generic evolver and is called whenever we want to store values for a given z that is passed in mz_output.
 * Depending on the current approximation scheme the ionization fraction is either computed analytically, semi-analytically or from the
 * (interpolated) output values of y. Moreover there is an automatic smoothing enabled which smoothes out the the ionization_fraction
 * after each approximation switch.
 *
 * This is one of the few functions in the code which is passed to the generic_evolver routine. Since generic_evolver
 * should work with functions passed from various modules, the format of the arguments is a bit special:
 *
 * - fixed parameters and workspaces are passed through a generic pointer. generic_evolver doesn't know the content of this
 *   pointer.
 *
 * - the error management is a bit special: errors are not written as usual to pth->error_message, but to a generic error_message passed
 *   in the list of arguments.
 *
 * All quantities are computed by a simple call to thermodynamics_solve_derivs, which computes all necessary quantities
 * and stores them in the ptdw thermo_diffeq_workspace structure
 *
 * @param mz                       Input: negative redshift
 * @param y                        Input: vector of thermodynamical quantities
 * @param dy                       Input: vector of redshift derivatives of theses quantities
 * @param index_z                  Input: index in the array mz_output
 * @param parameters_and_workspace Input/Output: in input, all parameters needed by thermodynamics_solve_derivs; in output, recombination table
 * @param error_message            Output: error message
 * @return the error status
 */
int thermodynamics_solve_store_sources(double mz,
                                       double * y,
                                       double * dy,
                                       int index_z,
                                       void * thermo_parameters_and_workspace,
                                       ErrorMsg error_message) {

  /** Summary: */

  /** Define local variables */
  /* Redshift and ionization fraction/temperature */
  double z;
  double x,Tmat;
  /* Recfast smoothing */
  double x_previous, weight,s;
  /* Structures as shorthand_notation */
  struct thermodynamics_parameters_and_workspace * ptpaw;
  struct precision * ppr;
  struct background * pba;
  struct thermo * pth;
  struct thermo_workspace * ptw;
  struct thermo_diffeq_workspace * ptdw;
  struct thermo_vector * ptv;
  int ap_current;
  struct thermorecfast * precfast;
  struct thermohyrec * phyrec;

  /* Redshift */
  z = -mz;

  /** - rename structure fields (just to avoid heavy notations) */
  /* Structs */
  ptpaw = thermo_parameters_and_workspace;
  ppr = ptpaw->ppr;
  pba = ptpaw->pba;
  pth = ptpaw->pth;
  /* Thermo workspace & vector */
  ptw = ptpaw->ptw;
  ptdw = ptw->ptdw;
  ptv = ptdw->tv;
  /* Recfast/HyRec */
  precfast = ptdw->precfast;
  phyrec = ptdw->phyrec;
  /* Approximation flag */
  ap_current = ptdw->ap_current;

  /* Tell heating it should store the heating at this z in its internal table */
  (pth->he).to_store = _TRUE_;
  if(pth->recombination == hyrec){
    phyrec->to_store = _TRUE_;
  }

  /* Recalculate all quantities at this current redshift (they are all stored in ptdw) */
  class_call(thermodynamics_solve_derivs(mz,y,dy,thermo_parameters_and_workspace,error_message),
             error_message,
             error_message);
  Tmat = y[ptv->index_D_Tmat] + ptw->Tcmb*(1.+z);

  /* Make super sure that our x is correct and uses the current derivative (see current_quantities for further comments) */
  class_call(thermodynamics_solve_current_quantities(z,y,pth,ptw,ap_current),
             pth->error_message,
             pth->error_message);
  x = ptdw->x_reio;

  /** - In the recfast case, we manually smooth the results a bit */
  if(pth->recombination == recfast){
    /* Smoothing if we are shortly after an approximation switch, i.e. if z is within 2 delta after the switch*/
    if(ap_current != 0 && z > ptdw->ap_z_limits[ap_current-1]-2*ptdw->ap_z_limits_delta[ap_current]){

      class_call(thermodynamics_solve_current_quantities(z,y,pth,ptw,ap_current-1),
                 pth->error_message,
                 pth->error_message);

      x_previous = ptdw->x_reio;
      // get s from 0 to 1
      s = (ptdw->ap_z_limits[ap_current-1]-z)/(2*ptdw->ap_z_limits_delta[ap_current]);
      // infer f2(x) = smooth function interpolating from 0 to 1
      weight = f2(s);

      x = weight*x+(1.-weight)*x_previous;
    }

  }

  /** - Store the results in the table */
  /* results are obtained in order of decreasing z, and stored in order of growing z */

  /* ionization fraction */
  pth->thermodynamics_table[(pth->tt_size-index_z-1)*pth->th_size+pth->index_th_xe] = x;

  /* Tb */
  pth->thermodynamics_table[(pth->tt_size-index_z-1)*pth->th_size+pth->index_th_Tb] = Tmat;

  /* Baryon temperature derivative (needed in perturbations for idm_b) DCH */
  pth->thermodynamics_table[(pth->tt_size-index_z-1)*pth->th_size+pth->index_th_dTb] = dy[ptv->index_D_Tmat]+ptw->Tcmb;

  /* wb = (k_B/mu) Tb */
  pth->thermodynamics_table[(pth->tt_size-index_z-1)*pth->th_size+pth->index_th_wb]
    = _k_B_ / ( _c_ * _c_ * _m_H_ ) * (1. + (1./_not4_ - 1.) * ptw->YHe + x * (1.-ptw->YHe)) * Tmat;

  /* cb2 = (k_B/mu) Tb (1-1/3 dlnTb/dlna) = (k_B/mu) Tb (1 - 1/3 (1+z) dlnTb/d(-z)) */
  pth->thermodynamics_table[(pth->tt_size-index_z-1)*pth->th_size+pth->index_th_cb2]
    = _k_B_ / ( _c_ * _c_ * _m_H_ ) * (1. + (1./_not4_ - 1.) * ptw->YHe + x * (1.-ptw->YHe)) * Tmat * (1. - (1.+z) * (dy[ptv->index_D_Tmat]+ptw->Tcmb) / Tmat / 3.);

  /* dkappa/dtau = a n_e x_e sigma_T = a^{-2} n_e(today) x_e sigma_T (in units of 1/Mpc) */
  pth->thermodynamics_table[(pth->tt_size-index_z-1)*pth->th_size+pth->index_th_dkappa]
    = (1.+z) * (1.+z) * ptw->SIunit_nH0 * x * _sigma_ * _Mpc_over_m_;

  if(pth->has_idm_b == _TRUE_){

    /* Temperature of interacting dark matter (with baryons) T_idm_b DCH */
    pth->thermodynamics_table[(pth->tt_size-index_z-1)*pth->th_size+pth->index_th_T_idm_b] = ptdw->T_idm_b;

    /* Derivative of temperature of interacting dark matter (with baryons) T_idm_b DCH */
    pth->thermodynamics_table[(pth->tt_size-index_z-1)*pth->th_size+pth->index_th_dT_idm_b] = dy[ptv->index_T_idm_b];

    /* c_idm_b^2 is the dark matter sound speed for idm_b DCH */
    pth->thermodynamics_table[(pth->tt_size-index_z-1)*pth->th_size+pth->index_th_c_idm_b2] = ptdw->c_idm_b2;

    /* Dark Matter - Baryon interaction coefficient DCH */
    pth->thermodynamics_table[(pth->tt_size-index_z-1)*pth->th_size+pth->index_th_R_idm_b] = ptdw->R_idm_b;

    /* Derivative (with respect to z) of Dark Matter - Baryon interaction coefficient DCH */
    pth->thermodynamics_table[(pth->tt_size-index_z-1)*pth->th_size+pth->index_th_R_idm_b_prime] = ptdw->R_idm_b_prime;

  }

  return _SUCCESS_;

}

/**
 * This function is just for book-keeping of the evolvers. The rkck needs an actual timescale of the evolved quantities,
 * but the ndf15 does not.
 *
 * @param z             Input: redshift
 * @param thermo_...    Input: pointer to parameters and workspace
 * @param timescale     Output: pointer to the timescale
 * @param error_message Output: possible errors are written here
 * @return the error status
 */
int thermodynamics_solve_timescale(double z,
                                   void * thermo_parameters_and_workspace,
                                   double * timescale,
                                   ErrorMsg error_message){
  *timescale = 1.;
  return _SUCCESS_;

}


/**
 * Function for formatting the titles to be output
 *
 * @param pba        Input: pointer to background structure
 * @param pth        Input: pointer to the thermodynamics structure
 * @param titles     Input: titles string containing all titles
 * @return the error status
 */
int thermodynamics_output_titles(struct background * pba,
                                 struct thermo *pth,
                                 char titles[_MAXTITLESTRINGLENGTH_]) {

  class_store_columntitle(titles,"z",_TRUE_);
  class_store_columntitle(titles,"conf. time [Mpc]",_TRUE_);
  class_store_columntitle(titles,"x_e",_TRUE_);
  class_store_columntitle(titles,"kappa' [Mpc^-1]",_TRUE_);
  //class_store_columntitle(titles,"kappa''",_TRUE_);
  //class_store_columntitle(titles,"kappa'''",_TRUE_);
  class_store_columntitle(titles,"exp(-kappa)",_TRUE_);
  class_store_columntitle(titles,"g [Mpc^-1]",_TRUE_);
  //class_store_columntitle(titles,"g'",_TRUE_);
  //class_store_columntitle(titles,"g''",_TRUE_);
  class_store_columntitle(titles,"Tb [K]",_TRUE_);
  class_store_columntitle(titles,"dTb [K]",_TRUE_);
  class_store_columntitle(titles,"c_b^2",_TRUE_);
  class_store_columntitle(titles,"w_b",_TRUE_);
  if(pth->has_idm_b==_TRUE_){ //DCH
    class_store_columntitle(titles,"Tidm_b [K]",_TRUE_);
    class_store_columntitle(titles,"dTidm_b [K]",_TRUE_);
    class_store_columntitle(titles,"c_idm_b^2",_TRUE_);
    class_store_columntitle(titles,"R_idm_b ",_TRUE_);
  }
  if(pba->has_idm_dr == _TRUE_){
    class_store_columntitle(titles,"dmu_idm_dr",_TRUE_);
    //class_store_columntitle(titles,"ddmu_idm_dr",_TRUE_);
    //class_store_columntitle(titles,"dddmu_idm_dr",_TRUE_);
    class_store_columntitle(titles,"tau_idm_dr",_TRUE_);
    class_store_columntitle(titles,"tau_idr",_TRUE_);
    class_store_columntitle(titles,"g_idm_dr [Mpc^-1]",_TRUE_);
    class_store_columntitle(titles,"c_idm_dr^2",_TRUE_);
    class_store_columntitle(titles,"T_idm_dr",_TRUE_);
    class_store_columntitle(titles,"dmu_idr",_TRUE_);
  }
  class_store_columntitle(titles,"tau_d",_TRUE_);
  //class_store_columntitle(titles,"max. rate",_TRUE_);
  class_store_columntitle(titles,"r_d",pth->compute_damping_scale);

  return _SUCCESS_;

}


/**
 * Output the data for the output into files
 *
 * @param pba                 Input: pointer to background structure
 * @param pth                 Input: pointer to the thermodynamics structure
 * @param number_of_titles    Input: number of titles
 * @param data                Input: pointer to data file
 * @return the error status
 */
int thermodynamics_output_data(struct background * pba,
                               struct thermo *pth,
                               int number_of_titles,
                               double *data){

  int index_z, storeidx;
  double *dataptr, *pvecthermo;
  double z,tau;

  // pth->number_of_thermodynamics_titles = get_number_of_titles(pth->thermodynamics_titles);
  // pth->size_thermodynamics_data = pth->number_of_thermodynamics_titles*pth->tt_size;

  /* Store quantities: */
  for (index_z=0; index_z<pth->tt_size; index_z++){
    dataptr = data + index_z*number_of_titles;
    pvecthermo = pth->thermodynamics_table+index_z*pth->th_size;
    z = pth->z_table[index_z];
    storeidx=0;

    class_call(background_tau_of_z(
                                   pba,
                                   z,
                                   &tau
                                   ),
               pba->error_message,
               pth->error_message);

    class_store_double(dataptr,z,_TRUE_,storeidx);
    class_store_double(dataptr,tau,_TRUE_,storeidx);
    class_store_double(dataptr,pvecthermo[pth->index_th_xe],_TRUE_,storeidx);
    class_store_double(dataptr,pvecthermo[pth->index_th_dkappa],_TRUE_,storeidx);
    //class_store_double(dataptr,pvecthermo[pth->index_th_ddkappa],_TRUE_,storeidx);
    //class_store_double(dataptr,pvecthermo[pth->index_th_dddkappa],_TRUE_,storeidx);
    class_store_double(dataptr,pvecthermo[pth->index_th_exp_m_kappa],_TRUE_,storeidx);
    class_store_double(dataptr,pvecthermo[pth->index_th_g],_TRUE_,storeidx);
    //class_store_double(dataptr,pvecthermo[pth->index_th_dg],_TRUE_,storeidx);
    //class_store_double(dataptr,pvecthermo[pth->index_th_ddg],_TRUE_,storeidx);
    class_store_double(dataptr,pvecthermo[pth->index_th_Tb],_TRUE_,storeidx);
    class_store_double(dataptr,pvecthermo[pth->index_th_dTb],_TRUE_,storeidx);
    class_store_double(dataptr,pvecthermo[pth->index_th_wb],_TRUE_,storeidx);
    class_store_double(dataptr,pvecthermo[pth->index_th_cb2],_TRUE_,storeidx);
    if(pth->has_idm_b == _TRUE_){
      class_store_double(dataptr,pvecthermo[pth->index_th_T_idm_b],_TRUE_,storeidx);
      class_store_double(dataptr,pvecthermo[pth->index_th_dT_idm_b],_TRUE_,storeidx);
      class_store_double(dataptr,pvecthermo[pth->index_th_c_idm_b2],_TRUE_,storeidx);
      class_store_double(dataptr,pvecthermo[pth->index_th_R_idm_b],_TRUE_,storeidx);
    }
     if(pba->has_idm_dr == _TRUE_){
      class_store_double(dataptr,pvecthermo[pth->index_th_dmu_idm_dr],_TRUE_,storeidx);
      //class_store_double(dataptr,pvecthermo[pth->index_th_ddmu_idm_dr],_TRUE_,storeidx);
      //class_store_double(dataptr,pvecthermo[pth->index_th_dddmu_idm_dr],_TRUE_,storeidx);
      class_store_double(dataptr,pvecthermo[pth->index_th_tau_idm_dr],_TRUE_,storeidx);
      class_store_double(dataptr,pvecthermo[pth->index_th_tau_idr],_TRUE_,storeidx);
      class_store_double(dataptr,pvecthermo[pth->index_th_g_idm_dr],_TRUE_,storeidx);
      class_store_double(dataptr,pvecthermo[pth->index_th_cidm_dr2],_TRUE_,storeidx);
      class_store_double(dataptr,pvecthermo[pth->index_th_Tidm_dr],_TRUE_,storeidx);
      class_store_double(dataptr,pvecthermo[pth->index_th_dmu_idr],_TRUE_,storeidx);
    }
    class_store_double(dataptr,pvecthermo[pth->index_th_tau_d],_TRUE_,storeidx);
    //class_store_double(dataptr,pvecthermo[pth->index_th_rate],_TRUE_,storeidx);
    class_store_double(dataptr,pvecthermo[pth->index_th_r_d],pth->compute_damping_scale,storeidx);

  }

  return _SUCCESS_;

}


/* DCH document this */
/* !!! this needs adjusting to reflect the new format, especially in terms of the precision parameters*/

int input_obtain_idm_b_z_ini(
                            struct precision * ppr,
                            struct background *pba,
                            struct thermo *pth
                            ) {

  //ppr->recfast_Nz0 += ppr->recfast_Nz_idm_b;

  if(pth->n_index_idm_b < -3){
    ppr->thermo_z_initial = 1.e12;
  }

  else{
    double lhs=1.;
    double rhs=0.;
    double fHe = 1-pth->YHe;
    double m_b = _m_p_*_c_*_c_/_eV_;
    double Vrms_idm_b2;
    double T_diff_idm_b;
    double z_ini = 1100.;

    if (1.+z_ini> 1.e3)
      Vrms_idm_b2 = 1.e-8;
    else
      Vrms_idm_b2 = 1.e-8*pow((1.+z_ini)/1.e3,2);

    while(lhs > rhs){
      z_ini = z_ini*1.5;

      class_test(z_ini> 1.e11,
                 pth->error_message,
                 "Your DM and baryon temperatures are never the same, CLASS is thus unable to define an initial time for the integral. Please adjust your cross section.");

      T_diff_idm_b = pba->T_cmb*_k_B_/_eV_*(1.+z_ini)*(1./m_b+1./pth->m_idm) + (Vrms_idm_b2/3.0); //m and T are all in eV

      lhs = sqrt(pba->Omega0_ur+pba->Omega0_g)*pba->H0*(1.+z_ini)*(1+z_ini);

      rhs = pow(1.+z_ini,3) * pth->n_coeff_idm_b * pba->Omega0_idm_b * (pba->H0*pba->H0)*
        pth->cross_idm_b * fHe * 1/(m_b+pth->m_idm) * pow(T_diff_idm_b,(pth->n_index_idm_b+1.0)/2.0) *
        (3.e-4*pow(_c_,4.)/(8.*_PI_*_Mpc_over_m_*_G_*_eV_)); //conversion coefficient for the units

      //printf("z_ini = %e lhs = %e rhs = %e H0 = %e Tcmb = %e\n", z_ini, lhs, rhs, pba->H0, pba->T_cmb);

    }

    if(z_ini >= ppr->thermo_z_initial){
      ppr->thermo_z_initial = z_ini*50;
      ppr->thermo_Nz_log = 10000; //DCH: TBD: don't hard code this!
    }

  }

  if (pth->thermodynamics_verbose > 0)
    printf("the thermodynamycs integration for Tb and Tdm will start at z_ini = %e\n",ppr->thermo_z_initial);
  return _SUCCESS_;

}<|MERGE_RESOLUTION|>--- conflicted
+++ resolved
@@ -95,7 +95,6 @@
 
   /** - define local variables */
   double x0;
-  double Vrms_idm_b2, T_diff_idm_b, Tb_in_eV, m_b, fHe; //DCH
 
   /* The fact that z is in the pre-computed range 0 <= z <= z_initial will be checked in the interpolation routines below. Before
      trying to interpolate, allow the routine to deal with the case z > z_intial: then, all relevant quantities can be extrapolated
@@ -137,16 +136,9 @@
     /* Calculate Tb */
     pvecthermo[pth->index_th_Tb] = pba->T_cmb*(1.+z);
 
-    /* Tb derivative, needed for IDM_B DCH */
-    pvecthermo[pth->index_th_dTb] = pba->T_cmb;
-
-    /* Calculate baryon equation of state parameter wb = (k_B/mu) Tb */
-    /* note that m_H / mu = 1 + (m_H/m_He-1) Y_p + x_e (1-Y_p) */
-    pvecthermo[pth->index_th_wb] = _k_B_ / ( _c_ * _c_ * _m_H_ ) * (1. + (1./_not4_ - 1.) * pth->YHe + x0 * (1.-pth->YHe)) * pba->T_cmb * (1.+z);
-
     /* Calculate cb2 (cb2 = (k_B/mu) Tb (1-1/3 dlnTb/dlna) = (k_B/mu) Tb (1+1/3 (1+z) dlnTb/dz)) */
     /* note that m_H / mu = 1 + (m_H/m_He-1) Y_p + x_e (1-Y_p) */
-    pvecthermo[pth->index_th_cb2] = pvecthermo[pth->index_th_wb] * 4. / 3.;
+    pvecthermo[pth->index_th_cb2] = _k_B_ / ( _c_ * _c_ * _m_H_ ) * (1. + (1./_not4_ - 1.) * pth->YHe + x0 * (1.-pth->YHe)) * pba->T_cmb * (1.+z) * 4. / 3.;
 
     /* derivatives of baryon sound speed (only computed if some non-minimal tight-coupling schemes is requested) */
     if (pth->compute_cb2_derivatives == _TRUE_) {
@@ -160,69 +152,6 @@
 
     /* in this regime, variation rate = dkappa/dtau */
     pvecthermo[pth->index_th_rate] = pvecthermo[pth->index_th_dkappa];
-
-    /* we set the initial properties for idm_b here DCH */
-    if(pth->has_idm_b == _TRUE_){
-      /* constants used in the scattering rate and temperatures */
-      fHe = 1-pth->YHe;
-      Tb_in_eV = pvecthermo[pth->index_th_Tb]*_k_B_/_eV_ ;
-      m_b = _m_p_*_c_*_c_/_eV_;
-
-      Vrms_idm_b2 = 1.e-8; //At early times, we no longer need the if statement, as z > 10^3
-
-      if(pth->n_index_idm_b == -4){ //special treatment for this case, in which the baryons and DM are not tightly coupled at early times
-        pvecthermo[pth->index_th_T_idm_b] = 0.;
-        pvecthermo[pth->index_th_dT_idm_b] = 0.; //factors (1+z) cancel out
-      }
-      else {
-        pvecthermo[pth->index_th_T_idm_b] = pba->T_cmb*(1.+z);
-        pvecthermo[pth->index_th_dT_idm_b] = pba->T_cmb; //factors (1+z) cancel out
-      }
-
-      T_diff_idm_b = (Tb_in_eV/m_b)+(pvecthermo[pth->index_th_T_idm_b]*_k_B_/_eV_/pth->m_idm)+(Vrms_idm_b2/3.0); //T and m are all in eV
-      pvecthermo[pth->index_th_c_idm_b2] = pvecthermo[pth->index_th_T_idm_b]/pth->m_idm*_eV_/(_c_*_c_);
-
-      pvecthermo[pth->index_th_R_idm_b] = (pvecback[pba->index_bg_a]*pvecback[pba->index_bg_rho_b]*pth->cross_idm_b*pth->n_coeff_idm_b/(m_b+pth->m_idm))
-        *pow(T_diff_idm_b,(pth->n_index_idm_b+1.0)/2.0)*fHe
-        *(3.e-4*pow(_c_,4.)/(8.*_PI_*_Mpc_over_m_*_G_*_eV_)); //conversion coefficient for the units
-
-      pvecthermo[pth->index_th_R_idm_b_prime] = (pvecback[pba->index_bg_rho_b]*pth->cross_idm_b*pth->n_coeff_idm_b*fHe/(m_b+pth->m_idm))
-        *pow(T_diff_idm_b,((pth->n_index_idm_b-1.0)/2.0))
-        *(-pvecback[pba->index_bg_a]*pvecback[pba->index_bg_a]*T_diff_idm_b
-          +pvecback[pba->index_bg_a]*((pth->n_index_idm_b+1.0)/2.0)*(pvecthermo[pth->index_th_dTb]/m_b + pvecthermo[pth->index_th_dT_idm_b]/pth->m_idm))
-        *(3.e-4*pow(_c_,4.)/(8.*_PI_*_Mpc_over_m_*_G_*_eV_)); //conversion coefficient for the units, might need some checking DCH
-    }
-
-     /* quantities related to DM interacting with DR */
-    if(pba->has_idm_dr == _TRUE_){
-
-      /* calculate dmu_idm_dr and approximate its derivatives as zero */
-      pvecthermo[pth->index_th_dmu_idm_dr] = pth->a_idm_dr*pow((1.+z)/1.e7,pth->nindex_idm_dr)*pba->Omega0_idm_dr*pow(pba->h,2);
-      pvecthermo[pth->index_th_ddmu_idm_dr] =  -pvecback[pba->index_bg_H] * pth->nindex_idm_dr / (1+z) * pvecthermo[pth->index_th_dmu_idm_dr];
-      pvecthermo[pth->index_th_dddmu_idm_dr] = (pvecback[pba->index_bg_H]*pvecback[pba->index_bg_H]/ (1.+z) - pvecback[pba->index_bg_H_prime])
-        *  pth->nindex_idm_dr / (1.+z) * pvecthermo[pth->index_th_dmu_idm_dr];
-
-      /* calculate dmu_idr (self interaction) */
-      pvecthermo[pth->index_th_dmu_idr] = pth->b_idr*pow((1.+z)/1.e7,pth->nindex_idm_dr)*pba->Omega0_idr*pow(pba->h,2);
-
-      /* extrapolate optical depth of idm_dr and idr */
-      pvecthermo[pth->index_th_tau_idm_dr] = pth->thermodynamics_table[(pth->tt_size-1)*pth->th_size+pth->index_th_tau_idm_dr]+
-        (pth->thermodynamics_table[(pth->tt_size-1)*pth->th_size+pth->index_th_tau_idm_dr]-pth->thermodynamics_table[(pth->tt_size-2)*pth->th_size+pth->index_th_tau_idm_dr])
-        *(z-pth->z_table[pth->tt_size-1])/(pth->z_table[pth->tt_size-1]-pth->z_table[pth->tt_size-2]);
-
-      pvecthermo[pth->index_th_tau_idr] = pth->thermodynamics_table[(pth->tt_size-1)*pth->th_size+pth->index_th_tau_idr]+
-        (pth->thermodynamics_table[(pth->tt_size-1)*pth->th_size+pth->index_th_tau_idr]-pth->thermodynamics_table[(pth->tt_size-2)*pth->th_size+pth->index_th_tau_idr])
-        *(z-pth->z_table[pth->tt_size-1])/(pth->z_table[pth->tt_size-1]-pth->z_table[pth->tt_size-2]);
-
-      /* extrapolate idm_dr visibility function */
-      pvecthermo[pth->index_th_g_idm_dr] = pth->thermodynamics_table[(pth->tt_size-1)*pth->th_size+pth->index_th_g_idm_dr];
-
-      /* calculate interacting dark matter sound speed */
-      pvecthermo[pth->index_th_cidm_dr2] = 4*_k_B_*pba->T_idr*(1.+z)/_eV_/3./pth->m_idm;
-
-      /* calculate interacting dark matter temperature (equal to idr temperature at this redhsift) */
-      pvecthermo[pth->index_th_Tidm_dr] = pba->T_idr*(1.+z);
-    }
 
   }
 
@@ -312,8 +241,6 @@
   /* structures for storing temporarily information on recombination and reionization */
   struct thermo_workspace * ptw;
 
-  pth->has_idm_b = pba->has_idm_b; // This is just a convenient shift of variables to wrap everything here in if_idm_b statements, without needing to declare pba each time DCH
-
   /** - initialize pointers, allocate background vector */
   class_alloc(pvecback,pba->bg_size*sizeof(double),pba->error_message);
 
@@ -334,23 +261,6 @@
   /* Set this parameter of central importance to ionization of hydrogen/helium */
   pth->fHe = pth->YHe/(_not4_ *(1.-pth->YHe));
 
-  /* DCH: in the case of interacting DM-b, we need to adapt the start of integration time,
-     to be sure we capture the time at which the two species are still coupled.
-     This is the condition we need later to set the initial DM temperature. */
-  /* DCH TODO: why is this with Omega and not with a has_idm_n flag? */
-  if(pba->Omega0_idm_b > 0.){
-    class_call(input_obtain_idm_b_z_ini(ppr,pba,pth),
-               pth->error_message,
-               pth->error_message);
-  }
-  /*  If there is idm-dr, we want the thermodynamics table to
-   * start at a much larger z, in order to capture the possible
-   * non-trivial behavior of the dark matter interaction rate at early times*/
-  if(pba->has_idm_dr == _TRUE_){
-    ppr->thermo_z_initial = 1.e9;
-    ppr->thermo_Nz_log = 10000;
-  }
-
   /** - test, whether all parameters are in the correct regime */
   class_call(thermodynamics_test_parameters(ppr,pba,pth),
              pth->error_message,
@@ -362,7 +272,7 @@
              pth->error_message,
              pth->error_message);
 
-  class_call(thermodynamics_indices(pba,pth,ptw),
+  class_call(thermodynamics_indices(pth,ptw),
              pth->error_message,
              pth->error_message);
 
@@ -387,12 +297,6 @@
              pth->error_message,
              pth->error_message);
 
-  if(pba->has_idr == _TRUE_){
-    class_call(thermodynamics_calculate_idm_dr_quantities(ppr,pba,pth,pvecback),
-               pth->error_message,
-               pth->error_message);
-  }
-
   class_call(thermodynamics_print_output(pba,pth),
              pth->error_message,
              pth->error_message);
@@ -400,8 +304,6 @@
   class_call(thermodynamics_workspace_free(pth,ptw),
              pth->error_message,
              pth->error_message);
-
-
   free(pvecback);
 
   return _SUCCESS_;
@@ -473,13 +375,11 @@
 /**
  * Assign value to each relevant index in vectors of thermodynamical quantities, and the reionization parameters
  *
- * @param pba   Input: pointer to background structure
  * @param pth   Input/Output: pointer to thermo structure
  * @param ptw   Input/Output: pointer to thermo workspace
  * @return the error status
  */
-int thermodynamics_indices(struct background * pba,
-                           struct thermo * pth,
+int thermodynamics_indices(struct thermo * pth,
                            struct thermo_workspace * ptw){
 
   /** Summary: */
@@ -505,42 +405,11 @@
   class_define_index(pth->index_th_ddg,_TRUE_,index,1);
   /* Baryon quantities, Temperature, Sound Speed, Drag time end */
   class_define_index(pth->index_th_Tb,_TRUE_,index,1);
-  class_define_index(pth->index_th_dTb,_TRUE_,index,1);
-  class_define_index(pth->index_th_wb,_TRUE_,index,1);
   class_define_index(pth->index_th_cb2,_TRUE_,index,1);
   class_define_index(pth->index_th_tau_d,_TRUE_,index,1);
   /* Derivatives of baryon sound speed (only computed if some non-minimal tight-coupling schemes is requested) */
   class_define_index(pth->index_th_dcb2,pth->compute_cb2_derivatives,index,1);
   class_define_index(pth->index_th_ddcb2,pth->compute_cb2_derivatives,index,1);
-  /* IDM-b quantities DCH */
-  if(pth->has_idm_b == _TRUE_){
-    class_define_index(pth->index_th_T_idm_b,_TRUE_,index,1);
-    class_define_index(pth->index_th_dT_idm_b,_TRUE_,index,1);
-    class_define_index(pth->index_th_c_idm_b2,_TRUE_,index,1);
-    class_define_index(pth->index_th_R_idm_b,_TRUE_,index,1);
-    class_define_index(pth->index_th_R_idm_b_prime,_TRUE_,index,1);
-  }
-  /* IDM-DR quantities */
-  if(pba->has_idm_dr == _TRUE_){
-    pth->index_th_dmu_idm_dr = index;
-    index++;
-    pth->index_th_ddmu_idm_dr = index;
-    index++;
-    pth->index_th_dddmu_idm_dr = index;
-    index++;
-    pth->index_th_tau_idm_dr = index;
-    index++;
-    pth->index_th_tau_idr = index;
-    index++;
-    pth->index_th_g_idm_dr = index;
-    index++;
-    pth->index_th_cidm_dr2 = index;
-    index++;
-    pth->index_th_Tidm_dr = index;
-    index++;
-    pth->index_th_dmu_idr = index;
-    index++;
-  }
   /* Important quantity defining the stepsize in perturbations.c */
   class_define_index(pth->index_th_rate,_TRUE_,index,1);
   /* Damping scale */
@@ -679,15 +548,405 @@
 
 }
 
-<<<<<<< HEAD
-=======
-      tau_table_growing[index_tau]=tau_table[pth->tt_size-1-index_tau];
+
+/**
+ * Infer the primordial helium fraction from standard BBN, as a function of the baryon density and expansion rate during BBN.
+ *
+ * This module is simpler then the one used in arXiv:0712.2826 because it neglects the impact of a possible significant chemical
+ * potentials for electron neutrinos. The full code with xi_nu_e could be introduced here later.
+ *
+ * @param ppr   Input: pointer to precision structure
+ * @param pba   Input: pointer to background structure
+ * @param pth   Input/Output: pointer to initialized thermo structure
+ * @return the error status
+ */
+int thermodynamics_helium_from_bbn(struct precision * ppr,
+                                   struct background * pba,
+                                   struct thermo * pth){
+
+  /** Summary: */
+
+  /** Define local variables */
+  FILE * fA;
+  char line[_LINE_LENGTH_MAX_];
+  char * left;
+
+  int num_omegab=0;
+  int num_deltaN=0;
+
+  double * omegab=NULL;
+  double * deltaN=NULL;
+  double * YHe=NULL;
+  double * ddYHe=NULL;
+  double * YHe_at_deltaN=NULL;
+  double * ddYHe_at_deltaN=NULL;
+
+  int array_line=0;
+  double DeltaNeff;
+  double omega_b;
+  int last_index;
+  double Neff_bbn, z_bbn, tau_bbn, *pvecback;
+
+  /** - Infer effective number of neutrinos at the time of BBN */
+  class_alloc(pvecback,pba->bg_size*sizeof(double),pba->error_message);
+
+  /** - 8.6173e-11 converts from Kelvin to MeV. We randomly choose 0.1 MeV to be the temperature of BBN */
+  z_bbn = 0.1/(8.6173e-11*pba->T_cmb)-1.0;
+
+  class_call(background_tau_of_z(pba,
+                                 z_bbn,
+                                 &tau_bbn),
+             pba->error_message,
+             pth->error_message);
+
+  class_call(background_at_tau(pba,
+                               tau_bbn,
+                               pba->long_info,
+                               pba->inter_normal,
+                               &last_index,
+                               pvecback),
+             pba->error_message,
+             pth->error_message);
+
+  Neff_bbn = (pvecback[pba->index_bg_Omega_r]
+	      *pvecback[pba->index_bg_rho_crit]
+	      -pvecback[pba->index_bg_rho_g])
+    /(7./8.*pow(4./11.,4./3.)*pvecback[pba->index_bg_rho_g]);
+
+  free(pvecback);
+
+  //  printf("Neff early = %g, Neff at bbn: %g\n",pba->Neff,Neff_bbn);
+
+  /** - compute Delta N_eff as defined in bbn file, i.e. \f$ \Delta N_{eff}=0\f$ means \f$ N_{eff}=3.046\f$ */
+  DeltaNeff = Neff_bbn - 3.046;
+
+  /* the following file is assumed to contain (apart from comments and blank lines):
+     - the two numbers (num_omegab, num_deltaN) = number of values of BBN free parameters
+     - three columns (omegab, deltaN, YHe) where omegab = Omega0_b h^2 and deltaN = Neff-3.046 by definition
+     - omegab and deltaN are assumed to be arranged as:
+     omegab1 deltaN1 YHe
+     omegab2 deltaN1 YHe
+     .....
+     omegab1 delatN2 YHe
+     omegab2 deltaN2 YHe
+     .....
+  */
+
+  class_open(fA,ppr->sBBN_file, "r",pth->error_message);
+
+  /* go through each line */
+  while (fgets(line,_LINE_LENGTH_MAX_-1,fA) != NULL){
+
+    /* eliminate blank spaces at beginning of line */
+    left=line;
+    while (left[0]==' '){
+      left++;
+    }
+
+    /* check that the line is neither blank neither a comment. In ASCII, left[0]>39 means that first non-blank character might
+       be the beginning of some data (it is not a newline, a #, a %, etc.) */
+    if (left[0] > 39){
+
+      /* if the line contains data, we must interpret it. If (num_omegab, num_deltaN)=(0,0), the current line must contain
+         their values. Otherwise, it must contain (omegab, delatN, YHe). */
+      if ((num_omegab==0) && (num_deltaN==0)) {
+
+        /* read (num_omegab, num_deltaN), infer size of arrays and allocate them */
+        class_test(sscanf(line,"%d %d",&num_omegab,&num_deltaN) != 2,
+                   pth->error_message,
+                   "could not read value of parameters (num_omegab,num_deltaN) in file %s\n",ppr->sBBN_file);
+
+        class_alloc(omegab,num_omegab*sizeof(double),pth->error_message);
+        class_alloc(deltaN,num_deltaN*sizeof(double),pth->error_message);
+        class_alloc(YHe,num_omegab*num_deltaN*sizeof(double),pth->error_message);
+        class_alloc(ddYHe,num_omegab*num_deltaN*sizeof(double),pth->error_message);
+        class_alloc(YHe_at_deltaN,num_omegab*sizeof(double),pth->error_message);
+        class_alloc(ddYHe_at_deltaN,num_omegab*sizeof(double),pth->error_message);
+        array_line=0;
+
+      }
+      else{
+
+        /* read (omegab, deltaN, YHe) */
+        class_test(sscanf(line,"%lg %lg %lg",&(omegab[array_line%num_omegab]),
+                                             &(deltaN[array_line/num_omegab]),
+                                             &(YHe[array_line])
+                          ) != 3,
+                   pth->error_message,
+                   "could not read value of parameters (omegab,deltaN,YHe) in file %s\n",ppr->sBBN_file);
+        array_line ++;
+      }
+    }
+  }
+
+  fclose(fA);
+
+  /** - spline in one dimension (along deltaN) */
+  class_call(array_spline_table_lines(deltaN,
+                                      num_deltaN,
+                                      YHe,
+                                      num_omegab,
+                                      ddYHe,
+                                      _SPLINE_NATURAL_,
+                                      pth->error_message),
+             pth->error_message,
+             pth->error_message);
+
+  omega_b=pba->Omega0_b*pba->h*pba->h;
+
+  class_test(omega_b < omegab[0],
+             pth->error_message,
+             "You have asked for an unrealistic small value omega_b = %e. The corresponding value of the primordial helium fraction cannot be found in the interpolation table. If you really want this value, you should fix YHe to a given value rather than to BBN",
+             omega_b);
+
+  class_test(omega_b > omegab[num_omegab-1],
+             pth->error_message,
+             "You have asked for an unrealistic high value omega_b = %e. The corresponding value of the primordial helium fraction cannot be found in the interpolation table. If you really want this value, you should fix YHe to a given value rather than to BBN",
+             omega_b);
+
+  class_test(DeltaNeff < deltaN[0],
+             pth->error_message,
+             "You have asked for an unrealistic small value of Delta N_eff = %e. The corresponding value of the primordial helium fraction cannot be found in the interpolation table. If you really want this value, you should fix YHe to a given value rather than to BBN",
+             DeltaNeff);
+
+  class_test(DeltaNeff > deltaN[num_deltaN-1],
+             pth->error_message,
+             "You have asked for an unrealistic high value of Delta N_eff = %e. The corresponding value of the primordial helium fraction cannot be found in the interpolation table. If you really want this value, you should fix YHe to a given value rather than to BBN",
+             DeltaNeff);
+
+  /** - interpolate in one dimension (along deltaN) */
+  class_call(array_interpolate_spline(deltaN,
+                                      num_deltaN,
+                                      YHe,
+                                      ddYHe,
+                                      num_omegab,
+                                      DeltaNeff,
+                                      &last_index,
+                                      YHe_at_deltaN,
+                                      num_omegab,
+                                      pth->error_message),
+             pth->error_message,
+             pth->error_message);
+
+  /** - spline in remaining dimension (along omegab) */
+  class_call(array_spline_table_lines(omegab,
+                                      num_omegab,
+                                      YHe_at_deltaN,
+                                      1,
+                                      ddYHe_at_deltaN,
+                                      _SPLINE_NATURAL_,
+                                      pth->error_message),
+             pth->error_message,
+             pth->error_message);
+
+  /** - interpolate in remaining dimension (along omegab) */
+  class_call(array_interpolate_spline(omegab,
+                                      num_omegab,
+                                      YHe_at_deltaN,
+                                      ddYHe_at_deltaN,
+                                      1,
+                                      omega_b,
+                                      &last_index,
+                                      &(pth->YHe),
+                                      1,
+                                      pth->error_message),
+             pth->error_message,
+             pth->error_message);
+
+  /** - deallocate arrays */
+  free(omegab);
+  free(deltaN);
+  free(YHe);
+  free(ddYHe);
+  free(YHe_at_deltaN);
+  free(ddYHe_at_deltaN);
+
+  return _SUCCESS_;
+
+}
+
+
+/**
+ * Calculate those thermodynamics quantities, which are not inside of the thermodynamics table already.
+ * Additionally, any other requested quantities
+ *
+ * @param ppr        Input: pointer to precision structure
+ * @param pba        Input: pointer to background structure
+ * @param pth        Input/Output: pointer to initialized thermo structure
+ * @param pvecback   Input: pointer to some allocated pvecback
+ * @return the error status
+ */
+int thermodynamics_calculate_remaining_quantities(struct precision * ppr,
+                                                  struct background * pba,
+                                                  struct thermo* pth,
+                                                  double* pvecback){
+
+  /** Summary: */
+
+  /** Define temporary variables */
+  double tau_ini;
+  double tau;
+  int index_tau_max;
+  int last_index_back = 0;
+
+  /* index running over time*/
+  int index_tau;
+
+  /* same ordered in growing time rather than growing redshift */
+  double * tau_table_growing;
+
+  /* The temporary quantities stored in columns ddkappa and dddkappa will not be used anymore, so they can and WILL be overwritten by other
+     intermediate steps of other computations */
+
+  class_call(thermodynamics_calculate_conformal_drag_time(pba,pth,&last_index_back,pvecback),
+             pth->error_message,
+             pth->error_message);
+
+  class_call(thermodynamics_calculate_damping_scale(pba,pth,&last_index_back,pvecback),
+             pth->error_message,
+             pth->error_message);
+
+  class_call(thermodynamics_calculate_opticals(ppr,pth),
+             pth->error_message,
+             pth->error_message);
+
+  /** - fill tables of second derivatives with respect to z (in view of spline interpolation) */
+  class_call(array_spline_table_lines(pth->z_table,
+                                      pth->tt_size,
+                                      pth->thermodynamics_table,
+                                      pth->th_size,
+                                      pth->d2thermodynamics_dz2_table,
+                                      _SPLINE_EST_DERIV_,
+                                      pth->error_message),
+             pth->error_message,
+             pth->error_message);
+
+  class_call(thermodynamics_calculate_recombination_quantities(ppr,pba,pth,&last_index_back,pvecback),
+             pth->error_message,
+             pth->error_message);
+
+  class_call(thermodynamics_calculate_drag_quantities(ppr,pba,pth,&last_index_back,pvecback),
+             pth->error_message,
+             pth->error_message);
+
+  return _SUCCESS_;
+
+}
+
+
+/**
+ * Compute the baryon drag conformal time tau_d = [int_{tau_today}^{tau} dtau -dkappa_d/dtau]
+ *
+ * @param pba                Input: pointer to background structure
+ * @param pth                Input/Output: pointer to initialized thermo structure
+ * @param last_index_back    Input: temporary variable for storing index
+ * @param pvecback           Input: Initialized vector of background quantities
+ * @return the error status
+ */
+int thermodynamics_calculate_conformal_drag_time(struct background* pba,
+                                                 struct thermo* pth,
+                                                 int* last_index_back,
+                                                 double* pvecback){
+
+  /** Summary: */
+
+  /** Define local variables */
+  double R;
+  int index_tau;
+
+  /** - compute baryon drag interaction rate time minus one, -[1/R * kappa'], with R = 3 rho_b / 4 rho_gamma,
+        stored temporarily in column ddkappa */
+  *last_index_back = 0;
+
+  for (index_tau=0; index_tau < pth->tt_size; index_tau++) {
+
+    class_call(background_at_tau(pba,
+                                 pth->tau_table[index_tau],
+                                 pba->normal_info,
+                                 pba->inter_closeby,
+                                 last_index_back,
+                                 pvecback),
+               pba->error_message,
+               pth->error_message);
+
+    R = 3./4.*pvecback[pba->index_bg_rho_b]/pvecback[pba->index_bg_rho_g];
+
+    pth->thermodynamics_table[index_tau*pth->th_size+pth->index_th_ddkappa] =
+      -1./R*pth->thermodynamics_table[index_tau*pth->th_size+pth->index_th_dkappa];
+
+  }
+
+  /** - compute second derivative of this rate, -[1/R * kappa']'', stored temporarily in column dddkappa */
+  class_call(array_spline_table_line_to_line(pth->tau_table,
+                                             pth->tt_size,
+                                             pth->thermodynamics_table,
+                                             pth->th_size,
+                                             pth->index_th_ddkappa,
+                                             pth->index_th_dddkappa,
+                                             _SPLINE_EST_DERIV_,
+                                             pth->error_message),
+             pth->error_message,
+             pth->error_message);
+
+  /** - compute tau_d = [int_{tau_today}^{tau} dtau -dkappa_d/dtau] */
+  class_call(array_integrate_spline_table_line_to_line(pth->tau_table,
+                                                       pth->tt_size,
+                                                       pth->thermodynamics_table,
+                                                       pth->th_size,
+                                                       pth->index_th_ddkappa,
+                                                       pth->index_th_dddkappa,
+                                                       pth->index_th_tau_d,
+                                                       pth->error_message),
+             pth->error_message,
+             pth->error_message);
+
+  return _SUCCESS_;
+
+}
+
+
+/**
+ * Compute the damping scale
+ *   r_d = 2pi/k_d = 2pi * [int_{tau_ini}^{tau} dtau (1/kappa') 1/6 (R^2+16/15(1+R))/(1+R)^2]^1/2
+ *                 =  2pi * [int_{tau_ini}^{tau} dtau (1/kappa') 1/6 (R^2/(1+R)+16/15)/(1+R)]^1/2
+ *
+ * which is like in CosmoTherm (CT), but slightly different from Wayne Hu (WH)'s thesis eq. (5.59):
+ * The factor 16/15 in CT is 4/5 in WH, but 16/15 is taking more effects into account
+ *
+ * @param pba                Input: pointer to background structure
+ * @param pth                Input/Output: pointer to initialized thermo structure
+ * @param last_index_back    Input: temporary variable for storing index
+ * @param pvecback           Input: Initialized vector of background quantities
+ * @return the error status
+ */
+int thermodynamics_calculate_damping_scale(struct background* pba,
+                                           struct thermo* pth,
+                                           int* last_index_back,
+                                           double* pvecback){
+
+  /** Summary: */
+
+  /** Define local variables */
+  double R;
+  /* Initial time and dkappa/dtau */
+  double tau_ini,dkappa_ini;
+  double* tau_table_growing;
+  int index_tau;
+
+  if (pth->compute_damping_scale == _TRUE_) {
+
+    class_alloc(tau_table_growing,pth->tt_size*sizeof(double),pth->error_message);
+
+    /* compute integrand and store temporarily in column "ddkappa" */
+    for (index_tau=0; index_tau < pth->tt_size; index_tau++) {
+
+      tau_table_growing[index_tau]=pth->tau_table[pth->tt_size-1-index_tau];
 
       class_call(background_at_tau(pba,
                                    tau_table_growing[index_tau],
                                    pba->normal_info,
                                    pba->inter_closeby,
-                                   &last_index_back,
+                                   last_index_back,
                                    pvecback),
                  pba->error_message,
                  pth->error_message);
@@ -712,1313 +971,6 @@
                pth->error_message,
                pth->error_message);
 
-
-    /* compute integral and store temporarily in column "g" */
-    class_call(array_integrate_spline_table_line_to_line(tau_table_growing,
-                                                         pth->tt_size,
-                                                         pth->thermodynamics_table,
-                                                         pth->th_size,
-                                                         pth->index_th_ddkappa,
-                                                         pth->index_th_dddkappa,
-                                                         pth->index_th_g,
-                                                         pth->error_message),
-               pth->error_message,
-               pth->error_message);
-
-    free(tau_table_growing);
-
-    /* we could now write the result as r_d = 2pi * sqrt(integral),
-       but we will first better acount for the contribution frokm the tau_ini boundary.
-       Close to this boundary, R=0 and the integrand is just 16/(15*6)/kappa'
-       Using kappa' propto 1/a^2 and tau propro a during RD, we get the analytic result:
-       int_0^{tau_ini} dtau / kappa' = tau_ini / 3 / kappa'_ini
-       Thus r_d = 2pi * sqrt( 16/(15*6*3) * (tau_ini/ kappa'_ini) * integral) */
-
-    tau_ini = tau_table[pth->tt_size-1];
-    dkappa_ini = pth->thermodynamics_table[(pth->tt_size-1)*pth->th_size+pth->index_th_dkappa];
-
-    for (index_tau=0; index_tau < pth->tt_size; index_tau++) {
-
-      pth->thermodynamics_table[index_tau*pth->th_size+pth->index_th_r_d] =
-        2.*_PI_*sqrt(16./(15.*6.*3.)*tau_ini/dkappa_ini
-                     +pth->thermodynamics_table[(pth->tt_size-1-index_tau)*pth->th_size+pth->index_th_g]);
-    }
-
-  } // end of damping scale calculation
-
-  /** - --> second derivative with respect to tau of dkappa (in view of spline interpolation) */
-  class_call(array_spline_table_line_to_line(tau_table,
-                                             pth->tt_size,
-                                             pth->thermodynamics_table,
-                                             pth->th_size,
-                                             pth->index_th_dkappa,
-                                             pth->index_th_dddkappa,
-                                             _SPLINE_EST_DERIV_,
-                                             pth->error_message),
-             pth->error_message,
-             pth->error_message);
-
-  /** - --> first derivative with respect to tau of dkappa (using spline interpolation) */
-  class_call(array_derive_spline_table_line_to_line(tau_table,
-                                                    pth->tt_size,
-                                                    pth->thermodynamics_table,
-                                                    pth->th_size,
-                                                    pth->index_th_dkappa,
-                                                    pth->index_th_dddkappa,
-                                                    pth->index_th_ddkappa,
-                                                    pth->error_message),
-             pth->error_message,
-             pth->error_message);
-
-  /** - --> compute -kappa = [int_{tau_today}^{tau} dtau dkappa/dtau], store temporarily in column "g" */
-  class_call(array_integrate_spline_table_line_to_line(tau_table,
-                                                       pth->tt_size,
-                                                       pth->thermodynamics_table,
-                                                       pth->th_size,
-                                                       pth->index_th_dkappa,
-                                                       pth->index_th_dddkappa,
-                                                       pth->index_th_g,
-                                                       pth->error_message),
-             pth->error_message,
-             pth->error_message);
-
-  /** - --> derivatives of baryon sound speed (only computed if some non-minimal tight-coupling schemes is requested) */
-  if (pth->compute_cb2_derivatives == _TRUE_) {
-
-    /** - ---> second derivative with respect to tau of cb2 */
-    class_call(array_spline_table_line_to_line(tau_table,
-                                               pth->tt_size,
-                                               pth->thermodynamics_table,
-                                               pth->th_size,
-                                               pth->index_th_cb2,
-                                               pth->index_th_ddcb2,
-                                               _SPLINE_EST_DERIV_,
-                                               pth->error_message),
-               pth->error_message,
-               pth->error_message);
-
-
-    /** - ---> first derivative with respect to tau of cb2 (using spline interpolation) */
-    class_call(array_derive_spline_table_line_to_line(tau_table,
-                                                      pth->tt_size,
-                                                      pth->thermodynamics_table,
-                                                      pth->th_size,
-                                                      pth->index_th_cb2,
-                                                      pth->index_th_ddcb2,
-                                                      pth->index_th_dcb2,
-                                                      pth->error_message),
-               pth->error_message,
-               pth->error_message);
-  }
-
-  /** - --> compute visibility: \f$ g= (d \kappa/d \tau) e^{- \kappa} \f$ */
-
-  /* loop on z (decreasing z, increasing time) */
-  for (index_tau=pth->tt_size-1; index_tau>=0; index_tau--) {
-
-    /** - ---> compute g */
-    g = pth->thermodynamics_table[index_tau*pth->th_size+pth->index_th_dkappa] *
-      exp(pth->thermodynamics_table[index_tau*pth->th_size+pth->index_th_g]);
-
-    /** - ---> compute exp(-kappa) */
-    pth->thermodynamics_table[index_tau*pth->th_size+pth->index_th_exp_m_kappa] =
-      exp(pth->thermodynamics_table[index_tau*pth->th_size+pth->index_th_g]);
-
-    /** - ---> compute g' (the plus sign of the second term is correct, see def of -kappa in thermodynamics module!) */
-    pth->thermodynamics_table[index_tau*pth->th_size+pth->index_th_dg] =
-      (pth->thermodynamics_table[index_tau*pth->th_size+pth->index_th_ddkappa] +
-       pth->thermodynamics_table[index_tau*pth->th_size+pth->index_th_dkappa] *
-       pth->thermodynamics_table[index_tau*pth->th_size+pth->index_th_dkappa]) *
-      exp(pth->thermodynamics_table[index_tau*pth->th_size+pth->index_th_g]);
-
-    /** - ---> compute g''  */
-    pth->thermodynamics_table[index_tau*pth->th_size+pth->index_th_ddg] =
-      (pth->thermodynamics_table[index_tau*pth->th_size+pth->index_th_dddkappa] +
-       pth->thermodynamics_table[index_tau*pth->th_size+pth->index_th_dkappa] *
-       pth->thermodynamics_table[index_tau*pth->th_size+pth->index_th_ddkappa] * 3. +
-       pth->thermodynamics_table[index_tau*pth->th_size+pth->index_th_dkappa] *
-       pth->thermodynamics_table[index_tau*pth->th_size+pth->index_th_dkappa] *
-       pth->thermodynamics_table[index_tau*pth->th_size+pth->index_th_dkappa]) *
-      exp(pth->thermodynamics_table[index_tau*pth->th_size+pth->index_th_g]);
-
-    /** - ---> store g */
-    pth->thermodynamics_table[index_tau*pth->th_size+pth->index_th_g] = g;
-
-    /** - ---> compute variation rate */
-    class_test(pth->thermodynamics_table[index_tau*pth->th_size+pth->index_th_dkappa] == 0.,
-               pth->error_message,
-               "variation rate diverges");
-
-    pth->thermodynamics_table[index_tau*pth->th_size+pth->index_th_rate] =
-      sqrt(pow(pth->thermodynamics_table[index_tau*pth->th_size+pth->index_th_dkappa],2)
-           +pow(pth->thermodynamics_table[index_tau*pth->th_size+pth->index_th_ddkappa]/
-                pth->thermodynamics_table[index_tau*pth->th_size+pth->index_th_dkappa],2)
-           +fabs(pth->thermodynamics_table[index_tau*pth->th_size+pth->index_th_dddkappa]/
-                 pth->thermodynamics_table[index_tau*pth->th_size+pth->index_th_dkappa]));
-
-    /* - ---> restore correct sign for idm_dr and idr optical depth, and calculate idm_dr visibility function */
-    if(pba->has_idm_dr == _TRUE_){
-
-      /* restore the correct sign for tau_idm_dr */
-      pth->thermodynamics_table[index_tau*pth->th_size+pth->index_th_tau_idm_dr] *= -1.;
-
-      /* restore the correct sign for tau_idr */
-      pth->thermodynamics_table[index_tau*pth->th_size+pth->index_th_tau_idr] *= -1.;
-
-      /* visibility function for idm_dr : g_idm_dr = [Sinv*dmu_idm_dr] * exp(-tau_idm_dr) */
-      pth->thermodynamics_table[index_tau*pth->th_size+pth->index_th_g_idm_dr] =
-        pth->thermodynamics_table[index_tau*pth->th_size+pth->index_th_ddmu_idm_dr]
-        * exp(-pth->thermodynamics_table[index_tau*pth->th_size+pth->index_th_tau_idm_dr]);
-    }
-  }
-
-  /** - smooth the rate (details of smoothing unimportant: only the
-      order of magnitude of the rate matters) */
-  class_call(array_smooth(pth->thermodynamics_table,
-                          pth->th_size,
-                          pth->tt_size,
-                          pth->index_th_rate,
-                          ppr->thermo_rate_smoothing_radius,
-                          pth->error_message),
-             pth->error_message,
-             pth->error_message);
-
-  /* - ---> fill columns for ddmu_idm_dr and dddmu_idm_dr with true values, and compute idm_dr temperature and sound speed */
-  if(pba->has_idm_dr == _TRUE_){
-
-    /** - --> second derivative with respect to tau of dmu_idm_dr (in view of spline interpolation) */
-    class_call(array_spline_table_line_to_line(tau_table,
-                                               pth->tt_size,
-                                               pth->thermodynamics_table,
-                                               pth->th_size,
-                                               pth->index_th_dmu_idm_dr,
-                                               pth->index_th_dddmu_idm_dr,
-                                               _SPLINE_EST_DERIV_,
-                                               pth->error_message),
-               pth->error_message,
-               pth->error_message);
-
-    /** - --> first derivative with respect to tau of dmu_idm_dr (using spline interpolation) */
-    class_call(array_derive_spline_table_line_to_line(tau_table,
-                                                      pth->tt_size,
-                                                      pth->thermodynamics_table,
-                                                      pth->th_size,
-                                                      pth->index_th_dmu_idm_dr,
-                                                      pth->index_th_dddmu_idm_dr,
-                                                      pth->index_th_ddmu_idm_dr,
-                                                      pth->error_message),
-               pth->error_message,
-               pth->error_message);
-
-    /** - --> now compute idm_dr temperature and sound speed in various regimes */
-
-    /* (A) - initial value of T_idm_dr at the maximum z (minimum tau) */
-
-    z = pth->z_table[pth->tt_size-1];
-
-    class_call(background_tau_of_z(pba,z,&(tau)),
-               pba->error_message,
-               pth->error_message);
-
-    class_call(background_at_tau(pba,tau, pba->short_info, pba->inter_normal, &last_index_back, pvecback),
-               pba->error_message,
-               pth->error_message);
-
-    Gamma_heat_idm_dr = 2.*pba->Omega0_idr*pow(pba->h,2)*pth->a_idm_dr*pow((1.+z),(pth->nindex_idm_dr+1.))/pow(1.e7,pth->nindex_idm_dr);
-
-    /* (A1) --> if Gamma is not much smaller than H, set T_idm_dr to T_idm_dr = T_idr = xi*T_gamma (tight coupling solution) */
-    if(Gamma_heat_idm_dr > 1.e-3 * pvecback[pba->index_bg_a]*pvecback[pba->index_bg_H]){
-      T_idm_dr = pba->T_idr*(1.+z);
-      dTdz_idm_dr = pba->T_idr;
-    }
-
-    /* (A2) --> otherwise, if Gamma << H, set initial T_idm_dr to the
-       approximate analytic solution (Gamma/aH)/(1+(Gamma/aH)*T_idr)
-       (eq. (A62) in ETHOS I ) */
-    else {
-      T_idr = pba->T_idr*(1.+z);
-      T_idm_dr = Gamma_heat_idm_dr/(pvecback[pba->index_bg_a]*pvecback[pba->index_bg_H])
-        /(1. + Gamma_heat_idm_dr/(pvecback[pba->index_bg_a]*pvecback[pba->index_bg_H]))*T_idr;
-      dTdz_idm_dr = 2.*T_idm_dr - Gamma_heat_idm_dr/pvecback[pba->index_bg_H] * (T_idr - T_idm_dr);
-    }
-
-    pth->thermodynamics_table[(pth->tt_size-1)*pth->th_size+pth->index_th_Tidm_dr] = T_idm_dr;
-    pth->thermodynamics_table[(pth->tt_size-1)*pth->th_size+pth->index_th_cidm_dr2] = _k_B_*T_idm_dr/_eV_/pth->m_idm*(1.+dTdz_idm_dr/3./T_idm_dr);
-
-    /* T_adia and z_adia will be used later. They are defined as "the
-       last T_idm_dr(z) at which the temperature was evaluated
-       explicitely, rather than scaled like a^{-2} (decoupled DM
-       regime)". Here we just initialize them. They will be updated
-       each time that we recompte T_idm_dr explicitely. */
-    T_adia = T_idm_dr;
-    z_adia = z;
-
-    /* (B) - iterate over growing tau / decreasing z to find other
-       values. At each new z we need to compute the following
-       quantities: T_idr, T_idm_dr, Gamma_heat_idm_dr, a, H, dT_idm_dr,/dz,
-       c_s_idm_dr^2. They all needed to be known from step to step, even
-       if the final goal is only to store T_idm_dr, c_s_idm^2 */
-    for (index_tau=pth->tt_size-2; index_tau>=0; index_tau--) {
-
-      /* (B1) --> tight-coupling solution: Gamma >> H implies T_idm_dr=T_idr=xi*T_gamma */
-      if(Gamma_heat_idm_dr > 1.e3 * pvecback[pba->index_bg_a]*pvecback[pba->index_bg_H]){
-        z = pth->z_table[index_tau];
-        T_idr = pba->T_idr*(1.+z);
-        T_idm_dr = T_idr;
-        Gamma_heat_idm_dr = 2.*pba->Omega0_idr*pow(pba->h,2)*pth->a_idm_dr*pow((1.+z),(pth->nindex_idm_dr+1.))/pow(1.e7,pth->nindex_idm_dr);
-        class_call(background_tau_of_z(pba,z,&(tau)),
-                   pba->error_message,
-                   pth->error_message);
-        class_call(background_at_tau(pba,tau, pba->short_info, pba->inter_normal, &last_index_back, pvecback),
-                   pba->error_message,
-                   pth->error_message);
-        dTdz_idm_dr =pba->T_idr;
-      }
-
-      /* (B2) --> intermediate solution: integrate differential equation equation dT_idm_dr/dz = 2 a T_DM - Gamma/H (T_idr - T_idm_dr) */
-      else if (Gamma_heat_idm_dr > 1.e-3 * pvecback[pba->index_bg_a]*pvecback[pba->index_bg_H]) {
-
-        dz = pth->z_table[index_tau+1] - pth->z_table[index_tau];
-
-        /* (B2a) ----> if dz << H/Gamma the equation is not too stiff and the traditional forward Euler method converges */
-        if (dz < pvecback[pba->index_bg_H]/Gamma_heat_idm_dr/10.) {
-          z = pth->z_table[index_tau];
-          T_idr = pba->T_idr*(1.+z);
-          T_idm_dr -= dTdz_idm_dr*dz;
-          Gamma_heat_idm_dr = 2.*pba->Omega0_idr*pow(pba->h,2)*pth->a_idm_dr*pow((1.+z),(pth->nindex_idm_dr+1.))/pow(1.e7,pth->nindex_idm_dr);
-          class_call(background_tau_of_z(pba,z,&(tau)),
-                     pba->error_message,
-                     pth->error_message);
-          class_call(background_at_tau(pba,tau, pba->short_info, pba->inter_normal, &last_index_back, pvecback),
-                     pba->error_message,
-                     pth->error_message);
-          dTdz_idm_dr = 2.*pvecback[pba->index_bg_a]*T_idm_dr-Gamma_heat_idm_dr/(pvecback[pba->index_bg_H])*(T_idr-T_idm_dr);
-        }
-
-        /* (B2b) ----> otherwise, the equation is too stiff and the
-           traditional forward Euler method diverges with this
-           stepsize. But we can just decreasee dz to bring it back
-           well within the convergence radius H/Gamma of the
-           equation. */
-        else {
-          N_sub_steps = (int)(dz/ (pvecback[pba->index_bg_H]/Gamma_heat_idm_dr/10.))+1;
-          dz_sub_step = dz/N_sub_steps;
-
-          /* loop over sub-steps */
-          for (n=0; n<N_sub_steps; n++) {
-
-            /* evolve quantities over  sub-step wioth forward Euler method */
-
-            z -= dz_sub_step;
-            /* final redshift last sub-step overwritten to avoid small rounding error */
-            if (n==(N_sub_steps-1)) z=pth->z_table[index_tau];
-
-            T_idr = pba->T_idr*(1.+z);
-            T_idm_dr -= dTdz_idm_dr*dz_sub_step;
-            Gamma_heat_idm_dr = 2.*pba->Omega0_idr*pow(pba->h,2)*pth->a_idm_dr*pow((1.+z),(pth->nindex_idm_dr+1.))/pow(1.e7,pth->nindex_idm_dr);
-            class_call(background_tau_of_z(pba,z,&(tau)),
-                       pba->error_message,
-                       pth->error_message);
-            class_call(background_at_tau(pba,tau, pba->short_info, pba->inter_normal, &last_index_back, pvecback),
-                       pba->error_message,
-                       pth->error_message);
-            dTdz_idm_dr = 2.*pvecback[pba->index_bg_a]*T_idm_dr-Gamma_heat_idm_dr/(pvecback[pba->index_bg_H])*(T_idr-T_idm_dr);
-          }
-        }
-
-        /* update T_adia, z_adia */
-        T_adia = T_idm_dr;
-        z_adia = z;
-      }
-
-      /* (B3) --> decoupled solution: T_idm_dr scales like a^-2 */
-      else {
-        z = pth->z_table[index_tau];
-        T_idr = pba->T_idr*(1.+z);
-        T_idm_dr = T_adia * pow((1.+z)/(1.+z_adia),2);
-        Gamma_heat_idm_dr = 2.*pba->Omega0_idr*pow(pba->h,2)*pth->a_idm_dr*pow((1.+z),(pth->nindex_idm_dr+1.))/pow(1.e7,pth->nindex_idm_dr);
-        class_call(background_tau_of_z(pba,z,&(tau)),
-                   pba->error_message,
-                   pth->error_message);
-        class_call(background_at_tau(pba,tau, pba->short_info, pba->inter_normal, &last_index_back, pvecback),
-                   pba->error_message,
-                   pth->error_message);
-        dTdz_idm_dr = 2./(1+z)*T_idm_dr;
-      }
-
-      pth->thermodynamics_table[index_tau*pth->th_size+pth->index_th_Tidm_dr] = T_idm_dr;
-      pth->thermodynamics_table[index_tau*pth->th_size+pth->index_th_cidm_dr2] = _k_B_*T_idm_dr/_eV_/pth->m_idm*(1.+dTdz_idm_dr/3./T_idm_dr);
-    }
-  }
-
-  free(tau_table);
-
-  /** - fill tables of second derivatives with respect to z (in view of spline interpolation) */
-
-  class_call(array_spline_table_lines(pth->z_table,
-                                      pth->tt_size,
-                                      pth->thermodynamics_table,
-                                      pth->th_size,
-                                      pth->d2thermodynamics_dz2_table,
-                                      _SPLINE_EST_DERIV_,
-                                      pth->error_message),
-             pth->error_message,
-             pth->error_message);
-
-  /** - find maximum of g */
-
-  index_tau=pth->tt_size-1;
-  while (pth->z_table[index_tau]>_Z_REC_MAX_) {
-    index_tau--;
-  }
-
-  class_test(pth->thermodynamics_table[(index_tau+1)*pth->th_size+pth->index_th_g] >
-             pth->thermodynamics_table[index_tau*pth->th_size+pth->index_th_g],
-             pth->error_message,
-             "found a recombination redshift greater or equal to the maximum value imposed in thermodynamics.h, z_rec_max=%g",_Z_REC_MAX_);
-
-  while (pth->thermodynamics_table[(index_tau+1)*pth->th_size+pth->index_th_g] <
-         pth->thermodynamics_table[index_tau*pth->th_size+pth->index_th_g]) {
-    index_tau--;
-  }
-
-  g_max = pth->thermodynamics_table[index_tau*pth->th_size+pth->index_th_g];
-  index_tau_max = index_tau;
-
-  /* approximation for maximum of g, using cubic interpolation, assuming equally spaced z's */
-  pth->z_rec=pth->z_table[index_tau+1]+0.5*(pth->z_table[index_tau+1]-pth->z_table[index_tau])*(pth->thermodynamics_table[(index_tau)*pth->th_size+pth->index_th_g]-pth->thermodynamics_table[(index_tau+2)*pth->th_size+pth->index_th_g])/(pth->thermodynamics_table[(index_tau)*pth->th_size+pth->index_th_g]-2.*pth->thermodynamics_table[(index_tau+1)*pth->th_size+pth->index_th_g]+pth->thermodynamics_table[(index_tau+2)*pth->th_size+pth->index_th_g]);
-
-  class_test(pth->z_rec+ppr->smallest_allowed_variation >= _Z_REC_MAX_,
-             pth->error_message,
-             "found a recombination redshift greater or equal to the maximum value imposed in thermodynamics.h, z_rec_max=%g",_Z_REC_MAX_);
-
-  class_test(pth->z_rec-ppr->smallest_allowed_variation <= _Z_REC_MIN_,
-             pth->error_message,
-             "found a recombination redshift smaller or equal to the maximum value imposed in thermodynamics.h, z_rec_min=%g",_Z_REC_MIN_);
-
-  /** - find conformal recombination time using background_tau_of_z() **/
-
-  class_call(background_tau_of_z(pba,pth->z_rec,&(pth->tau_rec)),
-             pba->error_message,
-             pth->error_message);
-
-  class_call(background_at_tau(pba,pth->tau_rec, pba->long_info, pba->inter_normal, &last_index_back, pvecback),
-             pba->error_message,
-             pth->error_message);
-
-  pth->rs_rec=pvecback[pba->index_bg_rs];
-  pth->ds_rec=pth->rs_rec*pba->a_today/(1.+pth->z_rec);
-  pth->da_rec=pvecback[pba->index_bg_ang_distance];
-  pth->ra_rec=pth->da_rec*(1.+pth->z_rec)/pba->a_today;
-  pth->angular_rescaling=pth->ra_rec/(pba->conformal_age-pth->tau_rec);
-
-  /** - find damping scale at recombination (using linear interpolation) */
-
-  if (pth->compute_damping_scale == _TRUE_) {
-
-    pth->rd_rec = (pth->z_table[index_tau+1]-pth->z_rec)/(pth->z_table[index_tau+1]-pth->z_table[index_tau])*pth->thermodynamics_table[(index_tau)*pth->th_size+pth->index_th_r_d]
-      +(pth->z_rec-pth->z_table[index_tau])/(pth->z_table[index_tau+1]-pth->z_table[index_tau])*pth->thermodynamics_table[(index_tau+1)*pth->th_size+pth->index_th_r_d];
-
-  }
-
-  /** - find time (always after recombination) at which tau_c/tau
-      falls below some threshold, defining tau_free_streaming */
-
-  class_call(background_tau_of_z(pba,pth->z_table[index_tau],&tau),
-             pba->error_message,
-             pth->error_message);
-
-  while ((1./pth->thermodynamics_table[(index_tau)*pth->th_size+pth->index_th_dkappa]/tau < ppr->radiation_streaming_trigger_tau_c_over_tau)
-         && (index_tau>0)) {
-
-    index_tau--;
-
-    class_call(background_tau_of_z(pba,pth->z_table[index_tau],&tau),
-               pba->error_message,
-               pth->error_message);
-
-  }
-
-  pth->tau_free_streaming = tau;
-
-  /** - Find interacting dark radiation free-streaming time */
-  index_tau_fs = index_tau;
-
-  if(pba->has_idr == _TRUE_) {
-
-    if(pba->has_idm_dr == _TRUE_) {
-
-      if(pth->nindex_idm_dr>=2){
-        index_tau=index_tau_fs-1;
-        /* comment: using index_tau_max (index_tau_fs) instead of pth->tt_size-1 ensures that the switch is always after recombination (free streaming) */
-      }
-      else{
-        index_tau=0;
-      }
-
-      class_call(background_tau_of_z(pba,pth->z_table[index_tau],&tau),
-                 pba->error_message,
-                 pth->error_message);
-
-      while ((1./pth->thermodynamics_table[(index_tau)*pth->th_size+pth->index_th_dmu_idm_dr]/tau
-              < ppr->idr_streaming_trigger_tau_c_over_tau) &&
-             ((pth->nindex_idm_dr >= 2 && index_tau > 0) ||
-              (pth->nindex_idm_dr < 2 && index_tau < pth->tt_size-1))) {
-
-        if(pth->nindex_idm_dr>=2){
-          index_tau--;
-        }
-        else{
-          index_tau++;
-        }
-
-        class_call(background_tau_of_z(pba,pth->z_table[index_tau],&tau),
-                   pba->error_message,
-                   pth->error_message);
-
-      }
-
-      tau_idm_dr_fs = tau;
-      pth->tau_idr_free_streaming = tau;
-    }
-
-    /* case of idr alone without idm_dr */
-    else {
-      index_tau=index_tau_fs-1;
-      class_call(background_tau_of_z(pba,pth->z_table[index_tau],&tau),
-                 pba->error_message,
-                 pth->error_message)
-        tau_idm_dr_fs = tau;
-      pth->tau_idr_free_streaming = tau;
-    }
-  }
-
-  /** - find z_star (when optical depth kappa crosses one, using linear
-      interpolation) and sound horizon at that time */
-
-  index_tau=0;
-  while ((pth->thermodynamics_table[(index_tau)*pth->th_size+pth->index_th_exp_m_kappa] > exp(-(1.+pth->tau_reio))) && (index_tau < pth->tt_size))
-    index_tau++;
-
-  pth->z_star = pth->z_table[index_tau-1]+
-    (exp(-(1.+pth->tau_reio))-pth->thermodynamics_table[(index_tau-1)*pth->th_size+pth->index_th_exp_m_kappa])
-    /(pth->thermodynamics_table[(index_tau)*pth->th_size+pth->index_th_exp_m_kappa]-pth->thermodynamics_table[(index_tau-1)*pth->th_size+pth->index_th_exp_m_kappa])
-    *(pth->z_table[index_tau]-pth->z_table[index_tau-1]);
-
-  class_call(background_tau_of_z(pba,pth->z_star,&(pth->tau_star)),
-             pba->error_message,
-             pth->error_message);
-
-  class_call(background_at_tau(pba,pth->tau_star, pba->long_info, pba->inter_normal, &last_index_back, pvecback),
-             pba->error_message,
-             pth->error_message);
-
-  pth->rs_star=pvecback[pba->index_bg_rs];
-  pth->ds_star=pth->rs_star*pba->a_today/(1.+pth->z_star);
-  pth->da_star=pvecback[pba->index_bg_ang_distance];
-  pth->ra_star=pth->da_star*(1.+pth->z_star)/pba->a_today;
-
-  if (pth->compute_damping_scale == _TRUE_) {
-
-    pth->rd_star = (pth->z_table[index_tau+1]-pth->z_star)/(pth->z_table[index_tau+1]-pth->z_table[index_tau])*pth->thermodynamics_table[(index_tau)*pth->th_size+pth->index_th_r_d]
-      +(pth->z_star-pth->z_table[index_tau])/(pth->z_table[index_tau+1]-pth->z_table[index_tau])*pth->thermodynamics_table[(index_tau+1)*pth->th_size+pth->index_th_r_d];
-
-  }
-
-  /** - find baryon drag time (when tau_d crosses one, using linear
-      interpolation) and sound horizon at that time */
-
-  index_tau=0;
-  while ((pth->thermodynamics_table[(index_tau)*pth->th_size+pth->index_th_tau_d] < 1.) && (index_tau < pth->tt_size))
-    index_tau++;
-
-  pth->z_d = pth->z_table[index_tau-1]+
-    (1.-pth->thermodynamics_table[(index_tau-1)*pth->th_size+pth->index_th_tau_d])
-    /(pth->thermodynamics_table[(index_tau)*pth->th_size+pth->index_th_tau_d]-pth->thermodynamics_table[(index_tau-1)*pth->th_size+pth->index_th_tau_d])
-    *(pth->z_table[index_tau]-pth->z_table[index_tau-1]);
-
-  class_call(background_tau_of_z(pba,pth->z_d,&(pth->tau_d)),
-             pba->error_message,
-             pth->error_message);
-
-  class_call(background_at_tau(pba,pth->tau_d, pba->long_info, pba->inter_normal, &last_index_back, pvecback),
-             pba->error_message,
-             pth->error_message);
-
-  pth->rs_d=pvecback[pba->index_bg_rs];
-  pth->ds_d=pth->rs_d*pba->a_today/(1.+pth->z_d);
-
-  /** - find idm_dr and idr drag times */
-  if(pba->has_idm_dr == _TRUE_){
-
-    if((pth->thermodynamics_table[(pth->tt_size-1)*pth->th_size+pth->index_th_tau_idm_dr]>1.) && (pth->thermodynamics_table[(pth->tt_size-1)*pth->th_size+pth->index_th_tau_idr]>1.)){
-      index_tau=0;
-
-      while ((pth->thermodynamics_table[(index_tau)*pth->th_size+pth->index_th_tau_idm_dr] < 1.) && (index_tau < pth->tt_size-1))
-        index_tau++;
-
-      z_idm_dr = pth->z_table[index_tau-1]+(1.-pth->thermodynamics_table[(index_tau-1)*pth->th_size+pth->index_th_tau_idm_dr])
-        /(pth->thermodynamics_table[(index_tau)*pth->th_size+pth->index_th_tau_idm_dr]-pth->thermodynamics_table[(index_tau-1)*pth->th_size+pth->index_th_tau_idm_dr])
-        *(pth->z_table[index_tau]-pth->z_table[index_tau-1]);
-
-      class_call(background_tau_of_z(pba,z_idm_dr,&(tau_idm_dr)),
-                 pba->error_message,
-                 pth->error_message);
-
-      index_tau=0;
-
-      while ((pth->thermodynamics_table[(index_tau)*pth->th_size+pth->index_th_tau_idr] < 1.) && (index_tau < pth->tt_size-1))
-        index_tau++;
-
-      z_idr = pth->z_table[index_tau-1]+
-        (1.-pth->thermodynamics_table[(index_tau-1)*pth->th_size+pth->index_th_tau_idr])
-        /(pth->thermodynamics_table[(index_tau)*pth->th_size+pth->index_th_tau_idr]-pth->thermodynamics_table[(index_tau-1)*pth->th_size+pth->index_th_tau_idr])
-        *(pth->z_table[index_tau]-pth->z_table[index_tau-1]);
-
-      class_call(background_tau_of_z(pba,z_idr,&(tau_idr)),
-                 pba->error_message,
-                 pth->error_message);
-    }
-  }
-
-  /** - find time above which visibility falls below a given fraction of its maximum */
-
-  index_tau=index_tau_max;
-  while ((pth->thermodynamics_table[(index_tau)*pth->th_size+pth->index_th_g] >
-          g_max * ppr->neglect_CMB_sources_below_visibility)
-         && (index_tau > 0))
-    index_tau--;
-
-  class_call(background_tau_of_z(pba,pth->z_table[index_tau],&(pth->tau_cut)),
-             pba->error_message,
-             pth->error_message);
-
-  /** - if verbose flag set to next-to-minimum value, print the main results */
-
-  if (pth->thermodynamics_verbose > 0) {
-
-    if(pba->has_idm_dr == _TRUE_) {
-      if((pth->thermodynamics_table[(pth->tt_size-1)*pth->th_size+pth->index_th_tau_idm_dr]>1.) && (pth->thermodynamics_table[(pth->tt_size-1)*pth->th_size+pth->index_th_tau_idr]>1.)){
-        printf(" -> idr decouples at tau_idr = %e Mpc\n",tau_idr);
-        printf(" -> idm_dr decouples at tau_idm_dr = %e Mpc\n",tau_idm_dr);
-      }
-      else{
-        printf(" -> computation of decoupling time of idm_dr and idr skipped, because z would not be in z_table\n");
-      }
-    }
-    printf(" -> recombination at z = %f (max of visibility function)\n",pth->z_rec);
-    printf("    corresponding to conformal time = %f Mpc\n",pth->tau_rec);
-    printf("    with comoving sound horizon = %f Mpc\n",pth->rs_rec);
-    printf("    angular diameter distance = %f Mpc\n",pth->da_rec);
-    printf("    and sound horizon angle 100*theta_s = %f\n",100.*pth->rs_rec/pth->ra_rec);
-    if (pth->compute_damping_scale == _TRUE_) {
-      printf("    and with comoving photon damping scale = %f Mpc\n",pth->rd_rec);
-      printf("    or comoving damping wavenumber k_d = %f 1/Mpc\n",2.*_PI_/pth->rd_rec);
-    }
-    printf("    Thomson optical depth crosses one at z_* = %f\n",pth->z_star);
-    printf("    giving an angle 100*theta_* = %f\n",100.*pth->rs_star/pth->ra_star);
-    printf(" -> baryon drag stops at z = %f\n",pth->z_d);
-    printf("    corresponding to conformal time = %f Mpc\n",pth->tau_d);
-    printf("    with comoving sound horizon rs = %f Mpc\n",pth->rs_d);
-    if ((pth->reio_parametrization == reio_camb) || (pth->reio_parametrization == reio_half_tanh)) {
-      if (pth->reio_z_or_tau==reio_tau)
-        printf(" -> reionization  at z = %f\n",pth->z_reio);
-      if (pth->reio_z_or_tau==reio_z)
-        printf(" -> reionization with optical depth = %f\n",pth->tau_reio);
-      class_call(background_tau_of_z(pba,pth->z_reio,&tau_reio),
-                 pba->error_message,
-                 pth->error_message);
-      printf("    corresponding to conformal time = %f Mpc\n",tau_reio);
-    }
-    if (pth->reio_parametrization == reio_bins_tanh) {
-      printf(" -> binned reionization gives optical depth = %f\n",pth->tau_reio);
-    }
-    if (pth->reio_parametrization == reio_many_tanh) {
-      printf(" -> many-step reionization gives optical depth = %f\n",pth->tau_reio);
-    }
-    if (pth->reio_parametrization == reio_inter) {
-      printf(" -> interpolated reionization history gives optical depth = %f\n",pth->tau_reio);
-    }
-    if (pth->thermodynamics_verbose > 1) {
-      printf(" -> free-streaming approximation can be turned on as soon as tau=%g Mpc\n",
-             pth->tau_free_streaming);
-    }
-    if ((pba->has_idr)&&(pth->thermodynamics_verbose > 1)) {
-      printf(" -> dark free-streaming approximation can be turned on as soon as tau=%g Mpc\n",
-             tau_idm_dr_fs);
-    }
-  }
-
-  free(pvecback);
-
-  return _SUCCESS_;
-}
-
-/**
- * Free all memory space allocated by thermodynamics_init().
- *
- *
- * @param pth Input/Output: pointer to thermo structure (to be freed)
- * @return the error status
- */
-
-int thermodynamics_free(
-                        struct thermo * pth
-                        ) {
-
-  free(pth->z_table);
-  free(pth->thermodynamics_table);
-  free(pth->d2thermodynamics_dz2_table);
-
-  return _SUCCESS_;
-}
-
-/**
- * Assign value to each relevant index in vectors of thermodynamical quantities,
- * as well as in vector containing reionization parameters.
- *
- *
- * @param pba   Input: pointer to background structure
- * @param pth   Input/Output: pointer to thermo structure
- * @param preco Input/Output: pointer to recombination structure
- * @param preio Input/Output: pointer to reionization structure
- * @return the error status
- */
-
-int thermodynamics_indices(
-                           struct background * pba,
-                           struct thermo * pth,
-                           struct recombination * preco,
-                           struct reionization * preio
-                           ) {
-
-  /** Summary: */
-
-  /** - define local variables */
-
-  /* a running index for the vector of thermodynamics quantities */
-  int index;
-
-  /** - initialization of all indices and flags in thermo structure */
-  index = 0;
-
-  pth->index_th_xe = index;
-  index++;
-  pth->index_th_dkappa = index;
-  index++;
-  pth->index_th_tau_d = index;
-  index++;
-  pth->index_th_ddkappa = index;
-  index++;
-  pth->index_th_dddkappa = index;
-  index++;
-  pth->index_th_exp_m_kappa = index;
-  index++;
-  pth->index_th_g = index;
-  index++;
-  pth->index_th_dg = index;
-  index++;
-  pth->index_th_ddg = index;
-  index++;
-  pth->index_th_Tb = index;
-  index++;
-  pth->index_th_wb = index;
-  index++;
-  pth->index_th_cb2 = index;
-  index++;
-
-  if(pba->has_idm_dr == _TRUE_){
-    pth->index_th_dmu_idm_dr = index;
-    index++;
-    pth->index_th_ddmu_idm_dr = index;
-    index++;
-    pth->index_th_dddmu_idm_dr = index;
-    index++;
-    pth->index_th_tau_idm_dr = index;
-    index++;
-    pth->index_th_tau_idr = index;
-    index++;
-    pth->index_th_g_idm_dr = index;
-    index++;
-    pth->index_th_cidm_dr2 = index;
-    index++;
-    pth->index_th_Tidm_dr = index;
-    index++;
-    pth->index_th_dmu_idr = index;
-    index++;
-  }
-
-  /* derivatives of baryon sound speed (only computed if some non-minimal tight-coupling schemes is requested) */
-  if (pth->compute_cb2_derivatives == _TRUE_) {
-    pth->index_th_dcb2 = index;
-    index++;
-    pth->index_th_ddcb2 = index;
-    index++;
-  }
-
-  pth->index_th_rate = index;
-  index++;
-
-  if (pth->compute_damping_scale == _TRUE_) {
-    pth->index_th_r_d = index;
-    index++;
-  }
-
-  /* end of indices */
-  pth->th_size = index;
-
-  /** - initialization of all indices and flags in recombination structure */
-  index = 0;
-
-  preco->index_re_z = index;
-  index++;
-  preco->index_re_xe = index;
-  index++;
-  preco->index_re_dkappadtau = index;
-  index++;
-  preco->index_re_Tb = index;
-  index++;
-  preco->index_re_wb = index;
-  index++;
-  preco->index_re_cb2 = index;
-  index++;
-
-  /* end of indices */
-  preco->re_size = index;
-
-  /** - initialization of all indices and flags in reionization structure */
-  index = 0;
-
-  preio->index_re_z = index;
-  index++;
-  preio->index_re_xe = index;
-  index++;
-  preio->index_re_Tb = index;
-  index++;
-  preio->index_re_wb = index;
-  index++;
-  preio->index_re_cb2 = index;
-  index++;
-  preio->index_re_dkappadtau = index;
-  index++;
-  preio->index_re_dkappadz = index;
-  index++;
-  preio->index_re_d3kappadz3 = index;
-  index++;
-
-  /* end of indices */
-  preio->re_size = index;
-
-  /** - same with parameters of the function \f$ X_e(z)\f$ */
-
-  index=0;
-
-  preio->index_reio_start = index;
-  index++;
-
-  /* case where x_e(z) taken like in CAMB (other cases can be added) */
-  if ((pth->reio_parametrization == reio_camb) || (pth->reio_parametrization == reio_half_tanh)) {
-
-    preio->index_reio_redshift = index;
-    index++;
-    preio->index_reio_exponent = index;
-    index++;
-    preio->index_reio_width = index;
-    index++;
-    preio->index_reio_xe_before = index;
-    index++;
-    preio->index_reio_xe_after = index;
-    index++;
-    preio->index_helium_fullreio_fraction = index;
-    index++;
-    preio->index_helium_fullreio_redshift = index;
-    index++;
-    preio->index_helium_fullreio_width = index;
-    index++;
-
-  }
-
-  /* case where x_e(z) is binned */
-  if (pth->reio_parametrization == reio_bins_tanh) {
-
-    /* the code will not only copy here the "bin centers" passed in
-       input. It will add an initial and final value for (z,xe). So
-       this array has a dimension bigger than the bin center array */
-
-    preio->reio_num_z=pth->binned_reio_num+2; /* add two values: beginning and end of reio */
-
-    preio->index_reio_first_z = index;
-    index+= preio->reio_num_z;
-    preio->index_reio_first_xe = index;
-    index+= preio->reio_num_z;
-    preio->index_reio_step_sharpness = index;
-    index++;
-
-  }
-
-  /* case where x_e(z) has many tanh jumps */
-  if (pth->reio_parametrization == reio_many_tanh) {
-
-    /* the code will not only copy here the "jump centers" passed in
-       input. It will add an initial and final value for (z,xe). So
-       this array has a dimension bigger than the jump center array */
-
-    preio->reio_num_z=pth->many_tanh_num+2; /* add two values: beginning and end of reio */
-
-    preio->index_reio_first_z = index;
-    index+= preio->reio_num_z;
-    preio->index_reio_first_xe = index;
-    index+= preio->reio_num_z;
-    preio->index_reio_step_sharpness = index;
-    index++;
-
-  }
-
-  /* case where x_e(z) must be interpolated */
-  if (pth->reio_parametrization == reio_inter) {
-
-    preio->reio_num_z=pth->reio_inter_num;
-
-    preio->index_reio_first_z = index;
-    index+= preio->reio_num_z;
-    preio->index_reio_first_xe = index;
-    index+= preio->reio_num_z;
-
-  }
-
-  preio->reio_num_params = index;
-
-  /* flags for calling the interpolation routine */
-
-  pth->inter_normal=0;
-  pth->inter_closeby=1;
-
-  return _SUCCESS_;
-}
->>>>>>> 75987319
-
-/**
- * Infer the primordial helium fraction from standard BBN, as a function of the baryon density and expansion rate during BBN.
- *
- * This module is simpler then the one used in arXiv:0712.2826 because it neglects the impact of a possible significant chemical
- * potentials for electron neutrinos. The full code with xi_nu_e could be introduced here later.
- *
- * @param ppr   Input: pointer to precision structure
- * @param pba   Input: pointer to background structure
- * @param pth   Input/Output: pointer to initialized thermo structure
- * @return the error status
- */
-int thermodynamics_helium_from_bbn(struct precision * ppr,
-                                   struct background * pba,
-                                   struct thermo * pth){
-
-  /** Summary: */
-
-  /** Define local variables */
-  FILE * fA;
-  char line[_LINE_LENGTH_MAX_];
-  char * left;
-
-  int num_omegab=0;
-  int num_deltaN=0;
-
-  double * omegab=NULL;
-  double * deltaN=NULL;
-  double * YHe=NULL;
-  double * ddYHe=NULL;
-  double * YHe_at_deltaN=NULL;
-  double * ddYHe_at_deltaN=NULL;
-
-  int array_line=0;
-  double DeltaNeff;
-  double omega_b;
-  int last_index;
-  double Neff_bbn, z_bbn, tau_bbn, *pvecback;
-
-  /** - Infer effective number of neutrinos at the time of BBN */
-  class_alloc(pvecback,pba->bg_size*sizeof(double),pba->error_message);
-
-  /** - 8.6173e-11 converts from Kelvin to MeV. We randomly choose 0.1 MeV to be the temperature of BBN */
-  z_bbn = 0.1/(8.6173e-11*pba->T_cmb)-1.0;
-
-  class_call(background_tau_of_z(pba,
-                                 z_bbn,
-                                 &tau_bbn),
-             pba->error_message,
-             pth->error_message);
-
-  class_call(background_at_tau(pba,
-                               tau_bbn,
-                               pba->long_info,
-                               pba->inter_normal,
-                               &last_index,
-                               pvecback),
-             pba->error_message,
-             pth->error_message);
-
-  Neff_bbn = (pvecback[pba->index_bg_Omega_r]
-	      *pvecback[pba->index_bg_rho_crit]
-	      -pvecback[pba->index_bg_rho_g])
-    /(7./8.*pow(4./11.,4./3.)*pvecback[pba->index_bg_rho_g]);
-
-  free(pvecback);
-
-  //  printf("Neff early = %g, Neff at bbn: %g\n",pba->Neff,Neff_bbn);
-
-  /** - compute Delta N_eff as defined in bbn file, i.e. \f$ \Delta N_{eff}=0\f$ means \f$ N_{eff}=3.046\f$ */
-  DeltaNeff = Neff_bbn - 3.046;
-
-  /* the following file is assumed to contain (apart from comments and blank lines):
-     - the two numbers (num_omegab, num_deltaN) = number of values of BBN free parameters
-     - three columns (omegab, deltaN, YHe) where omegab = Omega0_b h^2 and deltaN = Neff-3.046 by definition
-     - omegab and deltaN are assumed to be arranged as:
-     omegab1 deltaN1 YHe
-     omegab2 deltaN1 YHe
-     .....
-     omegab1 delatN2 YHe
-     omegab2 deltaN2 YHe
-     .....
-  */
-
-  class_open(fA,ppr->sBBN_file, "r",pth->error_message);
-
-  /* go through each line */
-  while (fgets(line,_LINE_LENGTH_MAX_-1,fA) != NULL){
-
-    /* eliminate blank spaces at beginning of line */
-    left=line;
-    while (left[0]==' '){
-      left++;
-    }
-
-    /* check that the line is neither blank neither a comment. In ASCII, left[0]>39 means that first non-blank character might
-       be the beginning of some data (it is not a newline, a #, a %, etc.) */
-    if (left[0] > 39){
-
-      /* if the line contains data, we must interpret it. If (num_omegab, num_deltaN)=(0,0), the current line must contain
-         their values. Otherwise, it must contain (omegab, delatN, YHe). */
-      if ((num_omegab==0) && (num_deltaN==0)) {
-
-        /* read (num_omegab, num_deltaN), infer size of arrays and allocate them */
-        class_test(sscanf(line,"%d %d",&num_omegab,&num_deltaN) != 2,
-                   pth->error_message,
-                   "could not read value of parameters (num_omegab,num_deltaN) in file %s\n",ppr->sBBN_file);
-
-        class_alloc(omegab,num_omegab*sizeof(double),pth->error_message);
-        class_alloc(deltaN,num_deltaN*sizeof(double),pth->error_message);
-        class_alloc(YHe,num_omegab*num_deltaN*sizeof(double),pth->error_message);
-        class_alloc(ddYHe,num_omegab*num_deltaN*sizeof(double),pth->error_message);
-        class_alloc(YHe_at_deltaN,num_omegab*sizeof(double),pth->error_message);
-        class_alloc(ddYHe_at_deltaN,num_omegab*sizeof(double),pth->error_message);
-        array_line=0;
-
-      }
-      else{
-
-        /* read (omegab, deltaN, YHe) */
-        class_test(sscanf(line,"%lg %lg %lg",&(omegab[array_line%num_omegab]),
-                                             &(deltaN[array_line/num_omegab]),
-                                             &(YHe[array_line])
-                          ) != 3,
-                   pth->error_message,
-                   "could not read value of parameters (omegab,deltaN,YHe) in file %s\n",ppr->sBBN_file);
-        array_line ++;
-      }
-    }
-  }
-
-  fclose(fA);
-
-  /** - spline in one dimension (along deltaN) */
-  class_call(array_spline_table_lines(deltaN,
-                                      num_deltaN,
-                                      YHe,
-                                      num_omegab,
-                                      ddYHe,
-                                      _SPLINE_NATURAL_,
-                                      pth->error_message),
-             pth->error_message,
-             pth->error_message);
-
-  omega_b=pba->Omega0_b*pba->h*pba->h;
-
-  class_test(omega_b < omegab[0],
-             pth->error_message,
-             "You have asked for an unrealistic small value omega_b = %e. The corresponding value of the primordial helium fraction cannot be found in the interpolation table. If you really want this value, you should fix YHe to a given value rather than to BBN",
-             omega_b);
-
-  class_test(omega_b > omegab[num_omegab-1],
-             pth->error_message,
-             "You have asked for an unrealistic high value omega_b = %e. The corresponding value of the primordial helium fraction cannot be found in the interpolation table. If you really want this value, you should fix YHe to a given value rather than to BBN",
-             omega_b);
-
-  class_test(DeltaNeff < deltaN[0],
-             pth->error_message,
-             "You have asked for an unrealistic small value of Delta N_eff = %e. The corresponding value of the primordial helium fraction cannot be found in the interpolation table. If you really want this value, you should fix YHe to a given value rather than to BBN",
-             DeltaNeff);
-
-  class_test(DeltaNeff > deltaN[num_deltaN-1],
-             pth->error_message,
-             "You have asked for an unrealistic high value of Delta N_eff = %e. The corresponding value of the primordial helium fraction cannot be found in the interpolation table. If you really want this value, you should fix YHe to a given value rather than to BBN",
-             DeltaNeff);
-
-  /** - interpolate in one dimension (along deltaN) */
-  class_call(array_interpolate_spline(deltaN,
-                                      num_deltaN,
-                                      YHe,
-                                      ddYHe,
-                                      num_omegab,
-                                      DeltaNeff,
-                                      &last_index,
-                                      YHe_at_deltaN,
-                                      num_omegab,
-                                      pth->error_message),
-             pth->error_message,
-             pth->error_message);
-
-  /** - spline in remaining dimension (along omegab) */
-  class_call(array_spline_table_lines(omegab,
-                                      num_omegab,
-                                      YHe_at_deltaN,
-                                      1,
-                                      ddYHe_at_deltaN,
-                                      _SPLINE_NATURAL_,
-                                      pth->error_message),
-             pth->error_message,
-             pth->error_message);
-
-  /** - interpolate in remaining dimension (along omegab) */
-  class_call(array_interpolate_spline(omegab,
-                                      num_omegab,
-                                      YHe_at_deltaN,
-                                      ddYHe_at_deltaN,
-                                      1,
-                                      omega_b,
-                                      &last_index,
-                                      &(pth->YHe),
-                                      1,
-                                      pth->error_message),
-             pth->error_message,
-             pth->error_message);
-
-  /** - deallocate arrays */
-  free(omegab);
-  free(deltaN);
-  free(YHe);
-  free(ddYHe);
-  free(YHe_at_deltaN);
-  free(ddYHe_at_deltaN);
-
-  return _SUCCESS_;
-
-}
-
-
-/**
- * Calculate those thermodynamics quantities, which are not inside of the thermodynamics table already.
- * Additionally, any other requested quantities
- *
- * @param ppr        Input: pointer to precision structure
- * @param pba        Input: pointer to background structure
- * @param pth        Input/Output: pointer to initialized thermo structure
- * @param pvecback   Input: pointer to some allocated pvecback
- * @return the error status
- */
-int thermodynamics_calculate_remaining_quantities(struct precision * ppr,
-                                                  struct background * pba,
-                                                  struct thermo* pth,
-                                                  double* pvecback){
-
-  /** Summary: */
-
-  /** Define temporary variables */
-  double tau_ini;
-  double tau;
-  int index_tau_max;
-  int last_index_back = 0;
-
-  /* index running over time*/
-  int index_tau;
-
-  /* same ordered in growing time rather than growing redshift */
-  double * tau_table_growing;
-
-  /* The temporary quantities stored in columns ddkappa and dddkappa will not be used anymore, so they can and WILL be overwritten by other
-     intermediate steps of other computations */
-
-  class_call(thermodynamics_calculate_conformal_drag_time(pba,pth,&last_index_back,pvecback),
-             pth->error_message,
-             pth->error_message);
-
-  class_call(thermodynamics_calculate_damping_scale(pba,pth,&last_index_back,pvecback),
-             pth->error_message,
-             pth->error_message);
-
-  class_call(thermodynamics_calculate_opticals(ppr,pth),
-             pth->error_message,
-             pth->error_message);
-
-  /** - fill tables of second derivatives with respect to z (in view of spline interpolation) */
-  class_call(array_spline_table_lines(pth->z_table,
-                                      pth->tt_size,
-                                      pth->thermodynamics_table,
-                                      pth->th_size,
-                                      pth->d2thermodynamics_dz2_table,
-                                      _SPLINE_EST_DERIV_,
-                                      pth->error_message),
-             pth->error_message,
-             pth->error_message);
-
-  class_call(thermodynamics_calculate_recombination_quantities(ppr,pba,pth,&last_index_back,pvecback),
-             pth->error_message,
-             pth->error_message);
-
-  class_call(thermodynamics_calculate_drag_quantities(ppr,pba,pth,&last_index_back,pvecback),
-             pth->error_message,
-             pth->error_message);
-
-  return _SUCCESS_;
-
-}
-
-
-/**
- * Compute the baryon drag conformal time tau_d = [int_{tau_today}^{tau} dtau -dkappa_d/dtau]
- *
- * @param pba                Input: pointer to background structure
- * @param pth                Input/Output: pointer to initialized thermo structure
- * @param last_index_back    Input: temporary variable for storing index
- * @param pvecback           Input: Initialized vector of background quantities
- * @return the error status
- */
-int thermodynamics_calculate_conformal_drag_time(struct background* pba,
-                                                 struct thermo* pth,
-                                                 int* last_index_back,
-                                                 double* pvecback){
-
-  /** Summary: */
-
-  /** Define local variables */
-  double R;
-  int index_tau;
-
-  /** - compute minus the baryon drag interaction rate time, -dkappa_d/dtau = -[1/R * kappa'], with R = 3 rho_b / 4 rho_gamma,
-        stored temporarily in column ddkappa */
-  *last_index_back = 0;
-
-  for (index_tau=0; index_tau < pth->tt_size; index_tau++) {
-
-    class_call(background_at_tau(pba,
-                                 pth->tau_table[index_tau],
-                                 pba->normal_info,
-                                 pba->inter_closeby,
-                                 last_index_back,
-                                 pvecback),
-               pba->error_message,
-               pth->error_message);
-
-    R = 3./4.*pvecback[pba->index_bg_rho_b]/pvecback[pba->index_bg_rho_g];
-
-    pth->thermodynamics_table[index_tau*pth->th_size+pth->index_th_ddkappa] =
-      -1./R*pth->thermodynamics_table[index_tau*pth->th_size+pth->index_th_dkappa];
-
-  }
-
-  /** - compute second derivative of this rate, -[1/R * kappa']'', stored temporarily in column dddkappa */
-  class_call(array_spline_table_line_to_line(pth->tau_table,
-                                             pth->tt_size,
-                                             pth->thermodynamics_table,
-                                             pth->th_size,
-                                             pth->index_th_ddkappa,
-                                             pth->index_th_dddkappa,
-                                             _SPLINE_EST_DERIV_,
-                                             pth->error_message),
-             pth->error_message,
-             pth->error_message);
-
-  /** - compute tau_d = [int_{tau_today}^{tau} dtau -dkappa_d/dtau] */
-  class_call(array_integrate_spline_table_line_to_line(pth->tau_table,
-                                                       pth->tt_size,
-                                                       pth->thermodynamics_table,
-                                                       pth->th_size,
-                                                       pth->index_th_ddkappa,
-                                                       pth->index_th_dddkappa,
-                                                       pth->index_th_tau_d,
-                                                       pth->error_message),
-             pth->error_message,
-             pth->error_message);
-
-  return _SUCCESS_;
-
-}
-
-
-/**
- * Compute the damping scale
- *   r_d = 2pi/k_d = 2pi * [int_{tau_ini}^{tau} dtau (1/kappa') 1/6 (R^2+16/15(1+R))/(1+R)^2]^1/2
- *                 =  2pi * [int_{tau_ini}^{tau} dtau (1/kappa') 1/6 (R^2/(1+R)+16/15)/(1+R)]^1/2
- *
- * which is like in CosmoTherm (CT), but slightly different from Wayne Hu (WH)'s thesis eq. (5.59):
- * The factor 16/15 in CT is 4/5 in WH, but 16/15 is taking more effects into account
- *
- * @param pba                Input: pointer to background structure
- * @param pth                Input/Output: pointer to initialized thermo structure
- * @param last_index_back    Input: temporary variable for storing index
- * @param pvecback           Input: Initialized vector of background quantities
- * @return the error status
- */
-int thermodynamics_calculate_damping_scale(struct background* pba,
-                                           struct thermo* pth,
-                                           int* last_index_back,
-                                           double* pvecback){
-
-  /** Summary: */
-
-  /** Define local variables */
-  double R;
-  /* Initial time and dkappa/dtau */
-  double tau_ini,dkappa_ini;
-  double* tau_table_growing;
-  int index_tau;
-
-  if (pth->compute_damping_scale == _TRUE_) {
-
-    class_alloc(tau_table_growing,pth->tt_size*sizeof(double),pth->error_message);
-
-    /* compute integrand and store temporarily in column "ddkappa" */
-    for (index_tau=0; index_tau < pth->tt_size; index_tau++) {
-
-      tau_table_growing[index_tau]=pth->tau_table[pth->tt_size-1-index_tau];
-
-      class_call(background_at_tau(pba,
-                                   tau_table_growing[index_tau],
-                                   pba->normal_info,
-                                   pba->inter_closeby,
-                                   last_index_back,
-                                   pvecback),
-                 pba->error_message,
-                 pth->error_message);
-
-      R = 3./4.*pvecback[pba->index_bg_rho_b]/pvecback[pba->index_bg_rho_g];
-
-      pth->thermodynamics_table[index_tau*pth->th_size+pth->index_th_ddkappa] =
-        1./6./pth->thermodynamics_table[(pth->tt_size-1-index_tau)*pth->th_size+pth->index_th_dkappa]
-        *(R*R/(1+R)+16./15.)/(1.+R);
-
-    }
-
-    /* compute second derivative of integrand, and store temporarily in column "dddkappa" */
-    class_call(array_spline_table_line_to_line(tau_table_growing,
-                                               pth->tt_size,
-                                               pth->thermodynamics_table,
-                                               pth->th_size,
-                                               pth->index_th_ddkappa,
-                                               pth->index_th_dddkappa,
-                                               _SPLINE_EST_DERIV_,
-                                               pth->error_message),
-               pth->error_message,
-               pth->error_message);
-
     /* compute integratal and store temporarily in column "g" */
      class_call(array_integrate_spline_table_line_to_line(tau_table_growing,
                                                           pth->tt_size,
@@ -2194,382 +1146,6 @@
   return _SUCCESS_;
 }
 
-
-/**
- * Compute the idm_dr quantities: idm-dr opacities, idr self-interaction rate,
- * dark optical depths, etc.
- *
- * @param ppr                Input: pointer to precision structure
- * @param pba                Input: pointer to background structure
- * @param pth                Input/Output: pointer to initialized thermo structure
- * @param pvecback           Input: Initialized vector of background quantities
- * @return the error status
- */
-int thermodynamics_calculate_idm_dr_quantities(struct precision* ppr,
-                                               struct background * pba,
-                                               struct thermo* pth,
-                                               double* pvecback){
-
-  /** Summary: */
-
-  /** - Define local variables */
-  double z_idm_dr, z_idr, tau_idm_dr, tau_idr, Gamma_heat_idm_dr, dTdz_idm_dr, T_idm_dr, z, T_idr, dz, T_adia, z_adia;
-
-  double tau_idm_dr_fs=0.;
-  int index_tau_fs;
-  int n, N_sub_steps;
-  double dz_sub_step;
-  int index_tau;
-  double tau;
-  int last_index_back = 0;
-
-  for (index_tau=0; index_tau < pth->tt_size; index_tau++) {
-
-    class_call(background_at_tau(pba,
-                                 pth->tau_table[index_tau],
-                                 pba->normal_info,
-                                 pba->inter_closeby,
-                                 &last_index_back,
-                                 pvecback),
-               pba->error_message,
-               pth->error_message);
-
-    /* - idr interaction rate with idm_dr (i.e. idr opacity to idm_dr scattering) */
-    pth->thermodynamics_table[index_tau*pth->th_size+pth->index_th_dmu_idm_dr] =
-      pth->a_idm_dr*pow((1.+pth->z_table[index_tau])/1.e7,pth->nindex_idm_dr)*pba->Omega0_idm_dr*pow(pba->h,2);
-
-    /* - idm_dr interaction rate with idr (i.e. idm_dr opacity
-       to idr scattering), [Sinv*dmu_idm_dr] with Sinv = (4
-       rho_idr) / (3 rho_idm_dr), stored temporarily in
-       ddmu_idm_dr */
-    pth->thermodynamics_table[index_tau*pth->th_size+pth->index_th_ddmu_idm_dr] =
-      4./3.*pvecback[pba->index_bg_rho_idr]/pvecback[pba->index_bg_rho_idm_dr]
-      *pth->thermodynamics_table[index_tau*pth->th_size+pth->index_th_dmu_idm_dr];
-
-    /* - idr self-interaction rate */
-    pth->thermodynamics_table[index_tau*pth->th_size+pth->index_th_dmu_idr] =
-      pth->b_idr*pow((1.+pth->z_table[index_tau])/1.e7,pth->nindex_idm_dr)*pba->Omega0_idr*pow(pba->h,2);
-  }
-
-  /** - second derivative of idm_dr interaction rate (with idr), [Sinv*dmu_idm_dr]'', stored temporarily in column dddmu */
-  class_call(array_spline_table_line_to_line(pth->tau_table,
-                                             pth->tt_size,
-                                             pth->thermodynamics_table,
-                                             pth->th_size,
-                                             pth->index_th_ddmu_idm_dr,
-                                             pth->index_th_dddmu_idm_dr,
-                                             _SPLINE_EST_DERIV_,
-                                             pth->error_message),
-             pth->error_message,
-             pth->error_message);
-
-  /** - compute optical depth of idm, tau_idm_dr = [int_{tau_today}^{tau} dtau [Sinv*dmu_idm_dr] ].
-      This step gives -tau_idm_dr. The resulty is mutiplied by -1 later on. */
-  class_call(array_integrate_spline_table_line_to_line(pth->tau_table,
-                                                       pth->tt_size,
-                                                       pth->thermodynamics_table,
-                                                       pth->th_size,
-                                                       pth->index_th_ddmu_idm_dr,
-                                                       pth->index_th_dddmu_idm_dr,
-                                                       pth->index_th_tau_idm_dr,
-                                                       pth->error_message),
-             pth->error_message,
-             pth->error_message);
-
-
-  /** - second derivative of idr interaction rate (with idm_dr), [dmu_idm_idr]'', stored temporarily in column dddmu */
-  class_call(array_spline_table_line_to_line(pth->tau_table,
-                                             pth->tt_size,
-                                             pth->thermodynamics_table,
-                                             pth->th_size,
-                                             pth->index_th_dmu_idm_dr,
-                                             pth->index_th_dddmu_idm_dr,
-                                             _SPLINE_EST_DERIV_,
-                                             pth->error_message),
-             pth->error_message,
-             pth->error_message);
-
-  /** - compute optical depth of idr, tau_idr = [int_{tau_today}^{tau} dtau [dmu_idm_idr] ].
-      This step gives -tau_idr. The resulty is mutiplied by -1 later on. */
-  class_call(array_integrate_spline_table_line_to_line(pth->tau_table,
-                                                       pth->tt_size,
-                                                       pth->thermodynamics_table,
-                                                       pth->th_size,
-                                                       pth->index_th_dmu_idm_dr,
-                                                       pth->index_th_dddmu_idm_dr,
-                                                       pth->index_th_tau_idr,
-                                                       pth->error_message),
-             pth->error_message,
-             pth->error_message);
-
-
-  /* - restore correct sign for idm_dr and idr optical depth, and calculate idm_dr visibility function */
-  /* loop on z (decreasing z, increasing time) */
-  for (index_tau=pth->tt_size-1; index_tau>=0; index_tau--) {
-    /* - --> restore the correct sign for tau_idm_dr */
-    pth->thermodynamics_table[index_tau*pth->th_size+pth->index_th_tau_idm_dr] *= -1.;
-
-    /* - --> restore the correct sign for tau_idr */
-    pth->thermodynamics_table[index_tau*pth->th_size+pth->index_th_tau_idr] *= -1.;
-
-    /* - --> visibility function for idm_dr : g_idm_dr = [Sinv*dmu_idm_dr] * exp(-tau_idm_dr) */
-    pth->thermodynamics_table[index_tau*pth->th_size+pth->index_th_g_idm_dr] =
-      pth->thermodynamics_table[index_tau*pth->th_size+pth->index_th_ddmu_idm_dr]
-      * exp(-pth->thermodynamics_table[index_tau*pth->th_size+pth->index_th_tau_idm_dr]);
-  }
-
-  /* - fill columns for ddmu_idm_dr and dddmu_idm_dr with true values, and compute idm_dr temperature and sound speed */
-
-  /** - --> second derivative with respect to tau of dmu_idm_dr (in view of spline interpolation) */
-  class_call(array_spline_table_line_to_line(pth->tau_table,
-                                             pth->tt_size,
-                                             pth->thermodynamics_table,
-                                             pth->th_size,
-                                             pth->index_th_dmu_idm_dr,
-                                             pth->index_th_dddmu_idm_dr,
-                                             _SPLINE_EST_DERIV_,
-                                             pth->error_message),
-             pth->error_message,
-             pth->error_message);
-
-  /** - --> first derivative with respect to tau of dmu_idm_dr (using spline interpolation) */
-  class_call(array_derive_spline_table_line_to_line(pth->tau_table,
-                                                    pth->tt_size,
-                                                    pth->thermodynamics_table,
-                                                    pth->th_size,
-                                                    pth->index_th_dmu_idm_dr,
-                                                    pth->index_th_dddmu_idm_dr,
-                                                    pth->index_th_ddmu_idm_dr,
-                                                    pth->error_message),
-             pth->error_message,
-             pth->error_message);
-
-  /** - --> now compute idm_dr temperature and sound speed in various regimes */
-
-  /* (A) - initial value of T_idm_dr at the maximum z (minimum tau) */
-
-  z = pth->z_table[pth->tt_size-1];
-
-  class_call(background_tau_of_z(pba,z,&tau),
-             pba->error_message,
-             pth->error_message);
-
-  class_call(background_at_tau(pba,tau, pba->short_info, pba->inter_normal, &last_index_back, pvecback),
-             pba->error_message,
-             pth->error_message);
-
-  Gamma_heat_idm_dr = 2.*pba->Omega0_idr*pow(pba->h,2)*pth->a_idm_dr*pow((1.+z),(pth->nindex_idm_dr+1.))/pow(1.e7,pth->nindex_idm_dr);
-
-  /* (A1) --> if Gamma is not much smaller than H, set T_idm_dr to T_idm_dr = T_idr = xi*T_gamma (tight coupling solution) */
-  if(Gamma_heat_idm_dr > 1.e-3 * pvecback[pba->index_bg_a]*pvecback[pba->index_bg_H]){
-    T_idm_dr = pba->T_idr*(1.+z);
-    dTdz_idm_dr = pba->T_idr;
-  }
-
-  /* (A2) --> otherwise, if Gamma << H, set initial T_idm_dr to the
-     approximate analytic solution (Gamma/aH)/(1+(Gamma/aH)*T_idr)
-     (eq. (A62) in ETHOS I ) */
-  else {
-    T_idr = pba->T_idr*(1.+z);
-    T_idm_dr = Gamma_heat_idm_dr/(pvecback[pba->index_bg_a]*pvecback[pba->index_bg_H])
-      /(1. + Gamma_heat_idm_dr/(pvecback[pba->index_bg_a]*pvecback[pba->index_bg_H]))*T_idr;
-    dTdz_idm_dr = 2.*T_idm_dr - Gamma_heat_idm_dr/pvecback[pba->index_bg_H] * (T_idr - T_idm_dr);
-  }
-
-  pth->thermodynamics_table[(pth->tt_size-1)*pth->th_size+pth->index_th_Tidm_dr] = T_idm_dr;
-  pth->thermodynamics_table[(pth->tt_size-1)*pth->th_size+pth->index_th_cidm_dr2] = _k_B_*T_idm_dr/_eV_/pth->m_idm*(1.+dTdz_idm_dr/3./T_idm_dr);
-
-  /* T_adia and z_adia will be used later. They are defined as "the
-     last T_idm_dr(z) at which the temperature was evaluated
-     explicitely, rather than scaled like a^{-2} (decoupled DM
-     regime)". Here we just initialize them. They will be updated
-     each time that we recompte T_idm_dr explicitely. */
-  T_adia = T_idm_dr;
-  z_adia = z;
-
-  /* (B) - iterate over growing tau / decreasing z to find other
-     values. At each new z we need to compute the following
-     quantities: T_idr, T_idm_dr, Gamma_heat_idm_dr, a, H, dT_idm_dr,/dz,
-     c_s_idm_dr^2. They all needed to be known from step to step, even
-     if the final goal is only to store T_idm_dr, c_s_idm^2 */
-  for (index_tau=pth->tt_size-2; index_tau>=0; index_tau--) {
-
-    /* (B1) --> tight-coupling solution: Gamma >> H implies T_idm_dr=T_idr=xi*T_gamma */
-    if(Gamma_heat_idm_dr > 1.e3 * pvecback[pba->index_bg_a]*pvecback[pba->index_bg_H]){
-      z = pth->z_table[index_tau];
-      T_idr = pba->T_idr*(1.+z);
-      T_idm_dr = T_idr;
-      Gamma_heat_idm_dr = 2.*pba->Omega0_idr*pow(pba->h,2)*pth->a_idm_dr*pow((1.+z),(pth->nindex_idm_dr+1.))/pow(1.e7,pth->nindex_idm_dr);
-      class_call(background_tau_of_z(pba,z,&(tau)),
-                 pba->error_message,
-                 pth->error_message);
-      class_call(background_at_tau(pba,tau, pba->short_info, pba->inter_normal, &last_index_back, pvecback),
-                 pba->error_message,
-                 pth->error_message);
-      dTdz_idm_dr =pba->T_idr;
-    }
-
-    /* (B2) --> intermediate solution: integrate differential equation equation dT_idm_dr/dz = 2 a T_DM - Gamma/H (T_idr - T_idm_dr) */
-    else if (Gamma_heat_idm_dr > 1.e-3 * pvecback[pba->index_bg_a]*pvecback[pba->index_bg_H]) {
-
-      dz = pth->z_table[index_tau+1] - pth->z_table[index_tau];
-
-      /* (B2a) ----> if dz << H/Gamma the equation is not too stiff and the traditional forward Euler method converges */
-      if (dz < pvecback[pba->index_bg_H]/Gamma_heat_idm_dr/10.) {
-        z = pth->z_table[index_tau];
-        T_idr = pba->T_idr*(1.+z);
-        T_idm_dr -= dTdz_idm_dr*dz;
-        Gamma_heat_idm_dr = 2.*pba->Omega0_idr*pow(pba->h,2)*pth->a_idm_dr*pow((1.+z),(pth->nindex_idm_dr+1.))/pow(1.e7,pth->nindex_idm_dr);
-        class_call(background_tau_of_z(pba,z,&(tau)),
-                   pba->error_message,
-                   pth->error_message);
-        class_call(background_at_tau(pba,tau, pba->short_info, pba->inter_normal, &last_index_back, pvecback),
-                   pba->error_message,
-                   pth->error_message);
-        dTdz_idm_dr = 2.*pvecback[pba->index_bg_a]*T_idm_dr-Gamma_heat_idm_dr/(pvecback[pba->index_bg_H])*(T_idr-T_idm_dr);
-      }
-
-      /* (B2b) ----> otherwise, the equation is too stiff and the
-         traditional forward Euler method diverges with this
-         stepsize. But we can just decreasee dz to bring it back
-         well within the convergence radius H/Gamma of the
-         equation. */
-      else {
-        N_sub_steps = (int)(dz/ (pvecback[pba->index_bg_H]/Gamma_heat_idm_dr/10.))+1;
-        dz_sub_step = dz/N_sub_steps;
-
-        /* loop over sub-steps */
-        for (n=0; n<N_sub_steps; n++) {
-
-          /* evolve quantities over  sub-step with forward Euler method */
-
-          z -= dz_sub_step;
-          /* final redshift last sub-step overwritten to avoid small rounding error */
-          if (n==(N_sub_steps-1)) z=pth->z_table[index_tau];
-
-          T_idr = pba->T_idr*(1.+z);
-          T_idm_dr -= dTdz_idm_dr*dz_sub_step;
-          Gamma_heat_idm_dr = 2.*pba->Omega0_idr*pow(pba->h,2)*pth->a_idm_dr*pow((1.+z),(pth->nindex_idm_dr+1.))/pow(1.e7,pth->nindex_idm_dr);
-          class_call(background_tau_of_z(pba,z,&(tau)),
-                     pba->error_message,
-                     pth->error_message);
-          class_call(background_at_tau(pba,tau, pba->short_info, pba->inter_normal, &last_index_back, pvecback),
-                     pba->error_message,
-                     pth->error_message);
-          dTdz_idm_dr = 2.*pvecback[pba->index_bg_a]*T_idm_dr-Gamma_heat_idm_dr/(pvecback[pba->index_bg_H])*(T_idr-T_idm_dr);
-        }
-      }
-
-      /* update T_adia, z_adia */
-      T_adia = T_idm_dr;
-      z_adia = z;
-    }
-
-    /* (B3) --> decoupled solution: T_idm_dr scales like a^-2 */
-    else {
-      z = pth->z_table[index_tau];
-      T_idr = pba->T_idr*(1.+z);
-      T_idm_dr = T_adia * pow((1.+z)/(1.+z_adia),2);
-      Gamma_heat_idm_dr = 2.*pba->Omega0_idr*pow(pba->h,2)*pth->a_idm_dr*pow((1.+z),(pth->nindex_idm_dr+1.))/pow(1.e7,pth->nindex_idm_dr);
-      class_call(background_tau_of_z(pba,z,&(tau)),
-                 pba->error_message,
-                 pth->error_message);
-      class_call(background_at_tau(pba,tau, pba->short_info, pba->inter_normal, &last_index_back, pvecback),
-                 pba->error_message,
-                 pth->error_message);
-      dTdz_idm_dr = 2./(1+z)*T_idm_dr;
-    }
-
-    pth->thermodynamics_table[index_tau*pth->th_size+pth->index_th_Tidm_dr] = T_idm_dr;
-    pth->thermodynamics_table[index_tau*pth->th_size+pth->index_th_cidm_dr2] = _k_B_*T_idm_dr/_eV_/pth->m_idm*(1.+dTdz_idm_dr/3./T_idm_dr);
-  }
-
-  /** - Find interacting dark radiation free-streaming time */
-  index_tau_fs = index_tau;
-
-  if(pba->has_idm_dr == _TRUE_) {
-
-    if(pth->nindex_idm_dr>=2){
-      index_tau=index_tau_fs-1;
-      /* comment: using index_tau_max (index_tau_fs) instead of pth->tt_size-1 ensures that the switch is always after recombination (free streaming) */
-    }
-    else{
-      index_tau=0;
-    }
-
-    class_call(background_tau_of_z(pba,pth->z_table[index_tau],&tau),
-               pba->error_message,
-               pth->error_message);
-
-    while ((1./pth->thermodynamics_table[(index_tau)*pth->th_size+pth->index_th_dmu_idm_dr]/tau
-            < ppr->idr_streaming_trigger_tau_c_over_tau) &&
-           ((pth->nindex_idm_dr >= 2 && index_tau > 0) ||
-            (pth->nindex_idm_dr < 2 && index_tau < pth->tt_size-1))) {
-
-      if(pth->nindex_idm_dr>=2){
-        index_tau--;
-      }
-      else{
-        index_tau++;
-      }
-
-      class_call(background_tau_of_z(pba,pth->z_table[index_tau],&tau),
-                 pba->error_message,
-                 pth->error_message);
-
-      }
-
-    tau_idm_dr_fs = tau;
-    pth->tau_idr_free_streaming = tau;
-  }
-
-  /* case of idr alone without idm_dr */
-  else {
-    index_tau=index_tau_fs-1;
-    class_call(background_tau_of_z(pba,pth->z_table[index_tau],&tau),
-               pba->error_message,
-               pth->error_message)
-      tau_idm_dr_fs = tau;
-    pth->tau_idr_free_streaming = tau;
-  }
-
-  /** - find idm_dr and idr drag times */
-  if((pth->thermodynamics_table[(pth->tt_size-1)*pth->th_size+pth->index_th_tau_idm_dr]>1.) && (pth->thermodynamics_table[(pth->tt_size-1)*pth->th_size+pth->index_th_tau_idr]>1.)){
-    index_tau=0;
-
-    while ((pth->thermodynamics_table[(index_tau)*pth->th_size+pth->index_th_tau_idm_dr] < 1.) && (index_tau < pth->tt_size-1))
-      index_tau++;
-
-    z_idm_dr = pth->z_table[index_tau-1]+(1.-pth->thermodynamics_table[(index_tau-1)*pth->th_size+pth->index_th_tau_idm_dr])
-      /(pth->thermodynamics_table[(index_tau)*pth->th_size+pth->index_th_tau_idm_dr]-pth->thermodynamics_table[(index_tau-1)*pth->th_size+pth->index_th_tau_idm_dr])
-      *(pth->z_table[index_tau]-pth->z_table[index_tau-1]);
-
-    class_call(background_tau_of_z(pba,z_idm_dr,&(tau_idm_dr)),
-               pba->error_message,
-               pth->error_message);
-
-    index_tau=0;
-
-    while ((pth->thermodynamics_table[(index_tau)*pth->th_size+pth->index_th_tau_idr] < 1.) && (index_tau < pth->tt_size-1))
-      index_tau++;
-
-    z_idr = pth->z_table[index_tau-1]+
-      (1.-pth->thermodynamics_table[(index_tau-1)*pth->th_size+pth->index_th_tau_idr])
-      /(pth->thermodynamics_table[(index_tau)*pth->th_size+pth->index_th_tau_idr]-pth->thermodynamics_table[(index_tau-1)*pth->th_size+pth->index_th_tau_idr])
-      *(pth->z_table[index_tau]-pth->z_table[index_tau-1]);
-
-    class_call(background_tau_of_z(pba,z_idr,&(tau_idr)),
-               pba->error_message,
-               pth->error_message);
-  }
-  /* - store final quantities */
-
-  pth->tau_idr = tau_idr;
-  pth->tau_idm_dr = tau_idm_dr;
-
-  return _SUCCESS_;
-
-}
 
 /**
  * Calculate those quantities at the time of recombination,
@@ -2757,15 +1333,6 @@
 
   /** - if verbose flag set to next-to-minimum value, print the main results */
   if (pth->thermodynamics_verbose > 0) {
-    if(pba->has_idm_dr == _TRUE_) {
-      if((pth->thermodynamics_table[(pth->tt_size-1)*pth->th_size+pth->index_th_tau_idm_dr]>1.) && (pth->thermodynamics_table[(pth->tt_size-1)*pth->th_size+pth->index_th_tau_idr]>1.)){
-        printf(" -> idr decouples at tau_idr = %e Mpc\n",pth->tau_idr);
-        printf(" -> idm_dr decouples at tau_idm_dr = %e Mpc\n",pth->tau_idm_dr);
-      }
-      else{
-        printf(" -> computation of decoupling time of idm_dr and idr skipped, because z would not be in z_table\n");
-      }
-    }
     printf(" -> recombination at z = %f\n",pth->z_rec);
     printf("    corresponding to conformal time = %f Mpc\n",pth->tau_rec);
     printf("    with comoving sound horizon = %f Mpc\n",pth->rs_rec);
@@ -2802,11 +1369,6 @@
     if (pth->thermodynamics_verbose > 1) {
       printf(" -> free-streaming approximation can be turned on as soon as tau=%g Mpc\n",pth->tau_free_streaming);
     }
-    if ((pba->has_idr)&&(pth->thermodynamics_verbose > 1)) {
-      printf(" -> dark free-streaming approximation can be turned on as soon as tau=%g Mpc\n",
-             pth->tau_idr_free_streaming);
-    }
-
   }
 
   return _SUCCESS_;
@@ -3298,9 +1860,6 @@
   double x,nH,Trad,Tmat,x_H,x_He,dx,dxdlna,Hz,eps,depsdlna,dHdlna;
   /* Photon-Baryon interaction rate */
   double R_g;
-  /*Interacting dark matter - baryons expressions DCH*/
-  double T_idm_b;
-
   /* Heat capacity of the IGM */
   double heat_capacity;
   /* Background structure */
@@ -3370,21 +1929,11 @@
              pth->error_message,
              pth->error_message);
 
-  /** - Calculate quantities for interacting dark matter with baryons DCH */
-  if(pth->has_idm_b == _TRUE_){
-    class_call(thermodynamics_solve_current_idm_b(pba,z,y,dy,pth,ptw,pvecback),
-               pth->error_message,
-               pth->error_message);
-  }
-
   /* Save the output in local variables */
   x = ptdw->x_reio;
   x_H = ptdw->x_H;
   x_He = ptdw->x_He;
   Tmat = ptdw->Tmat;
-  if(pth->has_idm_b == _TRUE_){
-    T_idm_b = ptdw->T_idm_b; //DCH
-  }
 
   /** - Calculate heating */
   /* in case of energy injection, we currently neglect the contribution to helium ionization ! */
@@ -3470,7 +2019,6 @@
   *
   * With Tr ~ a^(-1) and dD_Tmat/dz = dTmat/dz - Tcmb , you find the terms as below
   **/
-
   if( ap_current == ptdw->index_ap_brec){
     dHdlna = (1.+z)*pvecback[pba->index_bg_H_prime]/pvecback[pba->index_bg_H]/pba->a_today * _c_ / _Mpc_over_m_;
     eps =  Trad * Hz * (1.+x+ptw->fHe) / (R_g*x);
@@ -3478,7 +2026,6 @@
     /* v 1.5: like in camb, add here a smoothing term as suggested by Adam Moss */
     dy[ptdw->tv->index_D_Tmat] = -1./(1.+z)*eps*depsdlna;
   }
-
   else {
     /* Full equations at later times */
     dy[ptv->index_D_Tmat] =
@@ -3486,22 +2033,7 @@
         + R_g * x / (1.+x+ptw->fHe) * (Tmat-Trad) / (Hz*(1.+z))                   /* Coupling to photons*/
         - phe->pvecdeposition[phe->index_dep_heat] / heat_capacity / (Hz*(1.+z))  /* Heating from energy injection */
         - ptw->Tcmb;                                                              /* dTrad/dz */
-
-    /* Add term coming from interacting Dark Matter - baryons */
-    if(pth->has_idm_b == _TRUE_){
-      dy[ptv->index_D_Tmat] += 2.*_m_p_/(pth->m_idm*_eV_/(_c_*_c_)+_m_p_)*ptdw->R_idm_b*(Tmat-T_idm_b) / (pvecback[pba->index_bg_a]*pvecback[pba->index_bg_H]*(1.+z));
-    }
-  }
-
-  /** - Dark Matter temperature equations */
-  /* T_idm_b is always integrated */
-
-  if(pth->has_idm_b == _TRUE_){
-    dy[ptv->index_T_idm_b] =
-      + 2.*T_idm_b/(1.+z)
-      + 2.*(pth->m_idm*_eV_/(_c_*_c_))/((pth->m_idm*_eV_/(_c_*_c_))+_m_p_)*ptdw->R_idm_b*(T_idm_b-Tmat) / (pvecback[pba->index_bg_a]*pvecback[pba->index_bg_H]*(1.+z));
-  }
-
+  }
 
   /*
    * If we have extreme heatings, recombination does not fully happen
@@ -3786,75 +2318,6 @@
   return _SUCCESS_;
 }
 
-/**
- * This routine computes the quantities connected to interacting dark
- * matter with baryons, idm_b. DCH
- *
- * @param z            Input: redshift
- * @param y            Input: vector of evolver quantities
- * @param pth          Input: pointer to thermodynamics structure
- * @param ptw          Input/Output: pointer to thermo workspace
- * @param pvecback     Input: vector of background quantities
- *
- * @return the error status
- *
- */
-int thermodynamics_solve_current_idm_b(struct background * pba,
-                                       double z,
-                                       double * y,
-                                       double * dy,
-                                       struct thermo * pth,
-                                       struct thermo_workspace * ptw,
-                                       double * pvecback){
-  /** Summary: */
-
-  /** Define local variables */
-  struct thermo_diffeq_workspace * ptdw = ptw->ptdw;
-  struct thermorecfast * precfast = ptw->ptdw->precfast;
-  struct thermohyrec * phyrec = ptw->ptdw->phyrec;
-  struct thermo_vector * ptv = ptdw->tv;
-
-  /* Thermo quantities */
-  double Tmat, T_idm_b, Vrms_idm_b2, m_b, T_diff_idm_b, fHe;
-
-  /** Set Tmat from the evolver (it is always evolved). */
-  Tmat = y[ptv->index_D_Tmat] + ptw->Tcmb*(1.+z);
-  T_idm_b = y[ptv->index_T_idm_b];
-
-  /* dark matter bulk velocity !! Needs better treatment */
-  if (z > 1.e3)
-    Vrms_idm_b2 = 1.e-8;
-  else
-    Vrms_idm_b2 = 1.e-8*pow(((1.+z)/1.e3),2);
-
-  fHe = 1- ptw->YHe; //DCH check this
-  m_b = _m_p_*_c_*_c_/_eV_; // For now we always assume scattering with protons. This will be adapted in future versions
-
-  T_diff_idm_b = (Tmat*_k_B_/_eV_/m_b)+(T_idm_b*_k_B_/_eV_/pth->m_idm)+(Vrms_idm_b2/3.0); // Get everything (m and T) in eV
-
-  ptdw->R_idm_b = (pvecback[pba->index_bg_a]*pvecback[pba->index_bg_rho_b]*pth->cross_idm_b*pth->n_coeff_idm_b/(m_b+pth->m_idm))
-    *pow(T_diff_idm_b,(pth->n_index_idm_b+1.0)/2.0)*fHe
-    *(3.e-4*pow(_c_,4.)/(8.*_PI_*_Mpc_over_m_*_G_*_eV_)); //conversion coefficient for the units, might need some checking DCH
-
-  // derivative of R_idm_b wrt to redshift. In perturbations, we will take this wrt *conformal time*
-  ptdw->R_idm_b_prime = (pvecback[pba->index_bg_rho_b]*pth->cross_idm_b*pth->n_coeff_idm_b*fHe/(m_b+pth->m_idm))
-    *pow(T_diff_idm_b,((pth->n_index_idm_b-1.0)/2.0))
-    *(-pvecback[pba->index_bg_a]*pvecback[pba->index_bg_a]*T_diff_idm_b
-      +pvecback[pba->index_bg_a]*((pth->n_index_idm_b+1.0)/2.0)*((dy[ptv->index_D_Tmat]+ptw->Tcmb)/m_b + dy[ptv->index_T_idm_b]/pth->m_idm))
-    *(3.e-4*pow(_c_,4.)/(8.*_PI_*_Mpc_over_m_*_G_*_eV_)); //conversion coefficient for the units, might need some checking DCH
-
-  ptdw->c_idm_b2 = T_idm_b/pth->m_idm*_eV_/(_c_*_c_);
-
-  /* Store all relevant quantities */
-  ptdw->Tmat = Tmat;
-  ptdw->T_idm_b = T_idm_b;
-
-  // check fHe vs Yhe TODO DCH
-
- return _SUCCESS_;
-
-}
-
 
 /**
  * Initialize the field '->tv' of a thermo_diffeq_workspace structure, which is a thermo_vector structure. This structure contains indices
@@ -3888,7 +2351,6 @@
   struct thermo_diffeq_workspace * ptdw = ptw->ptdw;
 
   double z,x,Tmat;
-  double T_idm_b; //DCH
   int evolves_xHe = (pth->recombination == recfast);
   int evolves_xH = (pth->recombination == recfast);
 
@@ -3902,10 +2364,6 @@
 
   /* Add common indices (Have to be added before) */
   class_define_index(ptv->index_D_Tmat,_TRUE_,index_tv,1);
-
-  if(pth->has_idm_b == _TRUE_){
-    class_define_index(ptv->index_T_idm_b,_TRUE_,index_tv,1); //DCH
-  }
 
   /* Add all components that should be evolved */
   if(ptdw->ap_current == ptdw->index_ap_brec){
@@ -3979,20 +2437,6 @@
 
       ptdw->tv->y[ptdw->tv->index_D_Tmat] = 0.;
       ptdw->tv->dy[ptdw->tv->index_D_Tmat] = 0.;
-      //  DCH initialize T_idm_b
-      if(pth->has_idm_b == _TRUE_){
-        if(pth->n_index_idm_b == -4){ //special treatment for this case, in which the baryons and DM are not tightly coupled at early times
-          ptdw->T_idm_b = 0.;
-          ptdw->dT_idm_b = 0.;
-        }
-        else{
-          ptdw->T_idm_b = ptw->Tcmb*(1.+z);
-          ptdw->dT_idm_b = ptw->Tcmb;
-        }
-        ptdw->tv->y[ptv->index_T_idm_b] = ptdw->T_idm_b;
-        ptdw->tv->dy[ptv->index_T_idm_b] = ptdw->dT_idm_b;
-      }
-
 
       ptdw->require_H = _FALSE_;
       ptdw->require_He = _FALSE_;
@@ -4011,11 +2455,6 @@
       /* Set the new vector and its indices */
       ptv->y[ptv->index_D_Tmat] = ptdw->tv->y[ptdw->tv->index_D_Tmat];
       ptv->dy[ptv->index_D_Tmat] = ptdw->tv->dy[ptdw->tv->index_D_Tmat];
-      //  DCH initialize T_idm_b
-      if(pth->has_idm_b == _TRUE_){
-        ptv->y[ptv->index_T_idm_b] = ptdw->tv->y[ptdw->tv->index_T_idm_b];
-        ptv->dy[ptv->index_T_idm_b] = ptdw->tv->dy[ptdw->tv->index_T_idm_b];
-      }
       ptv->y[ptv->index_x_He] = ptdw->x_He;
       ptv->dy[ptv->index_x_He] = -ptdw->dx_He;
 
@@ -4045,11 +2484,6 @@
       /* Set the new vector and its indices */
       ptv->y[ptv->index_D_Tmat] = ptdw->tv->y[ptdw->tv->index_D_Tmat];
       ptv->dy[ptv->index_D_Tmat] = ptdw->tv->dy[ptdw->tv->index_D_Tmat];
-      //  DCH initialize T_idm_b
-      if(pth->has_idm_b == _TRUE_){
-        ptv->y[ptv->index_T_idm_b] = ptdw->tv->y[ptdw->tv->index_T_idm_b];
-        ptv->dy[ptv->index_T_idm_b] = ptdw->tv->dy[ptdw->tv->index_T_idm_b];
-      }
       ptv->y[ptv->index_x_H] = ptdw->x_H;
       ptv->dy[ptv->index_x_H] = -ptdw->dx_H;
       ptv->y[ptv->index_x_He] = ptdw->tv->y[ptdw->tv->index_x_He];
@@ -4073,11 +2507,6 @@
       /* Set the new vector and its indices */
       ptv->y[ptv->index_D_Tmat] = ptdw->tv->y[ptdw->tv->index_D_Tmat];
       ptv->dy[ptv->index_D_Tmat] = ptdw->tv->dy[ptdw->tv->index_D_Tmat];
-      //  DCH initialize T_idm_b
-      if(pth->has_idm_b == _TRUE_){
-        ptv->y[ptv->index_T_idm_b] = ptdw->tv->y[ptdw->tv->index_T_idm_b];
-        ptv->dy[ptv->index_T_idm_b] = ptdw->tv->dy[ptdw->tv->index_T_idm_b];
-      }
       ptv->y[ptv->index_x_H] = ptdw->tv->y[ptdw->tv->index_x_H];
       ptv->dy[ptv->index_x_H] = ptdw->tv->dy[ptdw->tv->index_x_H];
       ptv->y[ptv->index_x_He] = ptdw->tv->y[ptdw->tv->index_x_He];
@@ -4104,11 +2533,6 @@
       /* Set the new vector and its indices */
       ptv->y[ptv->index_D_Tmat] = ptdw->tv->y[ptdw->tv->index_D_Tmat];
       ptv->dy[ptv->index_D_Tmat] = ptdw->tv->dy[ptdw->tv->index_D_Tmat];
-      //  DCH initialize T_idm_b
-      if(pth->has_idm_b == _TRUE_){
-        ptv->y[ptv->index_T_idm_b] = ptdw->tv->y[ptdw->tv->index_T_idm_b];
-        ptv->dy[ptv->index_T_idm_b] = ptdw->tv->dy[ptdw->tv->index_T_idm_b];
-      }
       /* Free the old vector and its indices */
       class_call(thermodynamics_vector_free(ptdw->tv),
                  pth->error_message,
@@ -4123,6 +2547,7 @@
   }
 
   return _SUCCESS_;
+
 }
 
 
@@ -4713,9 +3138,6 @@
   index_tv = 0;
 
   class_define_index(ptv->index_D_Tmat,_TRUE_,index_tv,1);
-  if(pth->has_idm_b == _TRUE_){
-    class_define_index(ptv->index_T_idm_b,_TRUE_,index_tv,1); //DCH
-  }
   class_define_index(ptv->index_x_He,evolves_xHe,index_tv,1);
   class_define_index(ptv->index_x_H,evolves_xH,index_tv,1);
 
@@ -4734,12 +3156,6 @@
   /** - Assign the temporary vector, then find upper and lower value of bisection */
   ptv->y[ptv->index_D_Tmat] = ptvs->y[ptvs->index_D_Tmat];
   ptv->dy[ptv->index_D_Tmat] = ptvs->dy[ptvs->index_D_Tmat];
-
-  if(pth->has_idm_b == _TRUE_){
-    ptv->y[ptv->index_T_idm_b] = ptvs->y[ptvs->index_T_idm_b];//DCH
-    ptv->dy[ptv->index_T_idm_b] = ptvs->dy[ptvs->index_T_idm_b];//DCH
-  }
-
   if(evolves_xH){
     ptv->y[ptv->index_x_H] = ptvs->y[ptvs->index_x_H];
     ptv->dy[ptv->index_x_H] = ptvs->dy[ptvs->index_x_H];
@@ -4805,12 +3221,6 @@
   /* Restore initial conditions */
   ptv->y[ptv->index_D_Tmat] = ptvs->y[ptvs->index_D_Tmat];
   ptv->dy[ptv->index_D_Tmat] = ptvs->dy[ptvs->index_D_Tmat];
-
-  if(pth->has_idm_b == _TRUE_){
-    ptv->y[ptv->index_T_idm_b] = ptvs->y[ptvs->index_T_idm_b]; //DCH
-    ptv->dy[ptv->index_T_idm_b] = ptvs->dy[ptvs->index_T_idm_b]; //DCH
-  }
-
   if(evolves_xH){
     ptv->y[ptv->index_x_H] = ptvs->y[ptvs->index_x_H];
     ptv->dy[ptv->index_x_H] = ptvs->dy[ptvs->index_x_H];
@@ -4874,12 +3284,6 @@
   /* Restore initial conditions */
   ptv->y[ptv->index_D_Tmat] = ptvs->y[ptvs->index_D_Tmat];
   ptv->dy[ptv->index_D_Tmat] = ptvs->dy[ptvs->index_D_Tmat];
-
-  if(pth->has_idm_b == _TRUE_){
-    ptv->y[ptv->index_T_idm_b] = ptvs->y[ptvs->index_T_idm_b]; //DCH
-    ptv->dy[ptv->index_T_idm_b] = ptvs->dy[ptvs->index_T_idm_b]; //DCH
-  }
-
   if(evolves_xH){
     ptv->y[ptv->index_x_H] = ptvs->y[ptvs->index_x_H];
     ptv->dy[ptv->index_x_H] = ptvs->dy[ptvs->index_x_H];
@@ -4932,12 +3336,6 @@
     /* Restore initial conditions */
     ptv->y[ptv->index_D_Tmat] = ptvs->y[ptvs->index_D_Tmat];
     ptv->dy[ptv->index_D_Tmat] = ptvs->dy[ptvs->index_D_Tmat];
-
-    if(pth->has_idm_b == _TRUE_){
-      ptv->y[ptv->index_T_idm_b] = ptvs->y[ptvs->index_T_idm_b];//DCH
-      ptv->dy[ptv->index_T_idm_b] = ptvs->dy[ptvs->index_T_idm_b];//DCH
-    }
-
     if(evolves_xH){
       ptv->y[ptv->index_x_H] = ptvs->y[ptvs->index_x_H];
       ptv->dy[ptv->index_x_H] = ptvs->dy[ptvs->index_x_H];
@@ -5183,13 +3581,6 @@
   /* Tb */
   pth->thermodynamics_table[(pth->tt_size-index_z-1)*pth->th_size+pth->index_th_Tb] = Tmat;
 
-  /* Baryon temperature derivative (needed in perturbations for idm_b) DCH */
-  pth->thermodynamics_table[(pth->tt_size-index_z-1)*pth->th_size+pth->index_th_dTb] = dy[ptv->index_D_Tmat]+ptw->Tcmb;
-
-  /* wb = (k_B/mu) Tb */
-  pth->thermodynamics_table[(pth->tt_size-index_z-1)*pth->th_size+pth->index_th_wb]
-    = _k_B_ / ( _c_ * _c_ * _m_H_ ) * (1. + (1./_not4_ - 1.) * ptw->YHe + x * (1.-ptw->YHe)) * Tmat;
-
   /* cb2 = (k_B/mu) Tb (1-1/3 dlnTb/dlna) = (k_B/mu) Tb (1 - 1/3 (1+z) dlnTb/d(-z)) */
   pth->thermodynamics_table[(pth->tt_size-index_z-1)*pth->th_size+pth->index_th_cb2]
     = _k_B_ / ( _c_ * _c_ * _m_H_ ) * (1. + (1./_not4_ - 1.) * ptw->YHe + x * (1.-ptw->YHe)) * Tmat * (1. - (1.+z) * (dy[ptv->index_D_Tmat]+ptw->Tcmb) / Tmat / 3.);
@@ -5197,25 +3588,6 @@
   /* dkappa/dtau = a n_e x_e sigma_T = a^{-2} n_e(today) x_e sigma_T (in units of 1/Mpc) */
   pth->thermodynamics_table[(pth->tt_size-index_z-1)*pth->th_size+pth->index_th_dkappa]
     = (1.+z) * (1.+z) * ptw->SIunit_nH0 * x * _sigma_ * _Mpc_over_m_;
-
-  if(pth->has_idm_b == _TRUE_){
-
-    /* Temperature of interacting dark matter (with baryons) T_idm_b DCH */
-    pth->thermodynamics_table[(pth->tt_size-index_z-1)*pth->th_size+pth->index_th_T_idm_b] = ptdw->T_idm_b;
-
-    /* Derivative of temperature of interacting dark matter (with baryons) T_idm_b DCH */
-    pth->thermodynamics_table[(pth->tt_size-index_z-1)*pth->th_size+pth->index_th_dT_idm_b] = dy[ptv->index_T_idm_b];
-
-    /* c_idm_b^2 is the dark matter sound speed for idm_b DCH */
-    pth->thermodynamics_table[(pth->tt_size-index_z-1)*pth->th_size+pth->index_th_c_idm_b2] = ptdw->c_idm_b2;
-
-    /* Dark Matter - Baryon interaction coefficient DCH */
-    pth->thermodynamics_table[(pth->tt_size-index_z-1)*pth->th_size+pth->index_th_R_idm_b] = ptdw->R_idm_b;
-
-    /* Derivative (with respect to z) of Dark Matter - Baryon interaction coefficient DCH */
-    pth->thermodynamics_table[(pth->tt_size-index_z-1)*pth->th_size+pth->index_th_R_idm_b_prime] = ptdw->R_idm_b_prime;
-
-  }
 
   return _SUCCESS_;
 
@@ -5264,26 +3636,7 @@
   //class_store_columntitle(titles,"g'",_TRUE_);
   //class_store_columntitle(titles,"g''",_TRUE_);
   class_store_columntitle(titles,"Tb [K]",_TRUE_);
-  class_store_columntitle(titles,"dTb [K]",_TRUE_);
   class_store_columntitle(titles,"c_b^2",_TRUE_);
-  class_store_columntitle(titles,"w_b",_TRUE_);
-  if(pth->has_idm_b==_TRUE_){ //DCH
-    class_store_columntitle(titles,"Tidm_b [K]",_TRUE_);
-    class_store_columntitle(titles,"dTidm_b [K]",_TRUE_);
-    class_store_columntitle(titles,"c_idm_b^2",_TRUE_);
-    class_store_columntitle(titles,"R_idm_b ",_TRUE_);
-  }
-  if(pba->has_idm_dr == _TRUE_){
-    class_store_columntitle(titles,"dmu_idm_dr",_TRUE_);
-    //class_store_columntitle(titles,"ddmu_idm_dr",_TRUE_);
-    //class_store_columntitle(titles,"dddmu_idm_dr",_TRUE_);
-    class_store_columntitle(titles,"tau_idm_dr",_TRUE_);
-    class_store_columntitle(titles,"tau_idr",_TRUE_);
-    class_store_columntitle(titles,"g_idm_dr [Mpc^-1]",_TRUE_);
-    class_store_columntitle(titles,"c_idm_dr^2",_TRUE_);
-    class_store_columntitle(titles,"T_idm_dr",_TRUE_);
-    class_store_columntitle(titles,"dmu_idr",_TRUE_);
-  }
   class_store_columntitle(titles,"tau_d",_TRUE_);
   //class_store_columntitle(titles,"max. rate",_TRUE_);
   class_store_columntitle(titles,"r_d",pth->compute_damping_scale);
@@ -5340,26 +3693,7 @@
     //class_store_double(dataptr,pvecthermo[pth->index_th_dg],_TRUE_,storeidx);
     //class_store_double(dataptr,pvecthermo[pth->index_th_ddg],_TRUE_,storeidx);
     class_store_double(dataptr,pvecthermo[pth->index_th_Tb],_TRUE_,storeidx);
-    class_store_double(dataptr,pvecthermo[pth->index_th_dTb],_TRUE_,storeidx);
-    class_store_double(dataptr,pvecthermo[pth->index_th_wb],_TRUE_,storeidx);
     class_store_double(dataptr,pvecthermo[pth->index_th_cb2],_TRUE_,storeidx);
-    if(pth->has_idm_b == _TRUE_){
-      class_store_double(dataptr,pvecthermo[pth->index_th_T_idm_b],_TRUE_,storeidx);
-      class_store_double(dataptr,pvecthermo[pth->index_th_dT_idm_b],_TRUE_,storeidx);
-      class_store_double(dataptr,pvecthermo[pth->index_th_c_idm_b2],_TRUE_,storeidx);
-      class_store_double(dataptr,pvecthermo[pth->index_th_R_idm_b],_TRUE_,storeidx);
-    }
-     if(pba->has_idm_dr == _TRUE_){
-      class_store_double(dataptr,pvecthermo[pth->index_th_dmu_idm_dr],_TRUE_,storeidx);
-      //class_store_double(dataptr,pvecthermo[pth->index_th_ddmu_idm_dr],_TRUE_,storeidx);
-      //class_store_double(dataptr,pvecthermo[pth->index_th_dddmu_idm_dr],_TRUE_,storeidx);
-      class_store_double(dataptr,pvecthermo[pth->index_th_tau_idm_dr],_TRUE_,storeidx);
-      class_store_double(dataptr,pvecthermo[pth->index_th_tau_idr],_TRUE_,storeidx);
-      class_store_double(dataptr,pvecthermo[pth->index_th_g_idm_dr],_TRUE_,storeidx);
-      class_store_double(dataptr,pvecthermo[pth->index_th_cidm_dr2],_TRUE_,storeidx);
-      class_store_double(dataptr,pvecthermo[pth->index_th_Tidm_dr],_TRUE_,storeidx);
-      class_store_double(dataptr,pvecthermo[pth->index_th_dmu_idr],_TRUE_,storeidx);
-    }
     class_store_double(dataptr,pvecthermo[pth->index_th_tau_d],_TRUE_,storeidx);
     //class_store_double(dataptr,pvecthermo[pth->index_th_rate],_TRUE_,storeidx);
     class_store_double(dataptr,pvecthermo[pth->index_th_r_d],pth->compute_damping_scale,storeidx);
@@ -5369,65 +3703,3 @@
   return _SUCCESS_;
 
 }
-
-
-/* DCH document this */
-/* !!! this needs adjusting to reflect the new format, especially in terms of the precision parameters*/
-
-int input_obtain_idm_b_z_ini(
-                            struct precision * ppr,
-                            struct background *pba,
-                            struct thermo *pth
-                            ) {
-
-  //ppr->recfast_Nz0 += ppr->recfast_Nz_idm_b;
-
-  if(pth->n_index_idm_b < -3){
-    ppr->thermo_z_initial = 1.e12;
-  }
-
-  else{
-    double lhs=1.;
-    double rhs=0.;
-    double fHe = 1-pth->YHe;
-    double m_b = _m_p_*_c_*_c_/_eV_;
-    double Vrms_idm_b2;
-    double T_diff_idm_b;
-    double z_ini = 1100.;
-
-    if (1.+z_ini> 1.e3)
-      Vrms_idm_b2 = 1.e-8;
-    else
-      Vrms_idm_b2 = 1.e-8*pow((1.+z_ini)/1.e3,2);
-
-    while(lhs > rhs){
-      z_ini = z_ini*1.5;
-
-      class_test(z_ini> 1.e11,
-                 pth->error_message,
-                 "Your DM and baryon temperatures are never the same, CLASS is thus unable to define an initial time for the integral. Please adjust your cross section.");
-
-      T_diff_idm_b = pba->T_cmb*_k_B_/_eV_*(1.+z_ini)*(1./m_b+1./pth->m_idm) + (Vrms_idm_b2/3.0); //m and T are all in eV
-
-      lhs = sqrt(pba->Omega0_ur+pba->Omega0_g)*pba->H0*(1.+z_ini)*(1+z_ini);
-
-      rhs = pow(1.+z_ini,3) * pth->n_coeff_idm_b * pba->Omega0_idm_b * (pba->H0*pba->H0)*
-        pth->cross_idm_b * fHe * 1/(m_b+pth->m_idm) * pow(T_diff_idm_b,(pth->n_index_idm_b+1.0)/2.0) *
-        (3.e-4*pow(_c_,4.)/(8.*_PI_*_Mpc_over_m_*_G_*_eV_)); //conversion coefficient for the units
-
-      //printf("z_ini = %e lhs = %e rhs = %e H0 = %e Tcmb = %e\n", z_ini, lhs, rhs, pba->H0, pba->T_cmb);
-
-    }
-
-    if(z_ini >= ppr->thermo_z_initial){
-      ppr->thermo_z_initial = z_ini*50;
-      ppr->thermo_Nz_log = 10000; //DCH: TBD: don't hard code this!
-    }
-
-  }
-
-  if (pth->thermodynamics_verbose > 0)
-    printf("the thermodynamycs integration for Tb and Tdm will start at z_ini = %e\n",ppr->thermo_z_initial);
-  return _SUCCESS_;
-
-}