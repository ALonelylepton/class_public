/** @file background.c Documented background module
 *
 * * Julien Lesgourgues, 17.04.2011
 * * routines related to ncdm written by T. Tram in 2011
 *
 * Deals with the cosmological background evolution.
 * This module has two purposes:
 *
 * - at the beginning, to initialize the background, i.e. to integrate
 *    the background equations, and store all background quantities
 *    as a function of conformal time inside an interpolation table.
 *
 * - to provide routines which allow other modules to evaluate any
 *    background quantity for a given value of the conformal time (by
 *    interpolating within the interpolation table), or to find the
 *    correspondence between redshift and conformal time.
 *
 *
 * The overall logic in this module is the following:
 *
 * 1. most background parameters that we will call {A}
 * (e.g. rho_gamma, ..) can be expressed as simple analytical
 * functions of a few variables that we will call {B} (in simplest
 * models, of the scale factor 'a'; in extended cosmologies, of 'a'
 * plus e.g. (phi, phidot) for quintessence, or some temperature for
 * exotic particles, etc...).
 *
 * 2. in turn, quantities {B} can be found as a function of conformal
 * time by integrating the background equations.
 *
 * 3. some other quantities that we will call {C} (like e.g. the
 * sound horizon or proper time) also require an integration with
 * respect to time, that cannot be inferred analytically from
 * parameters {B}.
 *
 * So, we define the following routines:
 *
 * - background_functions() returns all background
 *    quantities {A} as a function of quantities {B}.
 *
 * - background_solve() integrates the quantities {B} and {C} with
 *    respect to conformal time; this integration requires many calls
 *    to background_functions().
 *
 * - the result is stored in the form of a big table in the background
 *    structure. There is one column for conformal time 'tau'; one or
 *    more for quantities {B}; then several columns for quantities {A}
 *    and {C}.
 *
 * Later in the code, if we know the variables {B} and need some
 * quantity {A}, the quickest and most precise way is to call directly
 * background_functions() (for instance, in simple models, if we want
 * H at a given value of the scale factor). If we know 'tau' and want
 * any other quantity, we can call background_at_tau(), which
 * interpolates in the table and returns all values. Finally it can be
 * useful to get 'tau' for a given redshift 'z': this can be done with
 * background_tau_of_z(). So if we are somewhere in the code, knowing
 * z and willing to get background quantities, we should call first
 * background_tau_of_z() and then background_at_tau().
 *
 *
 * In order to save time, background_at_tau() can be called in three
 * modes: short_info, normal_info, long_info (returning only essential
 * quantities, or useful quantities, or rarely useful
 * quantities). Each line in the interpolation table is a vector whose
 * first few elements correspond to the short_info format; a larger
 * fraction contribute to the normal format; and the full vector
 * corresponds to the long format. The guideline is that short_info
 * returns only geometric quantities like a, H, H'; normal format
 * returns quantities strictly needed at each step in the integration
 * of perturbations; long_info returns quantities needed only
 * occasionally.
 *
 * In summary, the following functions can be called from other modules:
 *
 * -# background_init() at the beginning
 * -# background_at_tau(), background_tau_of_z() at any later time
 * -# background_free() at the end, when no more calls to the previous functions are needed
 */

#include "background.h"

/**
 * Background quantities at given conformal time tau.
 *
 * Evaluates all background quantities at a given value of
 * conformal time by reading the pre-computed table and interpolating.
 *
 * @param pba           Input: pointer to background structure (containing pre-computed table)
 * @param tau           Input: value of conformal time
 * @param return_format Input: format of output vector (short, normal, long)
 * @param intermode     Input: interpolation mode (normal or closeby)
 * @param last_index    Input/Output: index of the previous/current point in the interpolation array (input only for closeby mode, output for both)
 * @param pvecback      Output: vector (assumed to be already allocated)
 * @return the error status
 */

int background_at_tau(
                      struct background *pba,
                      double tau,
                      short return_format,
                      short intermode,
                      int * last_index,
                      double * pvecback /* vector with argument pvecback[index_bg] (must be already allocated with a size compatible with return_format) */
                      ) {

  /** Summary: */

  /** - define local variables */

  /* size of output vector, controlled by input parameter return_format */
  int pvecback_size;

  /** - check that tau is in the pre-computed range */

  class_test(tau < pba->tau_table[0],
             pba->error_message,
             "out of range: tau=%e < tau_min=%e, you should decrease the precision parameter a_ini_over_a_today_default\n",tau,pba->tau_table[0]);

  class_test(tau > pba->tau_table[pba->bt_size-1],
             pba->error_message,
             "out of range: tau=%e > tau_max=%e\n",tau,pba->tau_table[pba->bt_size-1]);

  /** - deduce length of returned vector from format mode */

  if (return_format == pba->normal_info) {
    pvecback_size=pba->bg_size_normal;
  }
  else {
    if (return_format == pba->short_info) {
      pvecback_size=pba->bg_size_short;
    }
    else {
      pvecback_size=pba->bg_size;
    }
  }

  /** - interpolate from pre-computed table with array_interpolate()
      or array_interpolate_growing_closeby() (depending on
      interpolation mode) */

  if (intermode == pba->inter_normal) {
    class_call(array_interpolate_spline(
                                        pba->tau_table,
                                        pba->bt_size,
                                        pba->background_table,
                                        pba->d2background_dtau2_table,
                                        pba->bg_size,
                                        tau,
                                        last_index,
                                        pvecback,
                                        pvecback_size,
                                        pba->error_message),
               pba->error_message,
               pba->error_message);
  }
  if (intermode == pba->inter_closeby) {
    class_call(array_interpolate_spline_growing_closeby(
                                                        pba->tau_table,
                                                        pba->bt_size,
                                                        pba->background_table,
                                                        pba->d2background_dtau2_table,
                                                        pba->bg_size,
                                                        tau,
                                                        last_index,
                                                        pvecback,
                                                        pvecback_size,
                                                        pba->error_message),
               pba->error_message,
               pba->error_message);
  }

  return _SUCCESS_;
}

/**
 * Conformal time at given redshift.
 *
 * Returns tau(z) by interpolation from pre-computed table.
 *
 * @param pba Input: pointer to background structure
 * @param z   Input: redshift
 * @param tau Output: conformal time
 * @return the error status
 */

int background_tau_of_z(
                        struct background *pba,
                        double z,
                        double * tau
                        ) {

  /** Summary: */

  /** - define local variables */

  /* necessary for calling array_interpolate(), but never used */
  int last_index;

  /** - check that \f$ z \f$ is in the pre-computed range */
  class_test(z < pba->z_table[pba->bt_size-1],
             pba->error_message,
             "out of range: z=%e < z_min=%e\n",z,pba->z_table[pba->bt_size-1]);

  class_test(z > pba->z_table[0],
             pba->error_message,
             "out of range: a=%e > a_max=%e\n",z,pba->z_table[0]);

  /** - interpolate from pre-computed table with array_interpolate() */
  class_call(array_interpolate_spline(
                                      pba->z_table,
                                      pba->bt_size,
                                      pba->tau_table,
                                      pba->d2tau_dz2_table,
                                      1,
                                      z,
                                      &last_index,
                                      tau,
                                      1,
                                      pba->error_message),
             pba->error_message,
             pba->error_message);

  return _SUCCESS_;
}

/**
 * Background quantities at given \f$ a \f$.
 *
 * Function evaluating all background quantities which can be computed
 * analytically as a function of {B} parameters such as the scale factor 'a'
 * (see discussion at the beginning of this file). In extended
 * cosmological models, the pvecback_B vector contains other input parameters than
 * just 'a', e.g. (phi, phidot) for quintessence, some temperature of
 * exotic relics, etc...
 *
 * @param pba           Input: pointer to background structure
 * @param pvecback_B    Input: vector containing all {B} type quantities (scale factor, ...)
 * @param return_format Input: format of output vector
 * @param pvecback      Output: vector of background quantities (assumed to be already allocated)
 * @return the error status
 */

int background_functions(
                         struct background *pba,
                         double * pvecback_B, /* Vector containing all {B} quantities. */
                         short return_format,
                         double * pvecback /* vector with argument pvecback[index_bg] (must be already allocated with a size compatible with return_format) */
                         ) {

  /** Summary: */

  /** - define local variables */

  /* total density */
  double rho_tot;
  /* total pressure */
  double p_tot;
  /* total relativistic density */
  double rho_r;
  /* total non-relativistic density */
  double rho_m;
  /* scale factor relative to scale factor today */
  double a_rel;
  /* background ncdm quantities */
  double rho_ncdm,p_ncdm,pseudo_p_ncdm;
  /* index for n_ncdm species */
  int n_ncdm;
  /* fluid's time-dependent equation of state parameter */
  double w_fld, dw_over_da, integral_fld;
  /* scale factor */
  double a;
  /* scalar field quantities */
  double phi, phi_prime;

  /** - initialize local variables */
  a = pvecback_B[pba->index_bi_a];
  rho_tot = 0.;
  p_tot = 0.;
  rho_r=0.;
  rho_m=0.;
  a_rel = a / pba->a_today;

  class_test(a_rel <= 0.,
             pba->error_message,
             "a = %e instead of strictly positive",a_rel);

  /** - pass value of \f$ a\f$ to output */
  pvecback[pba->index_bg_a] = a;

  /** - compute each component's density and pressure */

  /* photons */
  pvecback[pba->index_bg_rho_g] = pba->Omega0_g * pow(pba->H0,2) / pow(a_rel,4);
  rho_tot += pvecback[pba->index_bg_rho_g];
  p_tot += (1./3.) * pvecback[pba->index_bg_rho_g];
  rho_r += pvecback[pba->index_bg_rho_g];

  /* baryons */
  pvecback[pba->index_bg_rho_b] = pba->Omega0_b * pow(pba->H0,2) / pow(a_rel,3);
  rho_tot += pvecback[pba->index_bg_rho_b];
  p_tot += 0;
  rho_m += pvecback[pba->index_bg_rho_b];

  /* cdm */
  if (pba->has_cdm == _TRUE_) {
    pvecback[pba->index_bg_rho_cdm] = pba->Omega0_cdm * pow(pba->H0,2) / pow(a_rel,3);
    rho_tot += pvecback[pba->index_bg_rho_cdm];
    p_tot += 0.;
    rho_m += pvecback[pba->index_bg_rho_cdm];
  }

  /* dcdm */
  if (pba->has_dcdm == _TRUE_) {
    /* Pass value of rho_dcdm to output */
    pvecback[pba->index_bg_rho_dcdm] = pvecback_B[pba->index_bi_rho_dcdm];
    rho_tot += pvecback[pba->index_bg_rho_dcdm];
    p_tot += 0.;
    rho_m += pvecback[pba->index_bg_rho_dcdm];
  }

  /* dr */
  if (pba->has_dr == _TRUE_) {
    /* Pass value of rho_dr to output */
    pvecback[pba->index_bg_rho_dr] = pvecback_B[pba->index_bi_rho_dr];
    rho_tot += pvecback[pba->index_bg_rho_dr];
    p_tot += (1./3.)*pvecback[pba->index_bg_rho_dr];
    rho_r += pvecback[pba->index_bg_rho_dr];
  }

  /* Scalar field */
  if (pba->has_scf == _TRUE_) {
    phi = pvecback_B[pba->index_bi_phi_scf];
    phi_prime = pvecback_B[pba->index_bi_phi_prime_scf];
    pvecback[pba->index_bg_phi_scf] = phi; // value of the scalar field phi
    pvecback[pba->index_bg_phi_prime_scf] = phi_prime; // value of the scalar field phi derivative wrt conformal time
    pvecback[pba->index_bg_V_scf] = V_scf(pba,phi); //V_scf(pba,phi); //write here potential as function of phi
    pvecback[pba->index_bg_dV_scf] = dV_scf(pba,phi); // dV_scf(pba,phi); //potential' as function of phi
    pvecback[pba->index_bg_ddV_scf] = ddV_scf(pba,phi); // ddV_scf(pba,phi); //potential'' as function of phi
    pvecback[pba->index_bg_rho_scf] = (phi_prime*phi_prime/(2*a*a) + V_scf(pba,phi))/3.; // energy of the scalar field. The field units are set automatically by setting the initial conditions
    pvecback[pba->index_bg_p_scf] =(phi_prime*phi_prime/(2*a*a) - V_scf(pba,phi))/3.; // pressure of the scalar field
    rho_tot += pvecback[pba->index_bg_rho_scf];
    p_tot += pvecback[pba->index_bg_p_scf];
    //divide relativistic & nonrelativistic (not very meaningful for oscillatory models)
    rho_r += 3.*pvecback[pba->index_bg_p_scf]; //field pressure contributes radiation
    rho_m += pvecback[pba->index_bg_rho_scf] - 3.* pvecback[pba->index_bg_p_scf]; //the rest contributes matter
    //printf(" a= %e, Omega_scf = %f, \n ",a_rel, pvecback[pba->index_bg_rho_scf]/rho_tot );
  }

  /* ncdm */
  if (pba->has_ncdm == _TRUE_) {

    /* Loop over species: */
    for(n_ncdm=0; n_ncdm<pba->N_ncdm; n_ncdm++){

      /* function returning background ncdm[n_ncdm] quantities (only
         those for which non-NULL pointers are passed) */
      class_call(background_ncdm_momenta(
                                         pba->q_ncdm_bg[n_ncdm],
                                         pba->w_ncdm_bg[n_ncdm],
                                         pba->q_size_ncdm_bg[n_ncdm],
                                         pba->M_ncdm[n_ncdm],
                                         pba->factor_ncdm[n_ncdm],
                                         1./a_rel-1.,
                                         NULL,
                                         &rho_ncdm,
                                         &p_ncdm,
                                         NULL,
                                         &pseudo_p_ncdm),
                 pba->error_message,
                 pba->error_message);

      pvecback[pba->index_bg_rho_ncdm1+n_ncdm] = rho_ncdm;
      rho_tot += rho_ncdm;
      pvecback[pba->index_bg_p_ncdm1+n_ncdm] = p_ncdm;
      p_tot += p_ncdm;
      pvecback[pba->index_bg_pseudo_p_ncdm1+n_ncdm] = pseudo_p_ncdm;

      /* (3 p_ncdm1) is the "relativistic" contribution to rho_ncdm1 */
      rho_r += 3.* p_ncdm;

      /* (rho_ncdm1 - 3 p_ncdm1) is the "non-relativistic" contribution
         to rho_ncdm1 */
      rho_m += rho_ncdm - 3.* p_ncdm;
    }
  }

  /* Lambda */
  if (pba->has_lambda == _TRUE_) {
    pvecback[pba->index_bg_rho_lambda] = pba->Omega0_lambda * pow(pba->H0,2);
    rho_tot += pvecback[pba->index_bg_rho_lambda];
    p_tot -= pvecback[pba->index_bg_rho_lambda];
  }

  /* fluid with w(a) and constant cs2 */
  if (pba->has_fld == _TRUE_) {

    /* get rho_fld from vector of integrated variables */
    pvecback[pba->index_bg_rho_fld] = pvecback_B[pba->index_bi_rho_fld];

    /* get w_fld from dedicated function */
    class_call(background_w_fld(pba,a,&w_fld,&dw_over_da,&integral_fld), pba->error_message, pba->error_message);
    pvecback[pba->index_bg_w_fld] = w_fld;

    // Obsolete: at the beginning, we had here the analytic integral solution corresponding to the case w=w0+w1(1-a/a0):
    // pvecback[pba->index_bg_rho_fld] = pba->Omega0_fld * pow(pba->H0,2) / pow(a_rel,3.*(1.+pba->w0_fld+pba->wa_fld)) * exp(3.*pba->wa_fld*(a_rel-1.));
    // But now everthing is integrated numerically for a given w_fld(a) defined in the function background_w_fld.

    rho_tot += pvecback[pba->index_bg_rho_fld];
    p_tot += w_fld * pvecback[pba->index_bg_rho_fld];
  }

  /* relativistic neutrinos (and all relativistic relics) */
  if (pba->has_ur == _TRUE_) {
    pvecback[pba->index_bg_rho_ur] = pba->Omega0_ur * pow(pba->H0,2) / pow(a_rel,4);
    rho_tot += pvecback[pba->index_bg_rho_ur];
    p_tot += (1./3.) * pvecback[pba->index_bg_rho_ur];
    rho_r += pvecback[pba->index_bg_rho_ur];
  }

  /* ethos interacting dark matter */
  if (pba->has_idm == _TRUE_) {
    pvecback[pba->index_bg_rho_idm] = pba->Omega0_idm * pow(pba->H0,2) / pow(a_rel,3);
    rho_tot += pvecback[pba->index_bg_rho_idm];
    p_tot += 0.;
    rho_m += pvecback[pba->index_bg_rho_idm];
  }

  /* ethos dark radiation */
  if (pba->has_idr == _TRUE_) {
    pvecback[pba->index_bg_rho_idr] = pba->Omega0_idr * pow(pba->H0,2) / pow(a_rel,4);
    rho_tot += pvecback[pba->index_bg_rho_idr];
    p_tot += (1./3.) * pvecback[pba->index_bg_rho_idr];
    rho_r += pvecback[pba->index_bg_rho_idr];
  }

  /** - compute expansion rate H from Friedmann equation: this is the
      only place where the Friedmann equation is assumed. Remember
      that densities are all expressed in units of \f$ [3c^2/8\pi G] \f$, ie
      \f$ \rho_{class} = [8 \pi G \rho_{physical} / 3 c^2]\f$ */
  pvecback[pba->index_bg_H] = sqrt(rho_tot-pba->K/a/a);

  /** - compute derivative of H with respect to conformal time */
  pvecback[pba->index_bg_H_prime] = - (3./2.) * (rho_tot + p_tot) * a + pba->K/a;

  /** - compute relativistic density to total density ratio */
  pvecback[pba->index_bg_Omega_r] = rho_r / rho_tot;

  /** - compute other quantities in the exhaustive, redundant format */
  if (return_format == pba->long_info) {

    /** - compute critical density */
    pvecback[pba->index_bg_rho_crit] = rho_tot-pba->K/a/a;
    class_test(pvecback[pba->index_bg_rho_crit] <= 0.,
               pba->error_message,
               "rho_crit = %e instead of strictly positive",pvecback[pba->index_bg_rho_crit]);

    /** - compute Omega_m */
    pvecback[pba->index_bg_Omega_m] = rho_m / rho_tot;

    /* one can put other variables here */
    /*  */
    /*  */

  }

  return _SUCCESS_;

}

/**
 * Single place where the fluid equation of state is
 * defined. Parameters of the function are passed through the
 * background structure. Generalisation to arbitrary functions should
 * be simple.
 *
 * @param pba            Input: pointer to background structure
 * @param a              Input: current value of scale factor
 * @param w_fld          Output: equation of state parameter w_fld(a)
 * @param dw_over_da_fld Output: function dw_fld/da
 * @param integral_fld   Output: function \f$ \int_{a}^{a_0} da 3(1+w_{fld})/a \f$
 * @return the error status
 */

int background_w_fld(
                     struct background * pba,
                     double a,
                     double * w_fld,
                     double * dw_over_da_fld,
                     double * integral_fld) {

  double Omega_ede = 0.;
  double dOmega_ede_over_da = 0.;
  double d2Omega_ede_over_da2 = 0.;
  double a_eq, Omega_r, Omega_m;

  /** - first, define the function w(a) */
  switch (pba->fluid_equation_of_state) {
  case CLP:
    *w_fld = pba->w0_fld + pba->wa_fld * (1. - a / pba->a_today);
    break;
  case EDE:
    // Omega_ede(a) taken from eq. (10) in 1706.00730
    Omega_ede = (pba->Omega0_fld - pba->Omega_EDE*(1.-pow(a,-3.*pba->w0_fld)))
      /(pba->Omega0_fld+(1.-pba->Omega0_fld)*pow(a,3.*pba->w0_fld))
      + pba->Omega_EDE*(1.-pow(a,-3.*pba->w0_fld));

    // d Omega_ede / d a taken analytically from the above
    dOmega_ede_over_da = - pba->Omega_EDE* 3.*pba->w0_fld*pow(a,-3.*pba->w0_fld-1.)/(pba->Omega0_fld+(1.-pba->Omega0_fld)*pow(a,3.*pba->w0_fld))
      - (pba->Omega0_fld - pba->Omega_EDE*(1.-pow(a,-3.*pba->w0_fld)))*(1.-pba->Omega0_fld)*3.*pba->w0_fld*pow(a,3.*pba->w0_fld-1.)/pow(pba->Omega0_fld+(1.-pba->Omega0_fld)*pow(a,3.*pba->w0_fld),2)
      + pba->Omega_EDE*3.*pba->w0_fld*pow(a,-3.*pba->w0_fld-1.);

    // find a_equality (needed because EDE tracks first radiation, then matter)
    Omega_r = pba->Omega0_g * (1. + 3.046 * 7./8.*pow(4./11.,4./3.)); // assumes LambdaCDM + eventually massive neutrinos so light that they are relativistic at equality; needs to be generalised later on.
    Omega_m = pba->Omega0_b;
    if (pba->has_cdm == _TRUE_) Omega_m += pba->Omega0_cdm;
    if (pba->has_dcdm == _TRUE_)
        class_stop(pba->error_message,"Early Dark Energy not compatible with decaying Dark Matter because we omitted to code the calculation of a_eq in that case, but it would not be difficult to add it if necessary, should be a matter of 5 minutes");
    a_eq = Omega_r/Omega_m; // assumes a flat universe with a=1 today
    class_stop(pba->error_message,"a_eq = %e, z_eq =%e\n",a_eq,1./a_eq-1.);

    // w_ede(a) taken from eq. (11) in 1706.00730
    *w_fld = - dOmega_ede_over_da*a/Omega_ede/3./(1.-Omega_ede)+a_eq/3./(a+a_eq);
    break;
  }


  /** - then, give the corresponding analytic derivative dw/da (used
        by perturbation equations; we could compute it numerically,
        but with a loss of precision; as long as there is a simple
        analytic expression of the derivative of the previous
        function, let's use it! */
  switch (pba->fluid_equation_of_state) {
  case CLP:
    *dw_over_da_fld = - pba->wa_fld / pba->a_today;
    break;
  case EDE:
    d2Omega_ede_over_da2 = 0.;
    *dw_over_da_fld = - d2Omega_ede_over_da2*a/3./(1.-Omega_ede)/Omega_ede
      - dOmega_ede_over_da/3./(1.-Omega_ede)/Omega_ede
      + dOmega_ede_over_da*dOmega_ede_over_da*a/3./(1.-Omega_ede)/(1.-Omega_ede)/Omega_ede
      + a_eq/3./(a+a_eq)/(a+a_eq);
    break;
  }

  /** - finally, give the analytic solution of the following integral:
        \f$ \int_{a}^{a0} da 3(1+w_{fld})/a \f$. This is used in only
        one place, in the initial conditions for the background, and
        with a=a_ini. If your w(a) does not lead to a simple analytic
        solution of this integral, no worry: instead of writing
        something here, the best would then be to leave it equal to
        zero, and then in background_initial_conditions() you should
        implement a numerical calculation of this integral only for
        a=a_ini, using for instance Romberg integration. It should be
        fast, simple, and accurate enough. */
  *integral_fld = 3.*((1.+pba->w0_fld+pba->wa_fld)*log(pba->a_today/a) + pba->wa_fld*(a/pba->a_today-1.));

  /** note: of course you can generalise these formulas to anything,
      defining new parameters pba->w..._fld. Just remember that so
      far, HyRec explicitely assumes that w(a)= w0 + wa (1-a/a0); but
      Recfast does not assume anything */

  return _SUCCESS_;
}

/**
 * Initialize the background structure, and in particular the
 * background interpolation table.
 *
 * @param ppr Input: pointer to precision structure
 * @param pba Input/Output: pointer to initialized background structure
 * @return the error status
 */

int background_init(
                    struct precision * ppr,
                    struct background * pba
                    ) {

  /** Summary: */

  /** - define local variables */
  int n_ncdm;
  double rho_ncdm_rel,rho_nu_rel;
<<<<<<< HEAD
  double Neff, N_dark;
=======
  double Neff;
  double w_fld, dw_over_da, integral_fld;
>>>>>>> 779fc65d
  int filenum=0;

  /** - in verbose mode, provide some information */
  if (pba->background_verbose > 0) {
    printf("Running CLASS version %s\n",_VERSION_);
    printf("Computing background\n");

    /* below we want to inform the user about ncdm species*/
    if ((pba->N_ncdm > 0)||(pba->xi_idr != 0.))  {

      Neff = pba->Omega0_ur/7.*8./pow(4./11.,4./3.)/pba->Omega0_g;
      if(pba->xi_idr != 0.){//MArchi ethos-new! well ok it is just to get some info
        N_dark = pba->Omega0_idr/7.*8./pow(4./11.,4./3.)/pba->Omega0_g;
        Neff += N_dark;
        printf(" -> dark radiation Delta Neff %e\n",N_dark);
      }
      if (pba->N_ncdm > 0){//MArchi ethos-new! add this to keep ncdm separate from dark radiation
        /* loop over ncdm species */
        for (n_ncdm=0;n_ncdm<pba->N_ncdm; n_ncdm++) {

          /* inform if p-s-d read in files */
          if (pba->got_files[n_ncdm] == _TRUE_) {
            printf(" -> ncdm species i=%d read from file %s\n",n_ncdm+1,pba->ncdm_psd_files+filenum*_ARGUMENT_LENGTH_MAX_);
            filenum++;
          }

          /* call this function to get rho_ncdm */
          background_ncdm_momenta(pba->q_ncdm_bg[n_ncdm],
                                  pba->w_ncdm_bg[n_ncdm],
                                  pba->q_size_ncdm_bg[n_ncdm],
                                  0.,
                                  pba->factor_ncdm[n_ncdm],
                                  0.,
                                  NULL,
                                  &rho_ncdm_rel,
                                  NULL,
                                  NULL,
                                  NULL);

          /* inform user of the contribution of each species to
             radiation density (in relativistic limit): should be
             between 1.01 and 1.02 for each active neutrino species;
             evaluated as rho_ncdm/rho_nu_rel where rho_nu_rel is the
             density of one neutrino in the instantaneous decoupling
             limit, i.e. assuming T_nu=(4/11)^1/3 T_gamma (this comes
             from the definition of N_eff) */
          rho_nu_rel = 56.0/45.0*pow(_PI_,6)*pow(4.0/11.0,4.0/3.0)*_G_/pow(_h_P_,3)/pow(_c_,7)*
            pow(_Mpc_over_m_,2)*pow(pba->T_cmb*_k_B_,4);

          printf(" -> ncdm species i=%d sampled with %d (resp. %d) points for purpose of background (resp. perturbation) integration. In the relativistic limit it gives Delta N_eff = %g\n",
                 n_ncdm+1,
                 pba->q_size_ncdm_bg[n_ncdm],
                 pba->q_size_ncdm[n_ncdm],
                 rho_ncdm_rel/rho_nu_rel);

          Neff += rho_ncdm_rel/rho_nu_rel;
        }
      }

      printf(" -> total N_eff = %g (sumed over ultra-relativistic and ncdm species and dark radiation)\n",Neff);

    }
  }

  /** - if shooting failed during input, catch the error here */
  class_test(pba->shooting_failed == _TRUE_,
             pba->error_message,
             "Shooting failed, try optimising input_get_guess(). Error message:\n\n%s",
             pba->shooting_error);

  /** - assign values to all indices in vectors of background quantities with background_indices()*/
  class_call(background_indices(pba),
             pba->error_message,
             pba->error_message);

  /** - control that cosmological parameter values make sense */

  /* H0 in Mpc^{-1} */
  /* Many users asked for this test to be supressed. It is commented out. */
  /*class_test((pba->H0 < _H0_SMALL_)||(pba->H0 > _H0_BIG_),
             pba->error_message,
             "H0=%g out of bounds (%g<H0<%g) \n",pba->H0,_H0_SMALL_,_H0_BIG_);*/

  class_test(fabs(pba->h * 1.e5 / _c_  / pba->H0 -1.)>ppr->smallest_allowed_variation,
             pba->error_message,
             "inconsistency between Hubble and reduced Hubble parameters: you have H0=%f/Mpc=%fkm/s/Mpc, but h=%f",pba->H0,pba->H0/1.e5* _c_,pba->h);

  /* T_cmb in K */
  /* Many users asked for this test to be supressed. It is commented out. */
  /*class_test((pba->T_cmb < _TCMB_SMALL_)||(pba->T_cmb > _TCMB_BIG_),
             pba->error_message,
             "T_cmb=%g out of bounds (%g<T_cmb<%g)",pba->T_cmb,_TCMB_SMALL_,_TCMB_BIG_);*/

  /* Omega_k */
  /* Many users asked for this test to be supressed. It is commented out. */
  /*class_test((pba->Omega0_k < _OMEGAK_SMALL_)||(pba->Omega0_k > _OMEGAK_BIG_),
             pba->error_message,
             "Omegak = %g out of bounds (%g<Omegak<%g) \n",pba->Omega0_k,_OMEGAK_SMALL_,_OMEGAK_BIG_);*/

  /* fluid equation of state */
  if (pba->has_fld == _TRUE_) {

    class_call(background_w_fld(pba,0.,&w_fld,&dw_over_da,&integral_fld), pba->error_message, pba->error_message);

    class_test(w_fld >= 1./3.,
               pba->error_message,
               "Your choice for w(a--->0)=%g is suspicious, since it is bigger than -1/3 there cannot be radiation domination at early times\n",
               w_fld);
  }

  /* in verbose mode, inform the user about the value of the ncdm
     masses in eV and about the ratio [m/omega_ncdm] in eV (the usual
     93 point something)*/
  if ((pba->background_verbose > 0) && (pba->has_ncdm == _TRUE_)) {
    for (n_ncdm=0; n_ncdm < pba->N_ncdm; n_ncdm++) {
      printf(" -> non-cold dark matter species with i=%d has m_i = %e eV (so m_i / omega_i =%e eV)\n",
             n_ncdm+1,
             pba->m_ncdm_in_eV[n_ncdm],
             pba->m_ncdm_in_eV[n_ncdm]*pba->deg_ncdm[n_ncdm]/pba->Omega0_ncdm[n_ncdm]/pba->h/pba->h);
    }
  }

  /* check other quantities which would lead to segmentation fault if zero */
  class_test(pba->a_today <= 0,
             pba->error_message,
             "input a_today = %e instead of strictly positive",pba->a_today);

  class_test(_Gyr_over_Mpc_ <= 0,
             pba->error_message,
             "_Gyr_over_Mpc = %e instead of strictly positive",_Gyr_over_Mpc_);

  /** - this function integrates the background over time, allocates
      and fills the background table */
  class_call(background_solve(ppr,pba),
             pba->error_message,
             pba->error_message);

  /** - this function finds and stores a few derived parameters at radiation-matter equality */
  class_call(background_find_equality(ppr,pba),
             pba->error_message,
             pba->error_message);

  return _SUCCESS_;

}

/**
 * Free all memory space allocated by background_init().
 *
 *
 * @param pba Input: pointer to background structure (to be freed)
 * @return the error status
 */

int background_free(
                    struct background *pba
                    ) {
  int err;

  free(pba->tau_table);
  free(pba->z_table);
  free(pba->d2tau_dz2_table);
  free(pba->background_table);
  free(pba->d2background_dtau2_table);

  err = background_free_input(pba);

  return err;
}

/**
 * Free only the memory space NOT allocated through input_read_parameters()
 *
 * @param pba Input: pointer to background structure (to be freed)
 * @return the error status
 */

int background_free_noinput(
                    struct background *pba
                    ) {
  free(pba->tau_table);
  free(pba->z_table);
  free(pba->d2tau_dz2_table);
  free(pba->background_table);
  free(pba->d2background_dtau2_table);

  return _SUCCESS_;
}
/**
 * Free pointers inside background structure which were
 * allocated in input_read_parameters()
 *
 * @param pba Input: pointer to background structure
 * @return the error status
 */

int background_free_input(
                          struct background *pba
                          ) {

  int k;
  if (pba->Omega0_ncdm_tot != 0.){
    for(k=0; k<pba->N_ncdm; k++){
      free(pba->q_ncdm[k]);
      free(pba->w_ncdm[k]);
      free(pba->q_ncdm_bg[k]);
      free(pba->w_ncdm_bg[k]);
      free(pba->dlnf0_dlnq_ncdm[k]);
    }
    free(pba->ncdm_quadrature_strategy);
    free(pba->ncdm_input_q_size);
    free(pba->ncdm_qmax);
    free(pba->q_ncdm);
    free(pba->w_ncdm);
    free(pba->q_ncdm_bg);
    free(pba->w_ncdm_bg);
    free(pba->dlnf0_dlnq_ncdm);
    free(pba->q_size_ncdm);
    free(pba->q_size_ncdm_bg);
    free(pba->M_ncdm);
    free(pba->T_ncdm);
    free(pba->ksi_ncdm);
    free(pba->deg_ncdm);
    free(pba->Omega0_ncdm);
    free(pba->m_ncdm_in_eV);
    free(pba->factor_ncdm);
    if(pba->got_files!=NULL)
      free(pba->got_files);
    if(pba->ncdm_psd_files!=NULL)
      free(pba->ncdm_psd_files);
    if(pba->ncdm_psd_parameters!=NULL)
      free(pba->ncdm_psd_parameters);
  }

  if (pba->Omega0_scf != 0.){
    if (pba->scf_parameters != NULL)
      free(pba->scf_parameters);
  }
  return _SUCCESS_;
}

/**
 * Assign value to each relevant index in vectors of background quantities.
 *
 * @param pba Input: pointer to background structure
 * @return the error status
 */

int background_indices(
                       struct background *pba
                       ) {

  /** Summary: */

  /** - define local variables */

  /* a running index for the vector of background quantities */
  int index_bg;
  /* a running index for the vector of background quantities to be integrated */
  int index_bi;

  /** - initialize all flags: which species are present? */

  pba->has_cdm = _FALSE_;
  pba->has_ncdm = _FALSE_;
  pba->has_dcdm = _FALSE_;
  pba->has_dr = _FALSE_;
  pba->has_scf = _FALSE_;
  pba->has_lambda = _FALSE_;
  pba->has_fld = _FALSE_;
  pba->has_ur = _FALSE_;
  pba->has_idr = _FALSE_; //ethos
  pba->has_idm = _FALSE_; //ethos
  pba->has_curvature = _FALSE_;

  if (pba->Omega0_cdm != 0.)
    pba->has_cdm = _TRUE_;

  if (pba->Omega0_ncdm_tot != 0.)
    pba->has_ncdm = _TRUE_;

  if (pba->Omega0_dcdmdr != 0.){
    pba->has_dcdm = _TRUE_;
    if (pba->Gamma_dcdm != 0.)
      pba->has_dr = _TRUE_;
  }

  if (pba->Omega0_scf != 0.)
    pba->has_scf = _TRUE_;

  if (pba->Omega0_lambda != 0.)
    pba->has_lambda = _TRUE_;

  if (pba->Omega0_fld != 0.)
    pba->has_fld = _TRUE_;

  if (pba->Omega0_ur != 0.)
    pba->has_ur = _TRUE_;

  if (pba->Omega0_idr != 0.)
    pba->has_idr = _TRUE_; //ethos idr

  if (pba->Omega0_idm != 0.) //ethos idm
    pba->has_idm = _TRUE_;

  if (pba->sgnK != 0)
    pba->has_curvature = _TRUE_;

  /** - initialize all indices */

  index_bg=0;

  /* index for scale factor */
  class_define_index(pba->index_bg_a,_TRUE_,index_bg,1);

  /* - indices for H and its conformal-time-derivative */
  class_define_index(pba->index_bg_H,_TRUE_,index_bg,1);
  class_define_index(pba->index_bg_H_prime,_TRUE_,index_bg,1);

  /* - end of indices in the short vector of background values */
  pba->bg_size_short = index_bg;

  /* - index for rho_g (photon density) */
  class_define_index(pba->index_bg_rho_g,_TRUE_,index_bg,1);

  /* - index for rho_b (baryon density) */
  class_define_index(pba->index_bg_rho_b,_TRUE_,index_bg,1);

  /* - index for rho_cdm */
  class_define_index(pba->index_bg_rho_cdm,pba->has_cdm,index_bg,1);


  /* - indices for ncdm. We only define the indices for ncdm1
     (density, pressure, pseudo-pressure), the other ncdm indices
     are contiguous */
  class_define_index(pba->index_bg_rho_ncdm1,pba->has_ncdm,index_bg,pba->N_ncdm);
  class_define_index(pba->index_bg_p_ncdm1,pba->has_ncdm,index_bg,pba->N_ncdm);
  class_define_index(pba->index_bg_pseudo_p_ncdm1,pba->has_ncdm,index_bg,pba->N_ncdm);

  /* - index for dcdm */
  class_define_index(pba->index_bg_rho_dcdm,pba->has_dcdm,index_bg,1);

  /* - index for dr */
  class_define_index(pba->index_bg_rho_dr,pba->has_dr,index_bg,1);

  /* - indices for scalar field */
  class_define_index(pba->index_bg_phi_scf,pba->has_scf,index_bg,1);
  class_define_index(pba->index_bg_phi_prime_scf,pba->has_scf,index_bg,1);
  class_define_index(pba->index_bg_V_scf,pba->has_scf,index_bg,1);
  class_define_index(pba->index_bg_dV_scf,pba->has_scf,index_bg,1);
  class_define_index(pba->index_bg_ddV_scf,pba->has_scf,index_bg,1);
  class_define_index(pba->index_bg_rho_scf,pba->has_scf,index_bg,1);
  class_define_index(pba->index_bg_p_scf,pba->has_scf,index_bg,1);

  /* - index for Lambda */
  class_define_index(pba->index_bg_rho_lambda,pba->has_lambda,index_bg,1);

  /* - index for fluid */
  class_define_index(pba->index_bg_rho_fld,pba->has_fld,index_bg,1);
  class_define_index(pba->index_bg_w_fld,pba->has_fld,index_bg,1);

  /* - index for ultra-relativistic neutrinos/species */
  class_define_index(pba->index_bg_rho_ur,pba->has_ur,index_bg,1);

  /* - index for Omega_r (relativistic density fraction) */
  class_define_index(pba->index_bg_Omega_r,_TRUE_,index_bg,1);

  /* - put here additional ingredients that you want to appear in the
     normal vector */
  /*    */
  /*    */

  /* - index interacting for dark radiation ethos */
  class_define_index(pba->index_bg_rho_idr,pba->has_idr,index_bg,1);

  /* - index for interacting dark matter ethos */
  class_define_index(pba->index_bg_rho_idm,pba->has_idm,index_bg,1);

  /* - end of indices in the normal vector of background values */
  pba->bg_size_normal = index_bg;

  /* - indices in the long version : */

  /* -> critical density */
  class_define_index(pba->index_bg_rho_crit,_TRUE_,index_bg,1);

  /* - index for Omega_m (non-relativistic density fraction) */
  class_define_index(pba->index_bg_Omega_m,_TRUE_,index_bg,1);

  /* -> conformal distance */
  class_define_index(pba->index_bg_conf_distance,_TRUE_,index_bg,1);

  /* -> angular diameter distance */
  class_define_index(pba->index_bg_ang_distance,_TRUE_,index_bg,1);

  /* -> luminosity distance */
  class_define_index(pba->index_bg_lum_distance,_TRUE_,index_bg,1);

  /* -> proper time (for age of the Universe) */
  class_define_index(pba->index_bg_time,_TRUE_,index_bg,1);

  /* -> conformal sound horizon */
  class_define_index(pba->index_bg_rs,_TRUE_,index_bg,1);

  /* -> density growth factor in dust universe */
  class_define_index(pba->index_bg_D,_TRUE_,index_bg,1);

  /* -> velocity growth factor in dust universe */
  class_define_index(pba->index_bg_f,_TRUE_,index_bg,1);

  /* -> put here additional quantities describing background */
  /*    */
  /*    */

  /* -> end of indices in the long vector of background values */
  pba->bg_size = index_bg;

  /* - now, indices in vector of variables to integrate.
     First {B} variables, then {C} variables. */

  index_bi=0;

  /* -> scale factor */
  class_define_index(pba->index_bi_a,_TRUE_,index_bi,1);

  /* -> energy density in DCDM */
  class_define_index(pba->index_bi_rho_dcdm,pba->has_dcdm,index_bi,1);

  /* -> energy density in DR */
  class_define_index(pba->index_bi_rho_dr,pba->has_dr,index_bi,1);

  /* -> energy density in fluid */
  class_define_index(pba->index_bi_rho_fld,pba->has_fld,index_bi,1);

  /* -> scalar field and its derivative wrt conformal time (Zuma) */
  class_define_index(pba->index_bi_phi_scf,pba->has_scf,index_bi,1);
  class_define_index(pba->index_bi_phi_prime_scf,pba->has_scf,index_bi,1);

  /* End of {B} variables, now continue with {C} variables */
  pba->bi_B_size = index_bi;

  /* -> proper time (for age of the Universe) */
  class_define_index(pba->index_bi_time,_TRUE_,index_bi,1);

  /* -> sound horizon */
  class_define_index(pba->index_bi_rs,_TRUE_,index_bi,1);

  /* -> Second order equation for growth factor */
  class_define_index(pba->index_bi_D,_TRUE_,index_bi,1);
  class_define_index(pba->index_bi_D_prime,_TRUE_,index_bi,1);

  /* -> index for conformal time in vector of variables to integrate */
  class_define_index(pba->index_bi_tau,_TRUE_,index_bi,1);

  /* -> end of indices in the vector of variables to integrate */
  pba->bi_size = index_bi;

  /* index_bi_tau must be the last index, because tau is part of this vector for the purpose of being stored, */
  /* but it is not a quantity to be integrated (since integration is over tau itself) */
  class_test(pba->index_bi_tau != index_bi-1,
             pba->error_message,
             "background integration requires index_bi_tau to be the last of all index_bi's");

  /* flags for calling the interpolation routine */

  pba->short_info=0;
  pba->normal_info=1;
  pba->long_info=2;

  pba->inter_normal=0;
  pba->inter_closeby=1;

  return _SUCCESS_;

}

/**
 * This is the routine where the distribution function f0(q) of each
 * ncdm species is specified (it is the only place to modify if you
 * need a partlar f0(q))
 *
 * @param pbadist Input:  structure containing all parameters defining f0(q)
 * @param q       Input:  momentum
 * @param f0      Output: phase-space distribution
 */

int background_ncdm_distribution(
                                 void * pbadist,
                                 double q,
                                 double * f0
                                 ) {
  struct background * pba;
  struct background_parameters_for_distributions * pbadist_local;
  int n_ncdm,lastidx;
  double ksi;
  double qlast,dqlast,f0last,df0last;
  double *param;
  /* Variables corresponding to entries in param: */
  //double square_s12,square_s23,square_s13;
  //double mixing_matrix[3][3];
  //int i;

  /** - extract from the input structure pbadist all the relevant information */
  pbadist_local = pbadist;          /* restore actual format of pbadist */
  pba = pbadist_local->pba;         /* extract the background structure from it */
  param = pba->ncdm_psd_parameters; /* extract the optional parameter list from it */
  n_ncdm = pbadist_local->n_ncdm;   /* extract index of ncdm species under consideration */
  ksi = pba->ksi_ncdm[n_ncdm];      /* extract chemical potential */

  /** - shall we interpolate in file, or shall we use analytical formula below? */

  /** - a) deal first with the case of interpolating in files */
  if (pba->got_files[n_ncdm]==_TRUE_) {

    lastidx = pbadist_local->tablesize-1;
    if(q<pbadist_local->q[0]){
      //Handle q->0 case:
      *f0 = pbadist_local->f0[0];
    }
    else if(q>pbadist_local->q[lastidx]){
      //Handle q>qmax case (ensure continuous and derivable function with Boltzmann tail):
      qlast=pbadist_local->q[lastidx];
      f0last=pbadist_local->f0[lastidx];
      dqlast=qlast - pbadist_local->q[lastidx-1];
      df0last=f0last - pbadist_local->f0[lastidx-1];

      *f0 = f0last*exp(-(qlast-q)*df0last/f0last/dqlast);
    }
    else{
      //Do interpolation:
      class_call(array_interpolate_spline(
                                          pbadist_local->q,
                                          pbadist_local->tablesize,
                                          pbadist_local->f0,
                                          pbadist_local->d2f0,
                                          1,
                                          q,
                                          &pbadist_local->last_index,
                                          f0,
                                          1,
                                          pba->error_message),
                 pba->error_message,     pba->error_message);
    }
  }

  /** - b) deal now with case of reading analytical function */
  else{
    /**
       Next enter your analytic expression(s) for the p.s.d.'s. If
       you need different p.s.d.'s for different species, put each
       p.s.d inside a condition, like for instance: if (n_ncdm==2)
       {*f0=...}.  Remember that n_ncdm = 0 refers to the first
       species.
    */

    /**************************************************/
    /*    FERMI-DIRAC INCLUDING CHEMICAL POTENTIALS   */
    /**************************************************/

    *f0 = 1.0/pow(2*_PI_,3)*(1./(exp(q-ksi)+1.) +1./(exp(q+ksi)+1.));

    /**************************************************/

    /** This form is only appropriate for approximate studies, since in
        reality the chemical potentials are associated with flavor
        eigenstates, not mass eigenstates. It is easy to take this into
        account by introducing the mixing angles. In the later part
        (not read by the code) we illustrate how to do this. */

    if (_FALSE_) {

      /* We must use the list of extra parameters read in input, stored in the
         ncdm_psd_parameter list, extracted above from the structure
         and now called param[..] */

      /* check that this list has been read */
      class_test(param == NULL,
                 pba->error_message,
                 "Analytic expression wants to use 'ncdm_psd_parameters', but they have not been entered!");

      /* extract values from the list (in this example, mixing angles) */
      double square_s12=param[0];
      double square_s23=param[1];
      double square_s13=param[2];

      /* infer mixing matrix */
      double mixing_matrix[3][3];
      int i;

      mixing_matrix[0][0]=pow(fabs(sqrt((1-square_s12)*(1-square_s13))),2);
      mixing_matrix[0][1]=pow(fabs(sqrt(square_s12*(1-square_s13))),2);
      mixing_matrix[0][2]=fabs(square_s13);
      mixing_matrix[1][0]=pow(fabs(sqrt((1-square_s12)*square_s13*square_s23)+sqrt(square_s12*(1-square_s23))),2);
      mixing_matrix[1][1]=pow(fabs(sqrt(square_s12*square_s23*square_s13)-sqrt((1-square_s12)*(1-square_s23))),2);
      mixing_matrix[1][2]=pow(fabs(sqrt(square_s23*(1-square_s13))),2);
      mixing_matrix[2][0]=pow(fabs(sqrt(square_s12*square_s23)-sqrt((1-square_s12)*square_s13*(1-square_s23))),2);
      mixing_matrix[2][1]=pow(sqrt((1-square_s12)*square_s23)+sqrt(square_s12*square_s13*(1-square_s23)),2);
      mixing_matrix[2][2]=pow(fabs(sqrt((1-square_s13)*(1-square_s23))),2);

      /* loop over flavor eigenstates and compute psd of mass eigenstates */
      *f0=0.0;
      for(i=0;i<3;i++){

    	*f0 += mixing_matrix[i][n_ncdm]*1.0/pow(2*_PI_,3)*(1./(exp(q-pba->ksi_ncdm[i])+1.) +1./(exp(q+pba->ksi_ncdm[i])+1.));

      }
    } /* end of region not used, but shown as an example */
  }

  return _SUCCESS_;
}

/**
 * This function is only used for the purpose of finding optimal
 * quadrature weights. The logic is: if we can accurately convolve
 * f0(q) with this function, then we can convolve it accurately with
 * any other relevant function.
 *
 * @param pbadist Input:  structure containing all background parameters
 * @param q       Input:  momentum
 * @param test    Output: value of the test function test(q)
 */

int background_ncdm_test_function(
                                  void * pbadist,
                                  double q,
                                  double * test
                                  ) {

  double c = 2.0/(3.0*_zeta3_);
  double d = 120.0/(7.0*pow(_PI_,4));
  double e = 2.0/(45.0*_zeta5_);

  /** Using a + bq creates problems for otherwise acceptable distributions
      which diverges as \f$ 1/r \f$ or \f$ 1/r^2 \f$ for \f$ r\to 0 \f$*/
  *test = pow(2.0*_PI_,3)/6.0*(c*q*q-d*q*q*q-e*q*q*q*q);

  return _SUCCESS_;
}

/**
 * This function finds optimal quadrature weights for each ncdm
 * species
 *
 * @param ppr Input: precision structure
 * @param pba Input/Output: background structure
 */

int background_ncdm_init(
                         struct precision *ppr,
                         struct background *pba
                         ) {

  int index_q, k,tolexp,row,status,filenum;
  double f0m2,f0m1,f0,f0p1,f0p2,dq,q,df0dq,tmp1,tmp2;
  struct background_parameters_for_distributions pbadist;
  FILE *psdfile;

  pbadist.pba = pba;

  /* Allocate pointer arrays: */
  class_alloc(pba->q_ncdm, sizeof(double*)*pba->N_ncdm,pba->error_message);
  class_alloc(pba->w_ncdm, sizeof(double*)*pba->N_ncdm,pba->error_message);
  class_alloc(pba->q_ncdm_bg, sizeof(double*)*pba->N_ncdm,pba->error_message);
  class_alloc(pba->w_ncdm_bg, sizeof(double*)*pba->N_ncdm,pba->error_message);
  class_alloc(pba->dlnf0_dlnq_ncdm, sizeof(double*)*pba->N_ncdm,pba->error_message);

  /* Allocate pointers: */
  class_alloc(pba->q_size_ncdm,sizeof(int)*pba->N_ncdm,pba->error_message);
  class_alloc(pba->q_size_ncdm_bg,sizeof(int)*pba->N_ncdm,pba->error_message);
  class_alloc(pba->factor_ncdm,sizeof(double)*pba->N_ncdm,pba->error_message);

  for(k=0, filenum=0; k<pba->N_ncdm; k++){
    pbadist.n_ncdm = k;
    pbadist.q = NULL;
    pbadist.tablesize = 0;
    /*Do we need to read in a file to interpolate the distribution function? */
    if ((pba->got_files!=NULL)&&(pba->got_files[k]==_TRUE_)){
      psdfile = fopen(pba->ncdm_psd_files+filenum*_ARGUMENT_LENGTH_MAX_,"r");
      class_test(psdfile == NULL,pba->error_message,
                 "Could not open file %s!",pba->ncdm_psd_files+filenum*_ARGUMENT_LENGTH_MAX_);
      // Find size of table:
      for (row=0,status=2; status==2; row++){
        status = fscanf(psdfile,"%lf %lf",&tmp1,&tmp2);
      }
      rewind(psdfile);
      pbadist.tablesize = row-1;

      /*Allocate room for interpolation table: */
      class_alloc(pbadist.q,sizeof(double)*pbadist.tablesize,pba->error_message);
      class_alloc(pbadist.f0,sizeof(double)*pbadist.tablesize,pba->error_message);
      class_alloc(pbadist.d2f0,sizeof(double)*pbadist.tablesize,pba->error_message);
      for (row=0; row<pbadist.tablesize; row++){
        status = fscanf(psdfile,"%lf %lf",
                        &pbadist.q[row],&pbadist.f0[row]);
        //		printf("(q,f0) = (%g,%g)\n",pbadist.q[row],pbadist.f0[row]);
      }
      fclose(psdfile);
      /* Call spline interpolation: */
      class_call(array_spline_table_lines(pbadist.q,
                                          pbadist.tablesize,
                                          pbadist.f0,
                                          1,
                                          pbadist.d2f0,
                                          _SPLINE_EST_DERIV_,
                                          pba->error_message),
                 pba->error_message,
                 pba->error_message);
      filenum++;
    }

    /* Handle perturbation qsampling: */
    if (pba->ncdm_quadrature_strategy[k]==qm_auto){
      /** Automatic q-sampling for this species */
      class_alloc(pba->q_ncdm[k],_QUADRATURE_MAX_*sizeof(double),pba->error_message);
      class_alloc(pba->w_ncdm[k],_QUADRATURE_MAX_*sizeof(double),pba->error_message);

      class_call(get_qsampling(pba->q_ncdm[k],
			       pba->w_ncdm[k],
			       &(pba->q_size_ncdm[k]),
			       _QUADRATURE_MAX_,
			       ppr->tol_ncdm,
			       pbadist.q,
			       pbadist.tablesize,
			       background_ncdm_test_function,
			       background_ncdm_distribution,
			       &pbadist,
			       pba->error_message),
		 pba->error_message,
		 pba->error_message);
      pba->q_ncdm[k]=realloc(pba->q_ncdm[k],pba->q_size_ncdm[k]*sizeof(double));
      pba->w_ncdm[k]=realloc(pba->w_ncdm[k],pba->q_size_ncdm[k]*sizeof(double));


      if (pba->background_verbose > 0)
	printf("ncdm species i=%d sampled with %d points for purpose of perturbation integration\n",
	       k+1,
	       pba->q_size_ncdm[k]);

      /* Handle background q_sampling: */
      class_alloc(pba->q_ncdm_bg[k],_QUADRATURE_MAX_BG_*sizeof(double),pba->error_message);
      class_alloc(pba->w_ncdm_bg[k],_QUADRATURE_MAX_BG_*sizeof(double),pba->error_message);

      class_call(get_qsampling(pba->q_ncdm_bg[k],
			       pba->w_ncdm_bg[k],
			       &(pba->q_size_ncdm_bg[k]),
			       _QUADRATURE_MAX_BG_,
			       ppr->tol_ncdm_bg,
			       pbadist.q,
			       pbadist.tablesize,
			       background_ncdm_test_function,
			       background_ncdm_distribution,
			       &pbadist,
			       pba->error_message),
		 pba->error_message,
		 pba->error_message);


      pba->q_ncdm_bg[k]=realloc(pba->q_ncdm_bg[k],pba->q_size_ncdm_bg[k]*sizeof(double));
      pba->w_ncdm_bg[k]=realloc(pba->w_ncdm_bg[k],pba->q_size_ncdm_bg[k]*sizeof(double));

      /** - in verbose mode, inform user of number of sampled momenta
	  for background quantities */
      if (pba->background_verbose > 0)
	printf("ncdm species i=%d sampled with %d points for purpose of background integration\n",
	       k+1,
	       pba->q_size_ncdm_bg[k]);
    }
    else{
      /** Manual q-sampling for this species. Same sampling used for both perturbation and background sampling, since this will usually be a high precision setting anyway */
      pba->q_size_ncdm_bg[k] = pba->ncdm_input_q_size[k];
      pba->q_size_ncdm[k] = pba->ncdm_input_q_size[k];
      class_alloc(pba->q_ncdm_bg[k],pba->q_size_ncdm_bg[k]*sizeof(double),pba->error_message);
      class_alloc(pba->w_ncdm_bg[k],pba->q_size_ncdm_bg[k]*sizeof(double),pba->error_message);
      class_alloc(pba->q_ncdm[k],pba->q_size_ncdm[k]*sizeof(double),pba->error_message);
      class_alloc(pba->w_ncdm[k],pba->q_size_ncdm[k]*sizeof(double),pba->error_message);
      class_call(get_qsampling_manual(pba->q_ncdm[k],
				      pba->w_ncdm[k],
				      pba->q_size_ncdm[k],
				      pba->ncdm_qmax[k],
				      pba->ncdm_quadrature_strategy[k],
				      pbadist.q,
				      pbadist.tablesize,
				      background_ncdm_distribution,
				      &pbadist,
				      pba->error_message),
		 pba->error_message,
		 pba->error_message);
      for (index_q=0; index_q<pba->q_size_ncdm[k]; index_q++) {
	pba->q_ncdm_bg[k] = pba->q_ncdm[k];
	pba->w_ncdm_bg[k] = pba->w_ncdm[k];
      }
    /** - in verbose mode, inform user of number of sampled momenta
        for background quantities */
      if (pba->background_verbose > 0)
	printf("ncdm species i=%d sampled with %d points for purpose of background andperturbation integration using the manual method\n",
	       k+1,
	       pba->q_size_ncdm[k]);
    }

    class_alloc(pba->dlnf0_dlnq_ncdm[k],
                pba->q_size_ncdm[k]*sizeof(double),
                pba->error_message);


    for (index_q=0; index_q<pba->q_size_ncdm[k]; index_q++) {
      q = pba->q_ncdm[k][index_q];
      class_call(background_ncdm_distribution(&pbadist,q,&f0),
                 pba->error_message,pba->error_message);

      //Loop to find appropriate dq:
      for(tolexp=_PSD_DERIVATIVE_EXP_MIN_; tolexp<_PSD_DERIVATIVE_EXP_MAX_; tolexp++){

        if (index_q == 0){
          dq = MIN((0.5-ppr->smallest_allowed_variation)*q,2*exp(tolexp)*(pba->q_ncdm[k][index_q+1]-q));
        }
        else if (index_q == pba->q_size_ncdm[k]-1){
          dq = exp(tolexp)*2.0*(pba->q_ncdm[k][index_q]-pba->q_ncdm[k][index_q-1]);
        }
        else{
          dq = exp(tolexp)*(pba->q_ncdm[k][index_q+1]-pba->q_ncdm[k][index_q-1]);
        }

        class_call(background_ncdm_distribution(&pbadist,q-2*dq,&f0m2),
                   pba->error_message,pba->error_message);
        class_call(background_ncdm_distribution(&pbadist,q+2*dq,&f0p2),
                   pba->error_message,pba->error_message);

        if (fabs((f0p2-f0m2)/f0)>sqrt(ppr->smallest_allowed_variation)) break;
      }

      class_call(background_ncdm_distribution(&pbadist,q-dq,&f0m1),
                 pba->error_message,pba->error_message);
      class_call(background_ncdm_distribution(&pbadist,q+dq,&f0p1),
                 pba->error_message,pba->error_message);
      //5 point estimate of the derivative:
      df0dq = (+f0m2-8*f0m1+8*f0p1-f0p2)/12.0/dq;
      //printf("df0dq[%g] = %g. dlf=%g ?= %g. f0 =%g.\n",q,df0dq,q/f0*df0dq,
      //Avoid underflow in extreme tail:
      if (fabs(f0)==0.)
        pba->dlnf0_dlnq_ncdm[k][index_q] = -q; /* valid for whatever f0 with exponential tail in exp(-q) */
      else
        pba->dlnf0_dlnq_ncdm[k][index_q] = q/f0*df0dq;
    }

    pba->factor_ncdm[k]=pba->deg_ncdm[k]*4*_PI_*pow(pba->T_cmb*pba->T_ncdm[k]*_k_B_,4)*8*_PI_*_G_
      /3./pow(_h_P_/2./_PI_,3)/pow(_c_,7)*_Mpc_over_m_*_Mpc_over_m_;

    /* If allocated, deallocate interpolation table:  */
    if ((pba->got_files!=NULL)&&(pba->got_files[k]==_TRUE_)){
      free(pbadist.q);
      free(pbadist.f0);
      free(pbadist.d2f0);
    }
  }


  return _SUCCESS_;
}

/**
 * For a given ncdm species: given the quadrature weights, the mass
 * and the redshift, find background quantities by a quick weighted
 * sum over.  Input parameters passed as NULL pointers are not
 * evaluated for speed-up
 *
 * @param qvec     Input: sampled momenta
 * @param wvec     Input: quadrature weights
 * @param qsize    Input: number of momenta/weights
 * @param M        Input: mass
 * @param factor   Input: normalization factor for the p.s.d.
 * @param z        Input: redshift
 * @param n        Output: number density
 * @param rho      Output: energy density
 * @param p        Output: pressure
 * @param drho_dM  Output: derivative used in next function
 * @param pseudo_p Output: pseudo-pressure used in perturbation module for fluid approx
 *
 */

int background_ncdm_momenta(
                            /* Only calculate for non-NULL pointers: */
                            double * qvec,
                            double * wvec,
                            int qsize,
                            double M,
                            double factor,
                            double z,
                            double * n,
                            double * rho, // density
                            double * p,   // pressure
                            double * drho_dM,  // d rho / d M used in next function
                            double * pseudo_p  // pseudo-p used in ncdm fluid approx
                            ) {

  int index_q;
  double epsilon;
  double q2;
  double factor2;
  /** Summary: */

  /** - rescale normalization at given redshift */
  factor2 = factor*pow(1+z,4);

  /** - initialize quantities */
  if (n!=NULL) *n = 0.;
  if (rho!=NULL) *rho = 0.;
  if (p!=NULL) *p = 0.;
  if (drho_dM!=NULL) *drho_dM = 0.;
  if (pseudo_p!=NULL) *pseudo_p = 0.;

  /** - loop over momenta */
  for (index_q=0; index_q<qsize; index_q++) {

    /* squared momentum */
    q2 = qvec[index_q]*qvec[index_q];

    /* energy */
    epsilon = sqrt(q2+M*M/(1.+z)/(1.+z));

    /* integrand of the various quantities */
    if (n!=NULL) *n += q2*wvec[index_q];
    if (rho!=NULL) *rho += q2*epsilon*wvec[index_q];
    if (p!=NULL) *p += q2*q2/3./epsilon*wvec[index_q];
    if (drho_dM!=NULL) *drho_dM += q2*M/(1.+z)/(1.+z)/epsilon*wvec[index_q];
    if (pseudo_p!=NULL) *pseudo_p += pow(q2/epsilon,3)/3.0*wvec[index_q];
  }

  /** - adjust normalization */
  if (n!=NULL) *n *= factor2*(1.+z);
  if (rho!=NULL) *rho *= factor2;
  if (p!=NULL) *p *= factor2;
  if (drho_dM!=NULL) *drho_dM *= factor2;
  if (pseudo_p!=NULL) *pseudo_p *=factor2;

  return _SUCCESS_;
}

/**
 * When the user passed the density fraction Omega_ncdm or
 * omega_ncdm in input but not the mass, infer the mass with Newton iteration method.
 *
 * @param ppr    Input: precision structure
 * @param pba    Input/Output: background structure
 * @param n_ncdm Input: index of ncdm species
 */

int background_ncdm_M_from_Omega(
                                 struct precision *ppr,
                                 struct background *pba,
                                 int n_ncdm
                                 ) {
  double rho0,rho,n,M,deltaM,drhodM;
  int iter,maxiter=50;

  rho0 = pba->H0*pba->H0*pba->Omega0_ncdm[n_ncdm]; /*Remember that rho is defined such that H^2=sum(rho_i) */
  M = 0.0;

  background_ncdm_momenta(pba->q_ncdm_bg[n_ncdm],
                          pba->w_ncdm_bg[n_ncdm],
                          pba->q_size_ncdm_bg[n_ncdm],
                          M,
                          pba->factor_ncdm[n_ncdm],
                          0.,
                          &n,
                          &rho,
                          NULL,
                          NULL,
                          NULL);

  /* Is the value of Omega less than a massless species?*/
  class_test(rho0<rho,pba->error_message,
             "The value of Omega for the %dth species, %g, is less than for a massless species! It should be atleast %g. Check your input.",
             n_ncdm,pba->Omega0_ncdm[n_ncdm],pba->Omega0_ncdm[n_ncdm]*rho/rho0);

  /* In the strict NR limit we have rho = n*(M) today, giving a zeroth order guess: */
  M = rho0/n; /* This is our guess for M. */
  for (iter=1; iter<=maxiter; iter++){

    /* Newton iteration. First get relevant quantities at M: */
    background_ncdm_momenta(pba->q_ncdm_bg[n_ncdm],
                            pba->w_ncdm_bg[n_ncdm],
                            pba->q_size_ncdm_bg[n_ncdm],
                            M,
                            pba->factor_ncdm[n_ncdm],
                            0.,
                            NULL,
                            &rho,
                            NULL,
                            &drhodM,
                            NULL);

    deltaM = (rho0-rho)/drhodM; /* By definition of the derivative */
    if ((M+deltaM)<0.0) deltaM = -M/2.0; /* Avoid overshooting to negative M value. */
    M += deltaM; /* Update value of M.. */
    if (fabs(deltaM/M)<ppr->tol_M_ncdm){
      /* Accuracy reached.. */
      pba->M_ncdm[n_ncdm] = M;
      break;
    }
  }
  class_test(iter>=maxiter,pba->error_message,
             "Newton iteration could not converge on a mass for some reason.");
  return _SUCCESS_;
}

/**
 *  This function integrates the background over time, allocates and
 *  fills the background table
 *
 * @param ppr Input: precision structure
 * @param pba Input/Output: background structure
 */

int background_solve(
                     struct precision *ppr,
                     struct background *pba
                     ) {

  /** Summary: */

  /** - define local variables */

  /* contains all quantities relevant for the integration algorithm */
  struct generic_integrator_workspace gi;
  /* parameters and workspace for the background_derivs function */
  struct background_parameters_and_workspace bpaw;
  /* a growing table (since the number of time steps is not known a priori) */
  growTable gTable;
  /* needed for growing table */
  double * pData;
  /* needed for growing table */
  void * memcopy_result;
  /* initial conformal time */
  double tau_start;
  /* final conformal time */
  double tau_end;
  /* an index running over bi indices */
  int i;
  /* vector of quantities to be integrated */
  double * pvecback_integration;
  /* vector of all background quantities */
  double * pvecback;
  /* necessary for calling array_interpolate(), but never used */
  int last_index=0;
  /* comoving radius coordinate in Mpc (equal to conformal distance in flat case) */
  double comoving_radius=0.;

  bpaw.pba = pba;
  class_alloc(pvecback,pba->bg_size*sizeof(double),pba->error_message);
  bpaw.pvecback = pvecback;

  /** - allocate vector of quantities to be integrated */
  class_alloc(pvecback_integration,pba->bi_size*sizeof(double),pba->error_message);

  /** - initialize generic integrator with initialize_generic_integrator() */

  /* Size of vector to integrate is (pba->bi_size-1) rather than
   * (pba->bi_size), since tau is not integrated.
   */
  class_call(initialize_generic_integrator((pba->bi_size-1),&gi),
             gi.error_message,
             pba->error_message);

  /** - impose initial conditions with background_initial_conditions() */
  class_call(background_initial_conditions(ppr,pba,pvecback,pvecback_integration),
             pba->error_message,
             pba->error_message);

  /* here tau_end is in fact the initial time (in the next loop
     tau_start = tau_end) */
  tau_end=pvecback_integration[pba->index_bi_tau];

  /** - create a growTable with gt_init() */
  class_call(gt_init(&gTable),
             gTable.error_message,
             pba->error_message);

  /* initialize the counter for the number of steps */
  pba->bt_size=0;

  /** - loop over integration steps: call background_functions(), find step size, save data in growTable with gt_add(), perform one step with generic_integrator(), store new value of tau */

  while (pvecback_integration[pba->index_bi_a] < pba->a_today) {

    tau_start = tau_end;

    /* -> find step size (trying to adjust the last step as close as possible to the one needed to reach a=a_today; need not be exact, difference corrected later) */
    class_call(background_functions(pba,pvecback_integration, pba->short_info, pvecback),
               pba->error_message,
               pba->error_message);

    if ((pvecback_integration[pba->index_bi_a]*(1.+ppr->back_integration_stepsize)) < pba->a_today) {
      tau_end = tau_start + ppr->back_integration_stepsize / (pvecback_integration[pba->index_bi_a]*pvecback[pba->index_bg_H]);
      /* no possible segmentation fault here: non-zeroness of "a" has been checked in background_functions() */
    }
    else {
      tau_end = tau_start + (pba->a_today/pvecback_integration[pba->index_bi_a]-1.) / (pvecback_integration[pba->index_bi_a]*pvecback[pba->index_bg_H]);
      /* no possible segmentation fault here: non-zeroness of "a" has been checked in background_functions() */
    }

    class_test((tau_end-tau_start)/tau_start < ppr->smallest_allowed_variation,
               pba->error_message,
               "integration step: relative change in time =%e < machine precision : leads either to numerical error or infinite loop",(tau_end-tau_start)/tau_start);

    /* -> save data in growTable */
    class_call(gt_add(&gTable,_GT_END_,(void *) pvecback_integration,sizeof(double)*pba->bi_size),
               gTable.error_message,
               pba->error_message);
    pba->bt_size++;

    /* -> perform one step */
    class_call(generic_integrator(background_derivs,
                                  tau_start,
                                  tau_end,
                                  pvecback_integration,
                                  &bpaw,
                                  ppr->tol_background_integration,
                                  ppr->smallest_allowed_variation,
                                  &gi),
               gi.error_message,
               pba->error_message);

    /* -> store value of tau */
    pvecback_integration[pba->index_bi_tau]=tau_end;

  }

  /** - save last data in growTable with gt_add() */
  class_call(gt_add(&gTable,_GT_END_,(void *) pvecback_integration,sizeof(double)*pba->bi_size),
             gTable.error_message,
             pba->error_message);
  pba->bt_size++;


  /* integration finished */

  /** - clean up generic integrator with cleanup_generic_integrator() */
  class_call(cleanup_generic_integrator(&gi),
             gi.error_message,
             pba->error_message);

  /** - retrieve data stored in the growTable with gt_getPtr() */
  class_call(gt_getPtr(&gTable,(void**)&pData),
             gTable.error_message,
             pba->error_message);

  /** - interpolate to get quantities precisely today with array_interpolate() */
  class_call(array_interpolate(
                               pData,
                               pba->bi_size,
                               pba->bt_size,
                               pba->index_bi_a,
                               pba->a_today,
                               &last_index,
                               pvecback_integration,
                               pba->bi_size,
                               pba->error_message),
             pba->error_message,
             pba->error_message);

  /* substitute last line with quantities today */
  for (i=0; i<pba->bi_size; i++)
    pData[(pba->bt_size-1)*pba->bi_size+i]=pvecback_integration[i];

  /** - deduce age of the Universe */
  /* -> age in Gyears */
  pba->age = pvecback_integration[pba->index_bi_time]/_Gyr_over_Mpc_;
  /* -> conformal age in Mpc */
  pba->conformal_age = pvecback_integration[pba->index_bi_tau];
  /* -> contribution of decaying dark matter and dark radiation to the critical density today: */
  if (pba->has_dcdm == _TRUE_){
    pba->Omega0_dcdm = pvecback_integration[pba->index_bi_rho_dcdm]/pba->H0/pba->H0;
  }
  if (pba->has_dr == _TRUE_){
    pba->Omega0_dr = pvecback_integration[pba->index_bi_rho_dr]/pba->H0/pba->H0;
  }


  /** - allocate background tables */
  class_alloc(pba->tau_table,pba->bt_size * sizeof(double),pba->error_message);

  class_alloc(pba->z_table,pba->bt_size * sizeof(double),pba->error_message);

  class_alloc(pba->d2tau_dz2_table,pba->bt_size * sizeof(double),pba->error_message);

  class_alloc(pba->background_table,pba->bt_size * pba->bg_size * sizeof(double),pba->error_message);

  class_alloc(pba->d2background_dtau2_table,pba->bt_size * pba->bg_size * sizeof(double),pba->error_message);

  /** - In a loop over lines, fill background table using the result of the integration plus background_functions() */
  for (i=0; i < pba->bt_size; i++) {

    /* -> establish correspondence between the integrated variable and the bg variables */

    pba->tau_table[i] = pData[i*pba->bi_size+pba->index_bi_tau];

    class_test(pData[i*pba->bi_size+pba->index_bi_a] <= 0.,
               pba->error_message,
               "a = %e instead of strictly positiv",pData[i*pba->bi_size+pba->index_bi_a]);

    pba->z_table[i] = pba->a_today/pData[i*pba->bi_size+pba->index_bi_a]-1.;

    pvecback[pba->index_bg_time] = pData[i*pba->bi_size+pba->index_bi_time];
    pvecback[pba->index_bg_conf_distance] = pba->conformal_age - pData[i*pba->bi_size+pba->index_bi_tau];

    if (pba->sgnK == 0) comoving_radius = pvecback[pba->index_bg_conf_distance];
    else if (pba->sgnK == 1) comoving_radius = sin(sqrt(pba->K)*pvecback[pba->index_bg_conf_distance])/sqrt(pba->K);
    else if (pba->sgnK == -1) comoving_radius = sinh(sqrt(-pba->K)*pvecback[pba->index_bg_conf_distance])/sqrt(-pba->K);

    pvecback[pba->index_bg_ang_distance] = pba->a_today*comoving_radius/(1.+pba->z_table[i]);
    pvecback[pba->index_bg_lum_distance] = pba->a_today*comoving_radius*(1.+pba->z_table[i]);
    pvecback[pba->index_bg_rs] = pData[i*pba->bi_size+pba->index_bi_rs];

    /* -> compute all other quantities depending only on {B} variables.
       The value of {B} variables in pData are also copied to pvecback.*/
    class_call(background_functions(pba,pData+i*pba->bi_size, pba->long_info, pvecback),
               pba->error_message,
               pba->error_message);

    /* -> compute growth functions (valid in dust universe) */

    /* Normalise D(z=0)=1 and construct f = D_prime/(aHD) */
    pvecback[pba->index_bg_D] = pData[i*pba->bi_size+pba->index_bi_D]/pData[(pba->bt_size-1)*pba->bi_size+pba->index_bi_D];
    pvecback[pba->index_bg_f] = pData[i*pba->bi_size+pba->index_bi_D_prime]/
      (pData[i*pba->bi_size+pba->index_bi_D]*pvecback[pba->index_bg_a]*pvecback[pba->index_bg_H]);

    /* -> write in the table */
    memcopy_result = memcpy(pba->background_table + i*pba->bg_size,pvecback,pba->bg_size*sizeof(double));

    class_test(memcopy_result != pba->background_table + i*pba->bg_size,
               pba->error_message,
               "cannot copy data back to pba->background_table");
  }

  /** - free the growTable with gt_free() */

  class_call(gt_free(&gTable),
             gTable.error_message,
             pba->error_message);

  /** - fill tables of second derivatives (in view of spline interpolation) */
  class_call(array_spline_table_lines(pba->z_table,
                                      pba->bt_size,
                                      pba->tau_table,
                                      1,
                                      pba->d2tau_dz2_table,
                                      _SPLINE_EST_DERIV_,
                                      pba->error_message),
             pba->error_message,
             pba->error_message);

  class_call(array_spline_table_lines(pba->tau_table,
                                      pba->bt_size,
                                      pba->background_table,
                                      pba->bg_size,
                                      pba->d2background_dtau2_table,
                                      _SPLINE_EST_DERIV_,
                                      pba->error_message),
             pba->error_message,
             pba->error_message);

  /** - compute remaining "related parameters"
   *     - so-called "effective neutrino number", computed at earliest
      time in interpolation table. This should be seen as a
      definition: Neff is the equivalent number of
      instantaneously-decoupled neutrinos accounting for the
      radiation density, beyond photons */
  pba->Neff = (pba->background_table[pba->index_bg_Omega_r]
               *pba->background_table[pba->index_bg_rho_crit]
               -pba->background_table[pba->index_bg_rho_g])
               /(7./8.*pow(4./11.,4./3.)*pba->background_table[pba->index_bg_rho_g]);

  /** - done */
  if (pba->background_verbose > 0) {
    printf(" -> age = %f Gyr\n",pba->age);
    printf(" -> conformal age = %f Mpc\n",pba->conformal_age);
  }

  if (pba->background_verbose > 2) {
    if ((pba->has_dcdm == _TRUE_)&&(pba->has_dr == _TRUE_)){
      printf("    Decaying Cold Dark Matter details: (DCDM --> DR)\n");
      printf("     -> Omega0_dcdm = %f\n",pba->Omega0_dcdm);
      printf("     -> Omega0_dr = %f\n",pba->Omega0_dr);
      printf("     -> Omega0_dr+Omega0_dcdm = %f, input value = %f\n",
             pba->Omega0_dr+pba->Omega0_dcdm,pba->Omega0_dcdmdr);
      printf("     -> Omega_ini_dcdm/Omega_b = %f\n",pba->Omega_ini_dcdm/pba->Omega0_b);
    }
    if (pba->has_scf == _TRUE_){
      printf("    Scalar field details:\n");
      printf("     -> Omega_scf = %g, wished %g\n",
             pvecback[pba->index_bg_rho_scf]/pvecback[pba->index_bg_rho_crit], pba->Omega0_scf);
      if(pba->has_lambda == _TRUE_)
	printf("     -> Omega_Lambda = %g, wished %g\n",
               pvecback[pba->index_bg_rho_lambda]/pvecback[pba->index_bg_rho_crit], pba->Omega0_lambda);
      printf("     -> parameters: [lambda, alpha, A, B] = \n");
      printf("                    [");
      for (i=0; i<pba->scf_parameters_size-1; i++){
        printf("%.3f, ",pba->scf_parameters[i]);
      }
      printf("%.3f]\n",pba->scf_parameters[pba->scf_parameters_size-1]);
    }
  }

  free(pvecback);
  free(pvecback_integration);

  return _SUCCESS_;

}

/**
 * Assign initial values to background integrated variables.
 *
 * @param ppr                  Input: pointer to precision structure
 * @param pba                  Input: pointer to background structure
 * @param pvecback             Input: vector of background quantities used as workspace
 * @param pvecback_integration Output: vector of background quantities to be integrated, returned with proper initial values
 * @return the error status
 */

int background_initial_conditions(
                                  struct precision *ppr,
                                  struct background *pba,
                                  double * pvecback, /* vector with argument pvecback[index_bg] (must be already allocated, normal format is sufficient) */
                                  double * pvecback_integration /* vector with argument pvecback_integration[index_bi] (must be already allocated with size pba->bi_size) */
                                  ) {

  /** Summary: */

  /** - define local variables */

  /* scale factor */
  double a;

  double rho_ncdm, p_ncdm, rho_ncdm_rel_tot=0.;
  double f,Omega_rad, rho_rad;
  int counter,is_early_enough,n_ncdm;
  double scf_lambda;
  double rho_fld_today;
  double w_fld,dw_over_da_fld,integral_fld;

  /** - fix initial value of \f$ a \f$ */
  a = ppr->a_ini_over_a_today_default * pba->a_today;

  /**  If we have ncdm species, perhaps we need to start earlier
      than the standard value for the species to be relativistic.
      This could happen for some WDM models.
  */

  if (pba->has_ncdm == _TRUE_) {

    for (counter=0; counter < _MAX_IT_; counter++) {

      is_early_enough = _TRUE_;
      rho_ncdm_rel_tot = 0.;

      for (n_ncdm=0; n_ncdm<pba->N_ncdm; n_ncdm++) {

	class_call(background_ncdm_momenta(pba->q_ncdm_bg[n_ncdm],
					   pba->w_ncdm_bg[n_ncdm],
					   pba->q_size_ncdm_bg[n_ncdm],
					   pba->M_ncdm[n_ncdm],
					   pba->factor_ncdm[n_ncdm],
					   pba->a_today/a-1.0,
					   NULL,
					   &rho_ncdm,
					   &p_ncdm,
					   NULL,
					   NULL),
                   pba->error_message,
                   pba->error_message);
	rho_ncdm_rel_tot += 3.*p_ncdm;
	if (fabs(p_ncdm/rho_ncdm-1./3.)>ppr->tol_ncdm_initial_w)
	  is_early_enough = _FALSE_;
      }
      if (is_early_enough == _TRUE_)
	break;
      else
	a *= _SCALE_BACK_;
    }
    class_test(counter == _MAX_IT_,
	       pba->error_message,
	       "Search for initial scale factor a such that all ncdm species are relativistic failed.");
  }

  pvecback_integration[pba->index_bi_a] = a;

  /* Set initial values of {B} variables: */
  Omega_rad = pba->Omega0_g;
  if (pba->has_ur == _TRUE_)
    Omega_rad += pba->Omega0_ur;
  if (pba->has_idr == _TRUE_)
    Omega_rad += pba->Omega0_idr; //ethos
  rho_rad = Omega_rad*pow(pba->H0,2)/pow(a/pba->a_today,4);
  if (pba->has_ncdm == _TRUE_){
    /** - We must add the relativistic contribution from NCDM species */
    rho_rad += rho_ncdm_rel_tot;
  }
  if (pba->has_dcdm == _TRUE_){
    /* Remember that the critical density today in CLASS conventions is H0^2 */
    pvecback_integration[pba->index_bi_rho_dcdm] =
      pba->Omega_ini_dcdm*pba->H0*pba->H0*pow(pba->a_today/a,3);
    if (pba->background_verbose > 3)
      printf("Density is %g. a_today=%g. Omega_ini=%g\n",pvecback_integration[pba->index_bi_rho_dcdm],pba->a_today,pba->Omega_ini_dcdm);
  }

  if (pba->has_dr == _TRUE_){
    if (pba->has_dcdm == _TRUE_){
      /**  - f is the critical density fraction of DR. The exact solution is:
       *
       * `f = -Omega_rad+pow(pow(Omega_rad,3./2.)+0.5*pow(a/pba->a_today,6)*pvecback_integration[pba->index_bi_rho_dcdm]*pba->Gamma_dcdm/pow(pba->H0,3),2./3.);`
       *
       * but it is not numerically stable for very small f which is always the case.
       * Instead we use the Taylor expansion of this equation, which is equivalent to
       * ignoring f(a) in the Hubble rate.
       */
      f = 1./3.*pow(a/pba->a_today,6)*pvecback_integration[pba->index_bi_rho_dcdm]*pba->Gamma_dcdm/pow(pba->H0,3)/sqrt(Omega_rad);
      pvecback_integration[pba->index_bi_rho_dr] = f*pba->H0*pba->H0/pow(a/pba->a_today,4);
    }
    else{
      /** There is also a space reserved for a future case where dr is not sourced by dcdm */
      pvecback_integration[pba->index_bi_rho_dr] = 0.0;
    }
  }

  if (pba->has_fld == _TRUE_){

    /* rho_fld today */
    rho_fld_today = pba->Omega0_fld * pow(pba->H0,2);

    /* integrate rho_fld(a) from a_ini to a_0, to get rho_fld(a_ini) given rho_fld(a0) */
    class_call(background_w_fld(pba,a,&w_fld,&dw_over_da_fld,&integral_fld), pba->error_message, pba->error_message);

    /* Note: for complicated w_fld(a) functions with no simple
    analytic integral, this is the place were you should compute
    numerically the simple 1d integral [int_{a_ini}^{a_0} 3
    [(1+w_fld)/a] da] (e.g. with the Romberg method?) instead of
    calling background_w_fld */

    /* rho_fld at initial time */
    pvecback_integration[pba->index_bi_rho_fld] = rho_fld_today * exp(integral_fld);

  }

  /** - Fix initial value of \f$ \phi, \phi' \f$
   * set directly in the radiation attractor => fixes the units in terms of rho_ur
   *
   * TODO:
   * - There seems to be some small oscillation when it starts.
   * - Check equations and signs. Sign of phi_prime?
   * - is rho_ur all there is early on?
   */
  if(pba->has_scf == _TRUE_){
    scf_lambda = pba->scf_parameters[0];
    if(pba->attractor_ic_scf == _TRUE_){
      pvecback_integration[pba->index_bi_phi_scf] = -1/scf_lambda*
        log(rho_rad*4./(3*pow(scf_lambda,2)-12))*pba->phi_ini_scf;
      if (3.*pow(scf_lambda,2)-12. < 0){
        /** - --> If there is no attractor solution for scf_lambda, assign some value. Otherwise would give a nan.*/
    	pvecback_integration[pba->index_bi_phi_scf] = 1./scf_lambda;//seems to the work
	if (pba->background_verbose > 0)
	  printf(" No attractor IC for lambda = %.3e ! \n ",scf_lambda);
      }
      pvecback_integration[pba->index_bi_phi_prime_scf] = 2*pvecback_integration[pba->index_bi_a]*
        sqrt(V_scf(pba,pvecback_integration[pba->index_bi_phi_scf]))*pba->phi_prime_ini_scf;
    }
    else{
      printf("Not using attractor initial conditions\n");
      /** - --> If no attractor initial conditions are assigned, gets the provided ones. */
      pvecback_integration[pba->index_bi_phi_scf] = pba->phi_ini_scf;
      pvecback_integration[pba->index_bi_phi_prime_scf] = pba->phi_prime_ini_scf;
    }
    class_test(!isfinite(pvecback_integration[pba->index_bi_phi_scf]) ||
               !isfinite(pvecback_integration[pba->index_bi_phi_scf]),
               pba->error_message,
               "initial phi = %e phi_prime = %e -> check initial conditions",
               pvecback_integration[pba->index_bi_phi_scf],
               pvecback_integration[pba->index_bi_phi_scf]);
  }

  /* Infer pvecback from pvecback_integration */
  class_call(background_functions(pba, pvecback_integration, pba->normal_info, pvecback),
	     pba->error_message,
	     pba->error_message);

  /* Just checking that our initial time indeed is deep enough in the radiation
     dominated regime */
  class_test(fabs(pvecback[pba->index_bg_Omega_r]-1.) > ppr->tol_initial_Omega_r,
	     pba->error_message,
	     "Omega_r = %e, not close enough to 1. Decrease a_ini_over_a_today_default in order to start from radiation domination.",
	     pvecback[pba->index_bg_Omega_r]);

  /** - compute initial proper time, assuming radiation-dominated
      universe since Big Bang and therefore \f$ t=1/(2H) \f$ (good
      approximation for most purposes) */

  class_test(pvecback[pba->index_bg_H] <= 0.,
             pba->error_message,
             "H = %e instead of strictly positive",pvecback[pba->index_bg_H]);

  pvecback_integration[pba->index_bi_time] = 1./(2.* pvecback[pba->index_bg_H]);

  /** - compute initial conformal time, assuming radiation-dominated
      universe since Big Bang and therefore \f$ \tau=1/(aH) \f$
      (good approximation for most purposes) */
  pvecback_integration[pba->index_bi_tau] = 1./(a * pvecback[pba->index_bg_H]);

  /** - compute initial sound horizon, assuming \f$ c_s=1/\sqrt{3} \f$ initially */
  pvecback_integration[pba->index_bi_rs] = pvecback_integration[pba->index_bi_tau]/sqrt(3.);

  /** - set initial value of D and D' in RD. D will be renormalised later, but D' must be correct. */
  pvecback_integration[pba->index_bi_D] = a;
  pvecback_integration[pba->index_bi_D_prime] = 2*pvecback_integration[pba->index_bi_D]*pvecback[pba->index_bg_H];

  return _SUCCESS_;

}

/**
 * Find the time of radiation/matter equality and store characteristic
 * quantitites at that time in the background structure..
 *
 * @param ppr                  Input: pointer to precision structure
 * @param pba                  Input/Output: pointer to background structure
  * @return the error status
 */

int background_find_equality(
                             struct precision *ppr,
                             struct background *pba) {

  double Omega_m_over_Omega_r=0.;
  int index_tau_minus = 0;
  int index_tau_plus = pba->bt_size-1;
  int index_tau_mid = 0;
  double tau_minus,tau_plus,tau_mid=0.;
  double * pvecback;

  /* first bracket the right tau value between two consecutive indices in the table */

  while ((index_tau_plus - index_tau_minus) > 1) {

    index_tau_mid = (int)(0.5*(index_tau_plus+index_tau_minus));

    Omega_m_over_Omega_r = pba->background_table[index_tau_mid*pba->bg_size+pba->index_bg_Omega_m]
      /pba->background_table[index_tau_mid*pba->bg_size+pba->index_bg_Omega_r];

    if (Omega_m_over_Omega_r > 1)
      index_tau_plus = index_tau_mid;
    else
      index_tau_minus = index_tau_mid;

  }

  /* then get a better estimate within this range */

  tau_minus = pba->tau_table[index_tau_minus];
  tau_plus =  pba->tau_table[index_tau_plus];

  class_alloc(pvecback,pba->bg_size*sizeof(double),pba->error_message);

  while ((tau_plus - tau_minus) > ppr->tol_tau_eq) {

    tau_mid = 0.5*(tau_plus+tau_minus);

    class_call(background_at_tau(pba,tau_mid,pba->long_info,pba->inter_closeby,&index_tau_minus,pvecback),
               pba->error_message,
               pba->error_message);

    Omega_m_over_Omega_r = pvecback[pba->index_bg_Omega_m]/pvecback[pba->index_bg_Omega_r];

    if (Omega_m_over_Omega_r > 1)
      tau_plus = tau_mid;
    else
      tau_minus = tau_mid;

  }

  pba->a_eq = pvecback[pba->index_bg_a];
  pba->H_eq = pvecback[pba->index_bg_H];
  pba->z_eq = pba->a_today/pba->a_eq -1.;
  pba->tau_eq = tau_mid;

  if (pba->background_verbose > 0) {
    printf(" -> radiation/matter equality at z = %f\n",pba->z_eq);
    printf("    corresponding to conformal time = %f Mpc\n",pba->tau_eq);
  }

  free(pvecback);

  return _SUCCESS_;

}


/**
 * Subroutine for formatting background output
 *
 */

int background_output_titles(struct background * pba,
                             char titles[_MAXTITLESTRINGLENGTH_]
                             ){

  /** - Length of the column title should be less than _OUTPUTPRECISION_+6
      to be indented correctly, but it can be as long as . */
  int n;
  char tmp[20];

  class_store_columntitle(titles,"z",_TRUE_);
  class_store_columntitle(titles,"proper time [Gyr]",_TRUE_);
  class_store_columntitle(titles,"conf. time [Mpc]",_TRUE_);
  class_store_columntitle(titles,"H [1/Mpc]",_TRUE_);
  class_store_columntitle(titles,"comov. dist.",_TRUE_);
  class_store_columntitle(titles,"ang.diam.dist.",_TRUE_);
  class_store_columntitle(titles,"lum. dist.",_TRUE_);
  class_store_columntitle(titles,"comov.snd.hrz.",_TRUE_);
  class_store_columntitle(titles,"(.)rho_g",_TRUE_);
  class_store_columntitle(titles,"(.)rho_b",_TRUE_);
  class_store_columntitle(titles,"(.)rho_cdm",pba->has_cdm);
  if (pba->has_ncdm == _TRUE_){
    for (n=0; n<pba->N_ncdm; n++){
      sprintf(tmp,"(.)rho_ncdm[%d]",n);
      class_store_columntitle(titles,tmp,_TRUE_);
      sprintf(tmp,"(.)p_ncdm[%d]",n);
      class_store_columntitle(titles,tmp,_TRUE_);
    }
  }
  class_store_columntitle(titles,"(.)rho_lambda",pba->has_lambda);
  class_store_columntitle(titles,"(.)rho_fld",pba->has_fld);
  class_store_columntitle(titles,"(.)w_fld",pba->has_fld);
  class_store_columntitle(titles,"(.)rho_ur",pba->has_ur);
  class_store_columntitle(titles,"(.)rho_idr",pba->has_idr); //ethos
  class_store_columntitle(titles,"(.)rho_idm",pba->has_idm); //ethos
  class_store_columntitle(titles,"(.)rho_crit",_TRUE_);
  class_store_columntitle(titles,"(.)rho_dcdm",pba->has_dcdm);
  class_store_columntitle(titles,"(.)rho_dr",pba->has_dr);

  class_store_columntitle(titles,"(.)rho_scf",pba->has_scf);
  class_store_columntitle(titles,"(.)p_scf",pba->has_scf);
  class_store_columntitle(titles,"phi_scf",pba->has_scf);
  class_store_columntitle(titles,"phi'_scf",pba->has_scf);
  class_store_columntitle(titles,"V_scf",pba->has_scf);
  class_store_columntitle(titles,"V'_scf",pba->has_scf);
  class_store_columntitle(titles,"V''_scf",pba->has_scf);

  class_store_columntitle(titles,"gr.fac. D",_TRUE_);
  class_store_columntitle(titles,"gr.fac. f",_TRUE_);

  return _SUCCESS_;
}

int background_output_data(
                           struct background *pba,
                           int number_of_titles,
                           double *data){
  int index_tau, storeidx, n;
  double *dataptr, *pvecback;

  /** Stores quantities */
  for (index_tau=0; index_tau<pba->bt_size; index_tau++){
    dataptr = data + index_tau*number_of_titles;
    pvecback = pba->background_table + index_tau*pba->bg_size;
    storeidx = 0;

    class_store_double(dataptr,pba->a_today/pvecback[pba->index_bg_a]-1.,_TRUE_,storeidx);
    class_store_double(dataptr,pvecback[pba->index_bg_time]/_Gyr_over_Mpc_,_TRUE_,storeidx);
    class_store_double(dataptr,pba->conformal_age-pvecback[pba->index_bg_conf_distance],_TRUE_,storeidx);
    class_store_double(dataptr,pvecback[pba->index_bg_H],_TRUE_,storeidx);
    class_store_double(dataptr,pvecback[pba->index_bg_conf_distance],_TRUE_,storeidx);
    class_store_double(dataptr,pvecback[pba->index_bg_ang_distance],_TRUE_,storeidx);
    class_store_double(dataptr,pvecback[pba->index_bg_lum_distance],_TRUE_,storeidx);
    class_store_double(dataptr,pvecback[pba->index_bg_rs],_TRUE_,storeidx);
    class_store_double(dataptr,pvecback[pba->index_bg_rho_g],_TRUE_,storeidx);
    class_store_double(dataptr,pvecback[pba->index_bg_rho_b],_TRUE_,storeidx);
    class_store_double(dataptr,pvecback[pba->index_bg_rho_cdm],pba->has_cdm,storeidx);
    if (pba->has_ncdm == _TRUE_){
      for (n=0; n<pba->N_ncdm; n++){
        class_store_double(dataptr,pvecback[pba->index_bg_rho_ncdm1+n],_TRUE_,storeidx);
        class_store_double(dataptr,pvecback[pba->index_bg_p_ncdm1+n],_TRUE_,storeidx);
      }
    }
    class_store_double(dataptr,pvecback[pba->index_bg_rho_lambda],pba->has_lambda,storeidx);
    class_store_double(dataptr,pvecback[pba->index_bg_rho_fld],pba->has_fld,storeidx);
    class_store_double(dataptr,pvecback[pba->index_bg_w_fld],pba->has_fld,storeidx);
    class_store_double(dataptr,pvecback[pba->index_bg_rho_ur],pba->has_ur,storeidx);
    class_store_double(dataptr,pvecback[pba->index_bg_rho_idr],pba->has_idr,storeidx); //ethos
    class_store_double(dataptr,pvecback[pba->index_bg_rho_idm],pba->has_idm,storeidx); //ethos
    class_store_double(dataptr,pvecback[pba->index_bg_rho_crit],_TRUE_,storeidx);
    class_store_double(dataptr,pvecback[pba->index_bg_rho_dcdm],pba->has_dcdm,storeidx);
    class_store_double(dataptr,pvecback[pba->index_bg_rho_dr],pba->has_dr,storeidx);

    class_store_double(dataptr,pvecback[pba->index_bg_rho_scf],pba->has_scf,storeidx);
    class_store_double(dataptr,pvecback[pba->index_bg_p_scf],pba->has_scf,storeidx);
    class_store_double(dataptr,pvecback[pba->index_bg_phi_scf],pba->has_scf,storeidx);
    class_store_double(dataptr,pvecback[pba->index_bg_phi_prime_scf],pba->has_scf,storeidx);
    class_store_double(dataptr,pvecback[pba->index_bg_V_scf],pba->has_scf,storeidx);
    class_store_double(dataptr,pvecback[pba->index_bg_dV_scf],pba->has_scf,storeidx);
    class_store_double(dataptr,pvecback[pba->index_bg_ddV_scf],pba->has_scf,storeidx);

    class_store_double(dataptr,pvecback[pba->index_bg_D],_TRUE_,storeidx);
    class_store_double(dataptr,pvecback[pba->index_bg_f],_TRUE_,storeidx);
  }

  return _SUCCESS_;
}


/**
 * Subroutine evaluating the derivative with respect to conformal time
 * of quantities which are integrated (a, t, etc).
 *
 * This is one of the few functions in the code which is passed to
 * the generic_integrator() routine.  Since generic_integrator()
 * should work with functions passed from various modules, the format
 * of the arguments is a bit special:
 *
 * - fixed input parameters and workspaces are passed through a generic
 * pointer. Here, this is just a pointer to the background structure
 * and to a background vector, but generic_integrator() doesn't know
 * its fine structure.
 *
 * - the error management is a bit special: errors are not written as
 * usual to pba->error_message, but to a generic error_message passed
 * in the list of arguments.
 *
 * @param tau                      Input: conformal time
 * @param y                        Input: vector of variable
 * @param dy                       Output: its derivative (already allocated)
 * @param parameters_and_workspace Input: pointer to fixed parameters (e.g. indices)
 * @param error_message            Output: error message
 */
int background_derivs(
                      double tau,
                      double* y, /* vector with argument y[index_bi] (must be already allocated with size pba->bi_size) */
                      double* dy, /* vector with argument dy[index_bi]
                                     (must be already allocated with
                                     size pba->bi_size) */
                      void * parameters_and_workspace,
                      ErrorMsg error_message
                      ) {

  /** Summary: */

  /** - define local variables */

  struct background_parameters_and_workspace * pbpaw;
  struct background * pba;
  double * pvecback, a, H, rho_M;

  pbpaw = parameters_and_workspace;
  pba =  pbpaw->pba;
  pvecback = pbpaw->pvecback;

  /** - calculate functions of \f$ a \f$ with background_functions() */
  class_call(background_functions(pba, y, pba->normal_info, pvecback),
             pba->error_message,
             error_message);

  /** - Short hand notation */
  a = y[pba->index_bi_a];
  H = pvecback[pba->index_bg_H];

  /** - calculate \f$ a'=a^2 H \f$ */
  dy[pba->index_bi_a] = y[pba->index_bi_a] * y[pba->index_bi_a] * pvecback[pba->index_bg_H];

  /** - calculate \f$ t' = a \f$ */
  dy[pba->index_bi_time] = y[pba->index_bi_a];

  class_test(pvecback[pba->index_bg_rho_g] <= 0.,
             error_message,
             "rho_g = %e instead of strictly positive",pvecback[pba->index_bg_rho_g]);

  /** - calculate \f$ rs' = c_s \f$*/
  dy[pba->index_bi_rs] = 1./sqrt(3.*(1.+3.*pvecback[pba->index_bg_rho_b]/4./pvecback[pba->index_bg_rho_g]))*sqrt(1.-pba->K*y[pba->index_bi_rs]*y[pba->index_bi_rs]); // TBC: curvature correction

  /** - solve second order growth equation  \f$ [D''(\tau)=-aHD'(\tau)+3/2 a^2 \rho_M D(\tau) \f$ */
  rho_M = pvecback[pba->index_bg_rho_b];
  if (pba->has_cdm)
    rho_M += pvecback[pba->index_bg_rho_cdm];
  dy[pba->index_bi_D] = y[pba->index_bi_D_prime];
  dy[pba->index_bi_D_prime] = -a*H*y[pba->index_bi_D_prime] + 1.5*a*a*rho_M*y[pba->index_bi_D];

  if (pba->has_dcdm == _TRUE_){
    /** - compute dcdm density \f$ \rho' = -3aH \rho - a \Gamma \rho \f$*/
    dy[pba->index_bi_rho_dcdm] = -3.*y[pba->index_bi_a]*pvecback[pba->index_bg_H]*y[pba->index_bi_rho_dcdm]-
      y[pba->index_bi_a]*pba->Gamma_dcdm*y[pba->index_bi_rho_dcdm];
  }

  if ((pba->has_dcdm == _TRUE_) && (pba->has_dr == _TRUE_)){
    /** - Compute dr density \f$ \rho' = -4aH \rho - a \Gamma \rho \f$ */
    dy[pba->index_bi_rho_dr] = -4.*y[pba->index_bi_a]*pvecback[pba->index_bg_H]*y[pba->index_bi_rho_dr]+
      y[pba->index_bi_a]*pba->Gamma_dcdm*y[pba->index_bi_rho_dcdm];
  }

  if (pba->has_fld == _TRUE_) {
    /** - Compute fld density \f$ \rho' = -3aH (1+w_{fld}(a)) \rho \f$ */
    dy[pba->index_bi_rho_fld] = -3.*y[pba->index_bi_a]*pvecback[pba->index_bg_H]*(1.+pvecback[pba->index_bg_w_fld])*y[pba->index_bi_rho_fld];
  }

  if (pba->has_scf == _TRUE_){
    /** - Scalar field equation: \f$ \phi'' + 2 a H \phi' + a^2 dV = 0 \f$  (note H is wrt cosmic time) */
    dy[pba->index_bi_phi_scf] = y[pba->index_bi_phi_prime_scf];
    dy[pba->index_bi_phi_prime_scf] = - y[pba->index_bi_a]*
      (2*pvecback[pba->index_bg_H]*y[pba->index_bi_phi_prime_scf]
       + y[pba->index_bi_a]*dV_scf(pba,y[pba->index_bi_phi_scf])) ;
  }


  return _SUCCESS_;

}

/**
 * Scalar field potential and its derivatives with respect to the field _scf
 * For Albrecht & Skordis model: 9908085
 * - \f$ V = V_{p_{scf}}*V_{e_{scf}} \f$
 * - \f$ V_e =  \exp(-\lambda \phi) \f$ (exponential)
 * - \f$ V_p = (\phi - B)^\alpha + A \f$ (polynomial bump)
 *
 * TODO:
 * - Add some functionality to include different models/potentials (tuning would be difficult, though)
 * - Generalize to Kessence/Horndeski/PPF and/or couplings
 * - A default module to numerically compute the derivatives when no analytic functions are given should be added.
 * - Numerical derivatives may further serve as a consistency check.
 *
 */

/**
 *
 * The units of phi, tau in the derivatives and the potential V are the following:
 * - phi is given in units of the reduced Planck mass \f$ m_{pl} = (8 \pi G)^{(-1/2)}\f$
 * - tau in the derivative is given in units of Mpc.
 * - the potential \f$ V(\phi) \f$ is given in units of \f$ m_{pl}^2/Mpc^2 \f$.
 * With this convention, we have
 * \f$ \rho^{class} = (8 \pi G)/3 \rho^{physical} = 1/(3 m_{pl}^2) \rho^{physical} = 1/3 * [ 1/(2a^2) (\phi')^2 + V(\phi) ] \f$
    and \f$ \rho^{class} \f$ has the proper dimension \f$ Mpc^-2 \f$.
 */

double V_e_scf(struct background *pba,
               double phi
               ) {
  double scf_lambda = pba->scf_parameters[0];
  //  double scf_alpha  = pba->scf_parameters[1];
  //  double scf_A      = pba->scf_parameters[2];
  //  double scf_B      = pba->scf_parameters[3];

  return  exp(-scf_lambda*phi);
}

double dV_e_scf(struct background *pba,
                double phi
                ) {
  double scf_lambda = pba->scf_parameters[0];
  //  double scf_alpha  = pba->scf_parameters[1];
  //  double scf_A      = pba->scf_parameters[2];
  //  double scf_B      = pba->scf_parameters[3];

  return -scf_lambda*V_scf(pba,phi);
}

double ddV_e_scf(struct background *pba,
                 double phi
                 ) {
  double scf_lambda = pba->scf_parameters[0];
  //  double scf_alpha  = pba->scf_parameters[1];
  //  double scf_A      = pba->scf_parameters[2];
  //  double scf_B      = pba->scf_parameters[3];

  return pow(-scf_lambda,2)*V_scf(pba,phi);
}


/** parameters and functions for the polynomial coefficient
 * \f$ V_p = (\phi - B)^\alpha + A \f$(polynomial bump)
 *
 * double scf_alpha = 2;
 *
 * double scf_B = 34.8;
 *
 * double scf_A = 0.01; (values for their Figure 2)
 */

double V_p_scf(
               struct background *pba,
               double phi) {
  //  double scf_lambda = pba->scf_parameters[0];
  double scf_alpha  = pba->scf_parameters[1];
  double scf_A      = pba->scf_parameters[2];
  double scf_B      = pba->scf_parameters[3];

  return  pow(phi - scf_B,  scf_alpha) +  scf_A;
}

double dV_p_scf(
                struct background *pba,
                double phi) {

  //  double scf_lambda = pba->scf_parameters[0];
  double scf_alpha  = pba->scf_parameters[1];
  //  double scf_A      = pba->scf_parameters[2];
  double scf_B      = pba->scf_parameters[3];

  return   scf_alpha*pow(phi -  scf_B,  scf_alpha - 1);
}

double ddV_p_scf(
                 struct background *pba,
                 double phi) {
  //  double scf_lambda = pba->scf_parameters[0];
  double scf_alpha  = pba->scf_parameters[1];
  //  double scf_A      = pba->scf_parameters[2];
  double scf_B      = pba->scf_parameters[3];

  return  scf_alpha*(scf_alpha - 1.)*pow(phi -  scf_B,  scf_alpha - 2);
}

/** Fianlly we can obtain the overall potential \f$ V = V_p*V_e \f$
 */

double V_scf(
             struct background *pba,
             double phi) {
  return  V_e_scf(pba,phi)*V_p_scf(pba,phi);
}

double dV_scf(
              struct background *pba,
	      double phi) {
  return dV_e_scf(pba,phi)*V_p_scf(pba,phi) + V_e_scf(pba,phi)*dV_p_scf(pba,phi);
}

double ddV_scf(
               struct background *pba,
               double phi) {
  return ddV_e_scf(pba,phi)*V_p_scf(pba,phi) + 2*dV_e_scf(pba,phi)*dV_p_scf(pba,phi) + V_e_scf(pba,phi)*ddV_p_scf(pba,phi);
}<|MERGE_RESOLUTION|>--- conflicted
+++ resolved
@@ -582,12 +582,8 @@
   /** - define local variables */
   int n_ncdm;
   double rho_ncdm_rel,rho_nu_rel;
-<<<<<<< HEAD
   double Neff, N_dark;
-=======
-  double Neff;
   double w_fld, dw_over_da, integral_fld;
->>>>>>> 779fc65d
   int filenum=0;
 
   /** - in verbose mode, provide some information */
