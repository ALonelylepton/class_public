/** @file input.h Documented includes for input module */

#ifndef __INPUT__
#define __INPUT__

#include "common.h"
#include "parser.h"
#include "quadrature.h"
#include "background.h"
#include "thermodynamics.h"
#include "perturbations.h"
#include "transfer.h"
#include "primordial.h"
#include "spectra.h"
#include "nonlinear.h"
#include "lensing.h"
#include "distortions.h" // [ML]
#include "output.h"

/* macro for reading parameter values with routines from the parser */
#define class_read_double(name,destination)				\
  do {									\
    class_call(parser_read_double(pfc,name,&param1,&flag1,errmsg),      \
	       errmsg,							\
	       errmsg);							\
    if (flag1 == _TRUE_)						\
      destination = param1;						\
  } while(0);


#define class_read_int(name,destination)				\
  do {									\
    class_call(parser_read_int(pfc,name,&int1,&flag1,errmsg),		\
 	       errmsg,							\
	       errmsg);							\
    if (flag1 == _TRUE_)						\
      destination = int1;						\
  } while(0);

#define class_read_string(name,destination)				\
  do {									\
    class_call(parser_read_string(pfc,name,&string1,&flag1,errmsg),	\
 	       errmsg,							\
	       errmsg);							\
    if (flag1 == _TRUE_)						\
      strcpy(destination,string1);					\
  } while(0);

#define class_read_double_one_of_two(name1,name2,destination)		\
  do {									\
    class_call(parser_read_double(pfc,name1,&param1,&flag1,errmsg),	\
	       errmsg,							\
	       errmsg);							\
    class_call(parser_read_double(pfc,name2,&param2,&flag2,errmsg),	\
	       errmsg,							\
	       errmsg);							\
    class_test((flag1 == _TRUE_) && (flag2 == _TRUE_),			\
	       errmsg,							\
	       "In input file, you can only enter one of %s, %s, choose one", \
	       name1,name2);						\
    if (flag1 == _TRUE_)						\
      destination = param1;						\
    if (flag2 == _TRUE_)						\
      destination = param2;						\
  } while(0);

#define class_at_least_two_of_three(a,b,c)		                \
  ((a == _TRUE_) && (b == _TRUE_)) ||		                        \
  ((a == _TRUE_) && (c == _TRUE_)) ||		                        \
  ((b == _TRUE_) && (c == _TRUE_))

#define class_none_of_three(a,b,c)				        \
  (a == _FALSE_) && (b == _FALSE_) && (c == _FALSE_)

#define class_read_list_of_doubles_or_default(name,destination,default,siz) \
  do {									\
    class_call(parser_read_list_of_doubles(pfc,name,			\
	&entries_read,&(destination),&flag1,errmsg),			\
	       errmsg,							\
	       errmsg);							\
    if (flag1 == _TRUE_){						\
        class_test(entries_read != siz,errmsg,			        \
             "Number of entries in %s, %d, does not match expected number, %d.", \
		name,entries_read,siz);				        \
    }else{								\
	class_alloc(destination,siz*sizeof(double),errmsg);		\
	for(n=0; n<siz; n++) destination[n] = default;		        \
    }									\
  } while(0);

#define class_read_list_of_integers_or_default(name,destination,default,siz) \
  do {									\
    class_call(parser_read_list_of_integers(pfc,name,			\
	&entries_read,&(destination),&flag1,errmsg),			\
	       errmsg,							\
	       errmsg);							\
    if (flag1 == _TRUE_){						\
        class_test(entries_read != siz,errmsg,			        \
             "Number of entries in %s, %d, does not match expected number, %d.", \
		name,entries_read,siz);				        \
    }else{								\
	class_alloc(destination,siz*sizeof(int),errmsg);		\
	for(n=0; n<siz; n++) destination[n] = default;		        \
    }									\
  } while(0);

#define class_read_list_of_doubles(name,destination,siz)		\
  do {									\
    class_call(parser_read_list_of_doubles(pfc,name,			\
	&entries_read,&(destination),&flag1,errmsg),			\
	       errmsg,							\
	       errmsg);							\
    class_test(flag1 == _FALSE_,errmsg,					\
	"Entry %s is required but not found!",name)			\
        class_test(entries_read != siz,errmsg,				\
             "Number of entries in %s, %d, does not match expected number, %d.", \
		name,entries_read,siz);					\
  } while(0);

#define class_read_list_of_integers(name,destination,siz)		\
  do {									\
    class_call(parser_read_list_of_integers(pfc,name,			\
	&entries_read,&(destination),&flag1,errmsg),			\
	       errmsg,							\
	       errmsg);							\
    class_test(flag1 == _FALSE_,errmsg,					\
	"Entry %s is required but not found!",name)			\
        class_test(entries_read != siz,errmsg,				\
             "Number of entries in %s, %d, does not match expected number, %d.", \
		name,entries_read,siz);					\
  } while(0);


/**
 * temporary parameters for background fzero function
 */

enum target_names {theta_s, Omega_dcdmdr, omega_dcdmdr, Omega_scf, Omega_ini_dcdm, omega_ini_dcdm, sigma8};
enum computation_stage {cs_background, cs_thermodynamics, cs_perturbations, cs_primordial, cs_nonlinear, cs_transfer, cs_spectra};
#define _NUM_TARGETS_ 7 //Keep this number as number of target_names

struct input_pprpba{
  struct precision * ppr;
  struct background * pba;
};

struct fzerofun_workspace {
  int * unknown_parameters_index;
  struct file_content fc;
  enum target_names * target_name;
  double * target_value;
  int target_size;
  enum computation_stage required_computation_stage;
};


/**************************************************************/
/* @cond INCLUDE_WITH_DOXYGEN */
/*
 * Boilerplate for C++
 */
#ifdef __cplusplus
extern "C" {
#endif

<<<<<<< HEAD
  int input_init_from_arguments(
		 int argc,
		 char **argv,
		 struct precision * ppr,
		 struct background *pba,
		 struct thermo *pth,
		 struct perturbs *ppt,
		 struct transfers *ptr,
		 struct primordial *ppm,
		 struct spectra *psp,
		 struct nonlinear *pnl,
		 struct lensing *ple,
                 struct distortions *psd,  // [ML]
		 struct output *pop,
		 ErrorMsg errmsg
		 );

  int input_init(
		 struct file_content * pfc,
		 struct precision * ppr,
		 struct background *pba,
		 struct thermo *pth,
		 struct perturbs *ppt,
		 struct transfers *ptr,
		 struct primordial *ppm,
		 struct spectra *psp,
		 struct nonlinear *pnl,
		 struct lensing *ple,
                 struct distortions *psd,  // [ML]
		 struct output *pop,
		 ErrorMsg errmsg
		 );

  int input_read_parameters(
                            struct file_content * pfc,
                            struct precision * ppr,
                            struct background *pba,
                            struct thermo *pth,
                            struct perturbs *ppt,
                            struct transfers *ptr,
                            struct primordial *ppm,
                            struct spectra *psp,
                            struct nonlinear *pnl,
                            struct lensing *ple,
                            struct distortions *psd,  // [ML]
                            struct output *pop,
                            ErrorMsg errmsg
                            );

  int input_read_precisions(
                            struct file_content * pfc,
                            struct precision * ppr,
                            struct background * pba,
                            struct thermo *pth,
                            struct perturbs *ppt,
                            struct transfers *ptr,
                            struct primordial *ppm,
                            struct spectra *psp,
                            struct nonlinear *pnl,
                            struct lensing *ple,
                            struct distortions *psd,  // [ML]
                            struct output *pop,
                            ErrorMsg errmsg
                            );

  int input_default_params(
			   struct background *pba,
			   struct thermo *pth,
			   struct perturbs *ppt,
			   struct transfers *ptr,
			   struct primordial *ppm,
			   struct spectra *psp,
			   struct nonlinear *pnl,
			   struct lensing *ple,
                           struct distortions *psd,  // [ML]
			   struct output *pop
			   );

  int input_default_precision(
			      struct precision * ppp
			      );

  int get_machine_precision(double * smallest_allowed_variation);

  int class_fzero_ridder(int (*func)(double x, void *param, double *y, ErrorMsg error_message),
			 double x1,
			 double x2,
			 double xtol,
			 void *param,
			 double *Fx1,
			 double *Fx2,
			 double *xzero,
			 int *fevals,
			 ErrorMsg error_message);

  int input_fzerofun_for_background(double Omega_ini_dcdm,
				    void* container,
				    double *valout,
				    ErrorMsg error_message);
=======
  /* Main functions */
  int input_init(int argc,
                 char **argv,
                 struct precision * ppr,
                 struct background *pba,
                 struct thermo *pth,
                 struct perturbs *ppt,
                 struct transfers *ptr,
                 struct primordial *ppm,
                 struct spectra *psp,
                 struct nonlinear * pnl,
                 struct lensing *ple,
                 struct output *pop,
                 ErrorMsg errmsg);

  int input_find_file(int argc,
                      char **argv,
                      struct file_content * fc,
                      ErrorMsg errmsg);
>>>>>>> 7b2e55de

  int file_exists(const char *fname);

  int input_read_from_file(struct file_content * pfc,
                           struct precision * ppr,
                           struct background *pba,
                           struct thermo *pth,
                           struct perturbs *ppt,
                           struct transfers *ptr,
                           struct primordial *ppm,
                           struct spectra *psp,
                           struct nonlinear *pnl,
                           struct lensing *ple,
                           struct output *pop,
                           ErrorMsg errmsg);

  /* Shooting */
  int input_shooting(struct file_content * pfc,
                     struct precision * ppr,
                     struct background *pba,
                     struct thermo *pth,
                     struct perturbs *ppt,
                     struct transfers *ptr,
                     struct primordial *ppm,
                     struct spectra *psp,
                     struct nonlinear * pnl,
                     struct lensing *ple,
                     struct output *pop,
                     int input_verbose,
                     int * has_shooting,
                     ErrorMsg errmsg);

  int input_needs_shooting_for_target(struct file_content * pfc,
                                      enum target_names target_name,
                                      double target_value,
                                      int * aux_flag,
                                      ErrorMsg errmsg);

  int input_find_root(double *xzero,
                      int *fevals,
                      struct fzerofun_workspace *pfzw,
                      ErrorMsg errmsg);

  int input_fzerofun_1d(double input,
                        void* fzerofun_workspace,
                        double *output,
                        ErrorMsg error_message);

  int class_fzero_ridder(int (*func)(double x,
                                     void *param,
                                     double *y,
                                     ErrorMsg error_message),
                         double x1,
                         double x2,
                         double xtol,
                         void *param,
                         double *Fx1,
                         double *Fx2,
                         double *xzero,
                         int *fevals,
                         ErrorMsg error_message);

  int input_get_guess(double *xguess,
                      double *dxdy,
                      struct fzerofun_workspace * pfzw,
                      ErrorMsg errmsg);

  int input_try_unknown_parameters(double * unknown_parameter,
                                   int unknown_parameters_size,
                                   void * pfzw,
                                   double * output,
                                   ErrorMsg errmsg);

  /* Read from precision.h */
  int input_read_precisions(struct file_content * pfc,
                            struct precision * ppr,
                            struct background * pba,
                            struct thermo * pth,
                            struct perturbs * ppt,
                            struct transfers * ptr,
                            struct primordial * ppm,
                            struct spectra * psp,
                            struct nonlinear * pnl,
                            struct lensing * ple,
                            struct output * pop,
                            ErrorMsg errmsg);

  /* Read from .ini file */
  int input_read_parameters(struct file_content * pfc,
                            struct precision * ppr,
                            struct background * pba,
                            struct thermo * pth,
                            struct perturbs * ppt,
                            struct transfers * ptr,
                            struct primordial * ppm,
                            struct spectra * psp,
                            struct nonlinear * pnl,
                            struct lensing * ple,
                            struct output * pop,
                            ErrorMsg errmsg);

  int input_read_parameters_gauge(struct file_content * pfc,
                                  struct perturbs * ppt,
                                  ErrorMsg errmsg);

  int input_read_parameters_background(struct file_content * pfc,
                                       struct precision * ppr,
                                       struct background * pba,
                                       struct perturbs * ppt,
                                       int input_verbose,
                                       ErrorMsg errmsg);

  int input_read_parameters_thermo(struct file_content * pfc,
                                   struct thermo * pth,
                                   ErrorMsg errmsg);

  int input_read_parameters_heating(struct file_content * pfc,
                                    struct thermo * pth,
                                    ErrorMsg errmsg);

  int input_read_parameters_perturbs(struct file_content * pfc,
                                     struct precision * ppr,
                                     struct background * pba,
                                     struct thermo * pth,
                                     struct perturbs * ppt,
                                     struct nonlinear * pnl,
                                     int input_verbose,
                                     ErrorMsg errmsg);

  int input_prepare_pk_eq(struct precision * ppr,
                          struct background *pba,
                          struct thermo *pth,
                          struct nonlinear *pnl,
                          int input_verbose,
                          ErrorMsg errmsg);

  int input_read_parameters_primordial(struct file_content * pfc,
                                       struct perturbs * ppt,
                                       struct primordial * ppm,
                                       ErrorMsg errmsg);

  int input_read_parameters_spectra(struct file_content * pfc,
                                    struct precision * ppr,
                                    struct background * pba,
                                    struct perturbs * ppt,
                                    struct transfers * ptr,
                                    struct spectra *psp,
                                    struct output * pop,
                                    ErrorMsg errmsg);

  int input_read_parameters_lensing(struct file_content * pfc,
                                    struct precision * ppr,
                                    struct perturbs * ppt,
                                    struct transfers * ptr,
                                    struct lensing *ple,
                                    ErrorMsg errmsg);

  int input_read_parameters_additional(struct file_content* pfc,
                                       struct precision* ppr,
                                       struct background* pba,
                                       struct thermo* pth,
                                       ErrorMsg errmsg);

  int input_read_parameters_output(struct file_content * pfc,
                                   struct background *pba,
                                   struct thermo *pth,
                                   struct perturbs *ppt,
                                   struct transfers *ptr,
                                   struct primordial *ppm,
                                   struct spectra *psp,
                                   struct nonlinear * pnl,
                                   struct lensing *ple,
                                   struct output *pop,
                                   ErrorMsg errmsg);

  int compare_doubles(const void *a,
                      const void *b);

  /* Set default parameters */
  int input_default_params(struct background *pba,
                           struct thermo *pth,
                           struct perturbs *ppt,
                           struct transfers *ptr,
                           struct primordial *ppm,
                           struct spectra *psp,
                           struct nonlinear *pnl,
                           struct lensing *ple,
                           struct output *pop);



#ifdef __cplusplus
}
#endif

/**************************************************************/

#endif
/* @endcond */<|MERGE_RESOLUTION|>--- conflicted
+++ resolved
@@ -14,7 +14,7 @@
 #include "spectra.h"
 #include "nonlinear.h"
 #include "lensing.h"
-#include "distortions.h" // [ML]
+#include "distortions.h"
 #include "output.h"
 
 /* macro for reading parameter values with routines from the parser */
@@ -163,107 +163,6 @@
 extern "C" {
 #endif
 
-<<<<<<< HEAD
-  int input_init_from_arguments(
-		 int argc,
-		 char **argv,
-		 struct precision * ppr,
-		 struct background *pba,
-		 struct thermo *pth,
-		 struct perturbs *ppt,
-		 struct transfers *ptr,
-		 struct primordial *ppm,
-		 struct spectra *psp,
-		 struct nonlinear *pnl,
-		 struct lensing *ple,
-                 struct distortions *psd,  // [ML]
-		 struct output *pop,
-		 ErrorMsg errmsg
-		 );
-
-  int input_init(
-		 struct file_content * pfc,
-		 struct precision * ppr,
-		 struct background *pba,
-		 struct thermo *pth,
-		 struct perturbs *ppt,
-		 struct transfers *ptr,
-		 struct primordial *ppm,
-		 struct spectra *psp,
-		 struct nonlinear *pnl,
-		 struct lensing *ple,
-                 struct distortions *psd,  // [ML]
-		 struct output *pop,
-		 ErrorMsg errmsg
-		 );
-
-  int input_read_parameters(
-                            struct file_content * pfc,
-                            struct precision * ppr,
-                            struct background *pba,
-                            struct thermo *pth,
-                            struct perturbs *ppt,
-                            struct transfers *ptr,
-                            struct primordial *ppm,
-                            struct spectra *psp,
-                            struct nonlinear *pnl,
-                            struct lensing *ple,
-                            struct distortions *psd,  // [ML]
-                            struct output *pop,
-                            ErrorMsg errmsg
-                            );
-
-  int input_read_precisions(
-                            struct file_content * pfc,
-                            struct precision * ppr,
-                            struct background * pba,
-                            struct thermo *pth,
-                            struct perturbs *ppt,
-                            struct transfers *ptr,
-                            struct primordial *ppm,
-                            struct spectra *psp,
-                            struct nonlinear *pnl,
-                            struct lensing *ple,
-                            struct distortions *psd,  // [ML]
-                            struct output *pop,
-                            ErrorMsg errmsg
-                            );
-
-  int input_default_params(
-			   struct background *pba,
-			   struct thermo *pth,
-			   struct perturbs *ppt,
-			   struct transfers *ptr,
-			   struct primordial *ppm,
-			   struct spectra *psp,
-			   struct nonlinear *pnl,
-			   struct lensing *ple,
-                           struct distortions *psd,  // [ML]
-			   struct output *pop
-			   );
-
-  int input_default_precision(
-			      struct precision * ppp
-			      );
-
-  int get_machine_precision(double * smallest_allowed_variation);
-
-  int class_fzero_ridder(int (*func)(double x, void *param, double *y, ErrorMsg error_message),
-			 double x1,
-			 double x2,
-			 double xtol,
-			 void *param,
-			 double *Fx1,
-			 double *Fx2,
-			 double *xzero,
-			 int *fevals,
-			 ErrorMsg error_message);
-
-  int input_fzerofun_for_background(double Omega_ini_dcdm,
-				    void* container,
-				    double *valout,
-				    ErrorMsg error_message);
-=======
   /* Main functions */
   int input_init(int argc,
                  char **argv,
@@ -276,6 +175,7 @@
                  struct spectra *psp,
                  struct nonlinear * pnl,
                  struct lensing *ple,
+                 struct distortions *psd,
                  struct output *pop,
                  ErrorMsg errmsg);
 
@@ -283,7 +183,6 @@
                       char **argv,
                       struct file_content * fc,
                       ErrorMsg errmsg);
->>>>>>> 7b2e55de
 
   int file_exists(const char *fname);
 
@@ -297,6 +196,7 @@
                            struct spectra *psp,
                            struct nonlinear *pnl,
                            struct lensing *ple,
+                           struct distortions *psd,
                            struct output *pop,
                            ErrorMsg errmsg);
 
@@ -311,6 +211,7 @@
                      struct spectra *psp,
                      struct nonlinear * pnl,
                      struct lensing *ple,
+                     struct distortions *psd,
                      struct output *pop,
                      int input_verbose,
                      int * has_shooting,
@@ -368,6 +269,7 @@
                             struct spectra * psp,
                             struct nonlinear * pnl,
                             struct lensing * ple,
+                            struct distortions *psd,
                             struct output * pop,
                             ErrorMsg errmsg);
 
@@ -382,6 +284,7 @@
                             struct spectra * psp,
                             struct nonlinear * pnl,
                             struct lensing * ple,
+                            struct distortions *psd,
                             struct output * pop,
                             ErrorMsg errmsg);
 
@@ -410,6 +313,7 @@
                                      struct thermo * pth,
                                      struct perturbs * ppt,
                                      struct nonlinear * pnl,
+                                     struct distortions * psd,
                                      int input_verbose,
                                      ErrorMsg errmsg);
 
@@ -440,6 +344,10 @@
                                     struct transfers * ptr,
                                     struct lensing *ple,
                                     ErrorMsg errmsg);
+
+  int input_read_parameters_distortions(struct file_content * pfc,
+                                        struct distortions * psd,
+                                        ErrorMsg errmsg);
 
   int input_read_parameters_additional(struct file_content* pfc,
                                        struct precision* ppr,
@@ -456,6 +364,7 @@
                                    struct spectra *psp,
                                    struct nonlinear * pnl,
                                    struct lensing *ple,
+                                   struct distortions *psd,
                                    struct output *pop,
                                    ErrorMsg errmsg);
 
@@ -471,6 +380,7 @@
                            struct spectra *psp,
                            struct nonlinear *pnl,
                            struct lensing *ple,
+                           struct distortions *psd,
                            struct output *pop);
 
 
