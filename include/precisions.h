--- conflicted
+++ resolved
@@ -403,9 +403,6 @@
 
 /*
  * Nonlinear module precision parameters
-<<<<<<< HEAD
- */
-=======
  * */
 
 class_precision_parameter(sigma_k_per_decade,double,80.) /**< logarithmic stepsize controlling the precision of integrals for sigma(R,k) and similar quantitites */
@@ -421,7 +418,6 @@
                                smaller */
 
 /** parameters relevant for HALOFIT computation */
->>>>>>> 0ef4f7b6
 
 class_precision_parameter(halofit_min_k_nonlinear,double,1.0e-4)/**< value of k in 1/Mpc below which non-linear corrections will be neglected */
 
