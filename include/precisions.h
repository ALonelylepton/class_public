--- conflicted
+++ resolved
@@ -12,17 +12,11 @@
 /**
  * Number of background integration steps that are stored in the output vector
  */
-<<<<<<< HEAD
-/* EDE-edit: upped precision from 7e-3 --> 7.e-4*/
-/* class_precision_parameter(back_integration_stepsize,double,7.e-3) */
-class_precision_parameter(back_integration_stepsize,double,7.e-3)
-=======
 class_precision_parameter(background_Nloga,int,3000)
 /**
  * Evolver to be used for thermodynamics (rk, ndf15)
  */
 class_type_parameter(background_evolver,int,enum evolver_type,ndf15)
->>>>>>> a5f2c6d2
 /**
  * Tolerance of the background integration, giving the allowed relative integration error.
  * (used by both evolvers)
