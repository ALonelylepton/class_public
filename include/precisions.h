#include "macros_precision.h"

/*
 * Background Quantities
 */

/**
 * Default initial value of scale factor used in the integration of background quantities.
 * For models like ncdm, the code may decide to start the integration earlier.
 */
class_precision_parameter(a_ini_over_a_today_default,double,1.e-14)
/**
 * Number of background integration steps that are stored in the output vector
 */
class_precision_parameter(background_Nloga,int,3000)
/**
 * Evolver to be used for thermodynamics (rk, ndf15)
 */
class_type_parameter(background_evolver,int,enum evolver_type,ndf15)
/**
 * Tolerance of the background integration, giving the allowed relative integration error.
 * (used by both evolvers)
 */
class_precision_parameter(tol_background_integration,double,1.e-10)
/**
 * Only relevant for rk evolver: the default integration step is given
 * by this number multiplied by the timescale defined in
 * background_timescale (given by the sampling step)
 */
class_precision_parameter(background_integration_stepsize,double,0.5)
/**
 * Tolerance of the deviation of \f$ \Omega_r \f$ from 1 for which to start integration:
 * The starting point of integration will be chosen,
 * such that the Omega of radiation at that point is close to 1 within tolerance.
 * (Class starts background integration during complete radiation domination)
 */
class_precision_parameter(tol_initial_Omega_r,double,1.e-4)
/**
 * Tolerance of relative deviation of the used non-cold dark matter mass compared to that which would give the correct density.
 * The dark matter mass is estimated from the dark matter density using a Newton-Method.
 * In the nonrelativistic limit, this could be estimated using M=density/number density
 */
class_precision_parameter(tol_M_ncdm,double,1.e-7)
/**
 * Tolerance on the relative precision of the integration over
 * non-cold dark matter phase-space distributions.
 */
class_precision_parameter(tol_ncdm,double,1.e-3)
/**
 * Tolerance on the relative precision of the integration over
 * non-cold dark matter phase-space distributions in the synchronous gauge.
 */
class_precision_parameter(tol_ncdm_synchronous,double,1.e-3)
/**
 * Tolerance on the relative precision of the integration over
 * non-cold dark matter phase-space distributions in the newtonian gauge.
 */
class_precision_parameter(tol_ncdm_newtonian,double,1.e-5)
/**
 * Tolerance on the relative precision of the integration over
 * non-cold dark matter phase-space distributions during the background evolution.
 */
class_precision_parameter(tol_ncdm_bg,double,1.e-5)
/**
 * Tolerance on the initial deviation of non-cold dark matter from being fully relativistic.
 * Using w = pressure/density, this quantifies the maximum deviation from 1/3. (for relativistic species)
 */
class_precision_parameter(tol_ncdm_initial_w,double,1.e-3)
/**
 * Tolerance on the deviation of the conformal time of equality from the true value in 1/Mpc.
 */
class_precision_parameter(tol_tau_eq,double,1.e-6)

/**
 * Minimum amount of cdm to allow calculations in synchronous gauge comoving with cdm.
 */
class_precision_parameter(Omega0_cdm_min_synchronous,double,1.e-10)

/**
 * Absolute tolerance of root x during shooting (only 2D case)
 */
class_precision_parameter(tol_shooting_deltax,double,1.e-4)
/**
 * Absolute tolerance of function value F during shooting (only 2D case)
 */
class_precision_parameter(tol_shooting_deltaF,double,1.e-6)
/**
 * Relative tolerance of root x during shooting (only 1D case)
 */
class_precision_parameter(tol_shooting_deltax_rel,double,1.e-5)
/*
 * Currently unused parameter.
 */

//class_precision_parameter(safe_phi_scf,double,0.0)
/**
 * Big Bang Nucleosynthesis file path. The file specifies the predictions for
 * \f$ Y_\mathrm{He} \f$ for given \f$ \omega_b \f$ and \f$ N_\mathrm{eff} \f$.
 */
class_string_parameter(sBBN_file,"/external/bbn/sBBN_2017.dat","sBBN file")

/*
 *  Thermodynamical quantities
 */

/**
 * The initial z for the recfast calculation of the recombination history
 */
class_precision_parameter(thermo_z_initial,double,5.e6)
class_precision_parameter(thermo_z_initial_if_idm_dr,double,1.e9)
/**
 * The switch z for the recfast calculation towards linear sampling
 */
class_precision_parameter(thermo_z_linear,double,1.e4)
/**
 * Number of recfast integration steps (linear sampling, intermdiate times between z_linear and reionization)
 */
class_precision_parameter(thermo_Nz_lin,int,20000)
/**
 * Number of recfast integration steps (logarithmnic sampling. early times between z-initial and z_linear)
 */
class_precision_parameter(thermo_Nz_log,int,5000)
class_precision_parameter(thermo_Nz_log_if_idm_dr,int,10000)
/**
 * Evolver to be used for thermodynamics (rk, ndf15)
 */
class_type_parameter(thermo_evolver,int,enum evolver_type,ndf15)
/**
 * Tolerance of the relative value of integral during thermodynamical integration
 * (used by both evolvers)
 */
class_precision_parameter(tol_thermo_integration,double,1.0e-6)
/**
 * Only relevant for rk evolver: the default integration step is given
 * by this number multiplied by the timescale defined in
 * thermodynamics_timescale (given by the sampling step)
 */
class_precision_parameter(thermo_integration_stepsize,double,0.1)
/**
 * Smoothing in redshift of the variation rate of \f$ \exp(-\kappa) \f$, g, and \f$ \frac{dg}{d\tau} \f$ that is used as a timescale afterwards
 */
class_precision_parameter(thermo_rate_smoothing_radius,int,50)
/**
 * Redshift at which CLASS starts to test for too early re-ionization and/or incomplete recombination.
 */
class_precision_parameter(z_end_reco_test,double,500.)
/**
 * Number of sampling points in the case of primordial black holes in ln(1+z)
 */
class_precision_parameter(primordial_black_hole_Nz,int,75000)
/**
 * Number of sampling points in the case of the coarse sampling in noninjection.c in ln(1+z)
 */
class_precision_parameter(noninjection_Nz_log,int,1000)
/**
 * Number of discrete wavenumbers for dissipation of acoustic waves (found to be giving a reasonable precision)
 */
class_precision_parameter(noninjection_Nk_acc_diss,int,500)
class_precision_parameter(k_min_acc_diss,double,0.12) /**< Minimum wavenumber for dissipation of acoustic waves */
class_precision_parameter(k_max_acc_diss,double,1.e6) /**< Maximum wavenumber for dissipation of acoustic waves */
class_precision_parameter(z_wkb_acc_diss,double,1.e6) /**< Redshift of the WKB approximation for diss. of acoustic waves */

/*
 * Recfast 1.4/1.5 parameters
 */

class_precision_parameter(recfast_Heswitch,int,6)       /**< from recfast 1.4, specifies how accurate the Helium recombination should be handled */
class_precision_parameter(recfast_fudge_He,double,0.86) /**< from recfast 1.4, fugde factor for Peeble's equation coefficient of Helium */
class_precision_parameter(recfast_Hswitch,int,_TRUE_)   /**< from recfast 1.5, specifies how accurate the Hydrogen recombination should be handled */
class_precision_parameter(recfast_fudge_H,double,1.14)  /**< from recfast 1.4, fudge factor for Peeble's equation coeffient of Hydrogen */
class_precision_parameter(recfast_delta_fudge_H,double,-0.015) /**< from recfast 1.5.2, increasing Hydrogen fudge factor if Hswitch is enabled */
class_precision_parameter(recfast_AGauss1,double,-0.14) /**< from recfast 1.5, Gaussian Peeble prefactor fit, amplitude */
class_precision_parameter(recfast_AGauss2,double,0.079) /**< from recfast 1.5.2, Gaussian Peeble prefactor fit, amplitude */
class_precision_parameter(recfast_zGauss1,double,7.28)  /**< from recfast 1.5, Gaussian Peeble prefactor fit, center */
class_precision_parameter(recfast_zGauss2,double,6.73)  /**< from recfast 1.5.2, Gaussian Peeble prefactor fit, center */
class_precision_parameter(recfast_wGauss1,double,0.18)  /**< from recfast 1.5, Gaussian Peeble prefactor fit, width */
class_precision_parameter(recfast_wGauss2,double,0.33)  /**< from recfast 1.5, Gaussian Peeble prefactor fit, width */

class_precision_parameter(recfast_z_He_1,double,8000.0) /**< from recfast 1.4, Starting value of Helium recombination 1 */
class_precision_parameter(recfast_delta_z_He_1,double,50.0) /**< Smoothing factor for recombination approximation switching, found to be OK on 3.09.10 */
class_precision_parameter(recfast_z_He_2,double,4500.0) /**< from recfast 1.4, Ending value of Helium recombination 1, changed on 28.10.20 from 5000 to 4500 */
class_precision_parameter(recfast_delta_z_He_2,double,100.0)/**< Smoothing factor for recombination approximation switching, found to be OK on 3.09.10 */
class_precision_parameter(recfast_z_He_3,double,3500.0) /**< from recfast 1.4, Starting value of Helium recombination 2 */
class_precision_parameter(recfast_delta_z_He_3,double,50.0) /**< Smoothing factor for recombination approximation switching, found to be OK on 3.09.10 */

class_precision_parameter(recfast_z_early_H_recombination,double,2870.) /**< from class 3.0, redshift at beginning of early H-recombination (analytic approximation possible), replaces condition  */
class_precision_parameter(recfast_delta_z_early_H_recombination,double,50.) /**< from class 3.0, smoothing radius delta z for beginning of early H-recombination period  */

class_precision_parameter(recfast_z_full_H_recombination,double,1600.)  /**< from class 3.0, redshift at beignning of full H recombination (always use full equations), replaces condition x_H <  recfast_x_H0_trigger */
class_precision_parameter(recfast_delta_z_full_H_recombination,double,50.)  /**< from class 3.0, smoothing radius delta z for full H-recombination period  */

class_precision_parameter(recfast_delta_z_reio,double,2.)  /**< from class 3.0, smoothing radius delta z for reionization period  */

class_precision_parameter(recfast_x_He0_trigger,double,0.995) /**< Switch for Helium full calculation during reco, raised from 0.99 to 0.995 for smoother Helium */
class_precision_parameter(recfast_x_He0_trigger2,double,0.995)     /**< Switch for Helium full calculation during reco, for changing Helium flag, raised from 0.985 to same as previous one for smoother Helium */
class_precision_parameter(recfast_x_He0_trigger_delta,double,0.05) /**< Smoothing factor for recombination approximation switching, found to be OK on 3.09.10 */
class_precision_parameter(recfast_x_H0_trigger,double,0.995)       /**< Switch for Hydrogen full calculation during reco, raised from 0.99 to 0.995 for smoother Hydrogen */
class_precision_parameter(recfast_x_H0_trigger2,double,0.995)      /**< Switch for Hydrogen full calculation during reco, for changing Hydrogen flag, raised from 0.98 to same as previous one for smoother Hydrogen */
class_precision_parameter(recfast_x_H0_trigger_delta,double,0.05)  /**< Smoothing factor for recombination approximation switching, found to be OK on 3.09.10 */

//class_precision_parameter(recfast_H_frac,double,1.0e-3)  /**< from recfast 1.4, specifies the time at which the temperature evolution is calculated by the more precise equation, not used currently */
/**
 * This is an important flag for energy injections! It also modifies wether recfast will switch approximation schemes or not.
 */
class_precision_parameter(recfast_z_switch_late,double,800.)

/*
 * Hyrec Parameters
 */

class_string_parameter(hyrec_path,"/external/HyRec2020/","hyrec_path") /**< Path to hyrec */

/*
 * Reionization parameters
 */

class_precision_parameter(reionization_z_start_max,double,50.0) /**< Maximum starting value in z for reionization */
class_precision_parameter(reionization_sampling,double,1.5e-2)  /**< Minimum sampling density in z during reionization */
class_precision_parameter(reionization_optical_depth_tol,double,1.0e-4) /**< Relative tolerance on finding the user-given optical depth of reionization given a certain redshift of reionization */
class_precision_parameter(reionization_start_factor,double,8.0) /**< Searching optical depth corresponding to the redshift is started from an initial offset beyond z_reionization_start, multiplied by reionization_width */

/*
 * Heating parameters
 */

class_string_parameter(chi_z_Galli,"/external/heating/Galli_et_al_2013.dat","Galli_file") /**< File containing the chi approximation according to Galli et al 2013 */
class_precision_parameter(z_start_chi_approx,double,2.0e3) /**< Switching redshift from full heating to chosen approx for deposition function */

/*
 * Perturbation parameters
 */

class_precision_parameter(k_min_tau0,double,0.1) /**< number defining k_min for the computation of Cl's and P(k)'s (dimensionless): (k_min tau_0), usually chosen much smaller than one */

class_precision_parameter(k_max_tau0_over_l_max,double,2.4) /**< number defining k_max for the computation of Cl's (dimensionless): (k_max tau_0)/l_max, usually chosen around two */
class_precision_parameter(k_step_sub,double,0.05) /**< step in k space, in units of one period of acoustic oscillation at decoupling, for scales inside sound horizon at decoupling */
class_precision_parameter(k_step_super,double,0.002) /**< step in k space, in units of one period of acoustic oscillation at decoupling, for scales above sound horizon at decoupling */
class_precision_parameter(k_step_transition,double,0.2) /**< dimensionless number regulating the transition from 'sub' steps to 'super' steps. Decrease for more precision. */
class_precision_parameter(k_step_super_reduction,double,0.1) /**< the step k_step_super is reduced by this amount in the k-->0 limit (below scale of Hubble and/or curvature radius) */

class_precision_parameter(k_per_decade_for_pk,double,10.0) /**< if values needed between kmax inferred from k_oscillations and k_kmax_for_pk, this gives the number of k per decade outside the BAO region*/

class_precision_parameter(idmdr_boost_k_per_decade_for_pk,double,1.0) /**< boost factor for the case of DAO in idm-idr models */

class_precision_parameter(k_per_decade_for_bao,double,70.0) /**< if values needed between kmax inferred from k_oscillations and k_kmax_for_pk, this gives the number of k per decade inside the BAO region (for finer sampling)*/

class_precision_parameter(k_bao_center,double,3.0) /**< in ln(k) space, the central value of the BAO region where sampling is finer is defined as k_rec times this number (recommended: 3, i.e. finest sampling near 3rd BAO peak) */

class_precision_parameter(k_bao_width,double,4.0) /**< in ln(k) space, width of the BAO region where sampling is finer: this number gives roughly the number of BAO oscillations well resolved on both sides of the central value (recommended: 4, i.e. finest sampling from before first up to 3+4=7th peak) */

class_precision_parameter(start_small_k_at_tau_c_over_tau_h,double,0.0015) /**< largest wavelengths start being sampled when universe is sufficiently opaque. This is quantified in terms of the ratio of thermo to hubble time scales, \f$ \tau_c/\tau_H \f$. Start when start_largek_at_tau_c_over_tau_h equals this ratio. Decrease this value to start integrating the wavenumbers earlier in time. */

class_precision_parameter(start_large_k_at_tau_h_over_tau_k,double,0.07)  /**< largest wavelengths start being sampled when mode is sufficiently outside Hubble scale. This is quantified in terms of the ratio of hubble time scale to wavenumber time scale, \f$ \tau_h/\tau_k \f$ which is roughly equal to (k*tau). Start when this ratio equals start_large_k_at_tau_k_over_tau_h. Decrease this value to start integrating the wavenumbers earlier in time. */

/**
 * when to switch off tight-coupling approximation: first condition:
 * \f$ \tau_c/\tau_H \f$ > tight_coupling_trigger_tau_c_over_tau_h.
 * Decrease this value to switch off earlier in time.  If this
 * number is larger than start_sources_at_tau_c_over_tau_h, the code
 * returns an error, because the source computation requires
 * tight-coupling to be switched off.
 */
class_precision_parameter(tight_coupling_trigger_tau_c_over_tau_h,double,0.015)

/**
 * when to switch off tight-coupling approximation:
 * second condition: \f$ \tau_c/\tau_k \equiv k \tau_c \f$ <
 * tight_coupling_trigger_tau_c_over_tau_k.
 * Decrease this value to switch off earlier in time.
 */
class_precision_parameter(tight_coupling_trigger_tau_c_over_tau_k,double,0.01)

class_precision_parameter(start_sources_at_tau_c_over_tau_h,double,0.008) /**< sources start being sampled when universe is sufficiently opaque. This is quantified in terms of the ratio of thermo to hubble time scales, \f$ \tau_c/\tau_H \f$. Start when start_sources_at_tau_c_over_tau_h equals this ratio. Decrease this value to start sampling the sources earlier in time. */

class_precision_parameter(tight_coupling_approximation,int,(int)compromise_CLASS) /**< method for tight coupling approximation */

class_precision_parameter(idm_dr_tight_coupling_trigger_tau_c_over_tau_k,double,0.01)  /**< when to switch off the dark-tight-coupling approximation, first condition (see normal tca for full definition) */
class_precision_parameter(idm_dr_tight_coupling_trigger_tau_c_over_tau_h,double,0.015) /**< when to switch off the dark-tight-coupling approximation, second condition (see normal tca for full definition) */

class_precision_parameter(l_max_g,int,12)     /**< number of momenta in Boltzmann hierarchy for photon temperature (scalar), at least 4 */
class_precision_parameter(l_max_pol_g,int,10) /**< number of momenta in Boltzmann hierarchy for photon polarization (scalar), at least 4 */
class_precision_parameter(l_max_dr,int,17)   /**< number of momenta in Boltzmann hierarchy for decay radiation, at least 4 */
class_precision_parameter(l_max_ur,int,17)   /**< number of momenta in Boltzmann hierarchy for relativistic neutrino/relics (scalar), at least 4 */
class_precision_parameter(l_max_idr,int,17)   /**< number of momenta in Boltzmann hierarchy for interacting dark radiation */
class_precision_parameter(l_max_ncdm,int,17)   /**< number of momenta in Boltzmann hierarchy for relativistic neutrino/relics (scalar), at least 4 */
class_precision_parameter(l_max_g_ten,int,5)     /**< number of momenta in Boltzmann hierarchy for photon temperature (tensor), at least 4 */
class_precision_parameter(l_max_pol_g_ten,int,5) /**< number of momenta in Boltzmann hierarchy for photon polarization (tensor), at least 4 */

class_precision_parameter(curvature_ini,double,1.0)     /**< initial condition for curvature for adiabatic */
class_precision_parameter(entropy_ini,double,1.0) /**< initial condition for entropy perturbation for isocurvature */
class_precision_parameter(gw_ini,double,1.0)      /**< initial condition for tensor metric perturbation h */

/**
 * default step \f$ d \tau \f$ in perturbation integration, in units of the timescale involved in the equations (usually, the min of \f$ 1/k \f$, \f$ 1/aH \f$, \f$ 1/\dot{\kappa} \f$)
 */
class_precision_parameter(perturbations_integration_stepsize,double,0.5)
/**
 * default step \f$ d \tau \f$ for sampling the source function, in units of the timescale involved in the sources: \f$ (\dot{\kappa}- \ddot{\kappa}/\dot{\kappa})^{-1} \f$
 */
class_precision_parameter(perturbations_sampling_stepsize,double,0.1)
/**
 * control parameter for the precision of the perturbation integration,
 * IMPORTANT FOR SETTING THE STEPSIZE OF NDF15
 */
class_precision_parameter(tol_perturbations_integration,double,1.0e-5)
/**
 * cutoff relevant for controlling stiffness in the PPF scheme. It is
 * neccessary for the Runge-Kutta evolver, but not for ndf15. However,
 * the approximation is excellent for a cutoff value of 1000, so we
 * leave it on for both evolvers. (CAMB uses a cutoff value of 30.)
 */
class_precision_parameter(c_gamma_k_H_square_max,double,1.0e3)
/**
 * precision with which the code should determine (by bisection) the
 * times at which sources start being sampled, and at which
 * approximations must be switched on/off (units of Mpc)
 */
class_precision_parameter(tol_tau_approx,double,1.0e-10)
/**
 * method for switching off photon perturbations
 */
class_precision_parameter(radiation_streaming_approximation,int,rsa_MD_with_reio)
/**
 * when to switch off photon perturbations, ie when to switch
 * on photon free-streaming approximation (keep density and thtau, set
 * shear and higher momenta to zero):
 * first condition: \f$ k \tau \f$ > radiation_streaming_trigger_tau_h_over_tau_k
 */
class_precision_parameter(radiation_streaming_trigger_tau_over_tau_k,double,45.0)
/**
 * when to switch off photon perturbations, ie when to switch
 * on photon free-streaming approximation (keep density and theta, set
 * shear and higher momenta to zero):
 * second condition:
 */
class_precision_parameter(radiation_streaming_trigger_tau_c_over_tau,double,5.0)

class_precision_parameter(idr_streaming_approximation,int,rsa_idr_none) /**< method for dark radiation free-streaming approximation */
class_precision_parameter(idr_streaming_trigger_tau_over_tau_k,double,50.0) /**< when to switch on dark radiation (idr) free-streaming approximation, first condition */
class_precision_parameter(idr_streaming_trigger_tau_c_over_tau,double,10.0) /**< when to switch on dark radiation (idr) free-streaming approximation, second condition */

class_precision_parameter(ur_fluid_approximation,int,ufa_CLASS) /**< method for ultra relativistic fluid approximation */
/**
 * when to switch off ur (massless neutrinos / ultra-relativistic
 * relics) fluid approximation
 */
class_precision_parameter(ur_fluid_trigger_tau_over_tau_k,double,30.0)
class_precision_parameter(ncdm_fluid_approximation,int,ncdmfa_CLASS) /**< method for non-cold dark matter fluid approximation */
/**
 * when to switch off ncdm (massive neutrinos / non-cold
 * relics) fluid approximation
 */
class_precision_parameter(ncdm_fluid_trigger_tau_over_tau_k,double,31.0)
/**
 * whether CMB source functions can be approximated as zero when
 * visibility function g(tau) is tiny
 */
class_precision_parameter(neglect_CMB_sources_below_visibility,double,1.0e-3)
/**
 * The type of evolver to use: options are ndf15 or rk
 */
class_type_parameter(evolver,int,enum evolver_type,ndf15)

/*
 * Primordial parameters
 */

class_precision_parameter(k_per_decade_primordial,double,10.0) /**< logarithmic sampling for primordial spectra (number of points per decade in k space) */

class_precision_parameter(primordial_inflation_ratio_min,double,100.0) /**< for each k, start following wavenumber when aH = k/primordial_inflation_ratio_min */
class_precision_parameter(primordial_inflation_ratio_max,double,1.0/50.0) /**< for each k, stop following wavenumber, at the latest, when aH = k/primordial_inflation_ratio_max */
class_precision_parameter(primordial_inflation_phi_ini_maxit,int,10000)      /**< maximum number of iteration when searching a suitable initial field value phi_ini (value reached when no long-enough slow-roll period before the pivot scale) */
class_precision_parameter(primordial_inflation_pt_stepsize,double,0.01)     /**< controls the integration timestep for inflaton perturbations */
class_precision_parameter(primordial_inflation_bg_stepsize,double,0.005)     /**< controls the integration timestep for inflaton background */
class_precision_parameter(primordial_inflation_tol_integration,double,1.0e-3) /**< controls the precision of the ODE integration during inflation */
class_precision_parameter(primordial_inflation_attractor_precision_pivot,double,0.001)   /**< targeted precision when searching attractor solution near phi_pivot */
class_precision_parameter(primordial_inflation_attractor_precision_initial,double,0.1) /**< targeted precision when searching attractor solution near phi_ini */
class_precision_parameter(primordial_inflation_attractor_maxit,int,10) /**< maximum number of iteration when searching attractor solution */
class_precision_parameter(primordial_inflation_tol_curvature,double,1.0e-3) /**< for each k, stop following wavenumber, at the latest, when curvature perturbation R is stable up to to this tolerance */
class_precision_parameter(primordial_inflation_aH_ini_target,double,0.9) /**< control the step size in the search for a suitable initial field value */
class_precision_parameter(primordial_inflation_end_dphi,double,1.0e-10) /**< first bracketing width, when trying to bracket the value phi_end at which inflation ends naturally */
class_precision_parameter(primordial_inflation_end_logstep,double,10.0) /**< logarithmic step for updating the bracketing width, when trying to bracket the value phi_end at which inflation ends naturally */
class_precision_parameter(primordial_inflation_small_epsilon,double,0.1) /**< value of slow-roll parameter epsilon used to define a field value phi_end close to the end of inflation (doesn't need to be exactly at the end): epsilon(phi_end)=small_epsilon (should be smaller than one) */
class_precision_parameter(primordial_inflation_small_epsilon_tol,double,0.01) /**< tolerance in the search for phi_end */
class_precision_parameter(primordial_inflation_extra_efolds,double,2.0) /**< a small number of efolds, irrelevant at the end, used in the search for the pivot scale (backward from the end of inflation) */

/*
 * Transfer function parameters
 */

class_precision_parameter(l_linstep,int,40) /**< factor for logarithmic spacing of values of l over which bessel and transfer functions are sampled */

class_precision_parameter(l_logstep,double,1.12) /**< maximum spacing of values of l over which Bessel and transfer functions are sampled (so, spacing becomes linear instead of logarithmic at some point) */

class_precision_parameter(hyper_x_min,double,1.0e-5)  /**< flat case: lower bound on the smallest value of x at which we sample \f$ \Phi_l^{\nu}(x)\f$ or \f$ j_l(x)\f$ */
class_precision_parameter(hyper_sampling_flat,double,8.0)  /**< flat case: number of sampled points x per approximate wavelength \f$ 2\pi \f$, should remain >7.5 */
class_precision_parameter(hyper_sampling_curved_low_nu,double,7.0)  /**< open/closed cases: number of sampled points x per approximate wavelength \f$ 2\pi/\nu\f$, when \f$ \nu \f$ smaller than hyper_nu_sampling_step */
class_precision_parameter(hyper_sampling_curved_high_nu,double,3.0) /**< open/closed cases: number of sampled points x per approximate wavelength \f$ 2\pi/\nu\f$, when \f$ \nu \f$ greater than hyper_nu_sampling_step */
class_precision_parameter(hyper_nu_sampling_step,double,1000.0)  /**< open/closed cases: value of nu at which sampling changes  */
class_precision_parameter(hyper_phi_min_abs,double,1.0e-10)  /**< small value of Bessel function used in calculation of first point x (\f$ \Phi_l^{\nu}(x) \f$ equals hyper_phi_min_abs) */
class_precision_parameter(hyper_x_tol,double,1.0e-4)  /**< tolerance parameter used to determine first value of x */
class_precision_parameter(hyper_flat_approximation_nu,double,4000.0)  /**< value of nu below which the flat approximation is used to compute Bessel function */

class_precision_parameter(q_linstep,double,0.45)         /**< asymptotic linear sampling step in q
                               space, in units of \f$ 2\pi/r_a(\tau_rec) \f$
                               (comoving angular diameter distance to
                               recombination), very important for CMB */

class_precision_parameter(q_logstep_spline,double,170.0) /**< initial logarithmic sampling step in q
                                space, in units of \f$ 2\pi/r_a(\tau_{rec})\f$
                                (comoving angular diameter distance to
                                recombination), very important for CMB and LSS */

class_precision_parameter(q_logstep_open,double,6.0)   /**< in open models, the value of
                                q_logstep_spline must be decreased
                                according to curvature. Increasing
                                this number will make the calculation
                                more accurate for large positive
                                Omega_k */

class_precision_parameter(q_logstep_trapzd,double,20.0) /**< initial logarithmic sampling step in q
                                space, in units of \f$ 2\pi/r_a(\tau_{rec}) \f$
                                (comoving angular diameter distance to
                                recombination), in the case of small
                                q's in the closed case, for which one
                                must used trapezoidal integration
                                instead of spline (the number of q's
                                for which this is the case decreases
                                with curvature and vanishes in the
                                flat limit) */

class_precision_parameter(q_numstep_transition,double,250.0) /**< number of steps for the transition
                                 from q_logstep_trapzd steps to
                                 q_logstep_spline steps (transition
                                 must be smooth for spline) */

class_precision_parameter(transfer_neglect_delta_k_S_t0,double,0.15) /**< for temperature source function T0 of scalar mode, range of k values (in 1/Mpc) taken into account in transfer function: for l < (k-delta_k)*tau0, ie for k > (l/tau0 + delta_k), the transfer function is set to zero */
class_precision_parameter(transfer_neglect_delta_k_S_t1,double,0.04) /**< same for temperature source function T1 of scalar mode */
class_precision_parameter(transfer_neglect_delta_k_S_t2,double,0.15) /**< same for temperature source function T2 of scalar mode */
class_precision_parameter(transfer_neglect_delta_k_S_e,double,0.11)  /**< same for polarization source function E of scalar mode */
class_precision_parameter(transfer_neglect_delta_k_V_t1,double,1.0) /**< same for temperature source function T1 of vector mode */
class_precision_parameter(transfer_neglect_delta_k_V_t2,double,1.0) /**< same for temperature source function T2 of vector mode */
class_precision_parameter(transfer_neglect_delta_k_V_e,double,1.0)  /**< same for polarization source function E of vector mode */
class_precision_parameter(transfer_neglect_delta_k_V_b,double,1.0)  /**< same for polarization source function B of vector mode */
class_precision_parameter(transfer_neglect_delta_k_T_t2,double,0.2) /**< same for temperature source function T2 of tensor mode */
class_precision_parameter(transfer_neglect_delta_k_T_e,double,0.25)  /**< same for polarization source function E of tensor mode */
class_precision_parameter(transfer_neglect_delta_k_T_b,double,0.1)  /**< same for polarization source function B of tensor mode */

class_precision_parameter(transfer_neglect_late_source,double,400.0)  /**< value of l below which the CMB source functions can be neglected at late time, excepted when there is a Late ISW contribution */

class_precision_parameter(l_switch_limber,double,10.) /**< when to use the Limber approximation for project gravitational potential cl's */
// For density Cl, we recommend not to use the Limber approximation
// at all, and hence to put here a very large number (e.g. 10000); but
// if you have wide and smooth selection functions you may wish to
// use it; then 100 might be OK
class_precision_parameter(l_switch_limber_for_nc_local_over_z,double,100.0) /**< when to use the Limber approximation for local number count contributions to cl's (relative to central redshift of each bin) */
// For terms integrated along the line-of-sight involving spherical
// Bessel functions (but not their derivatives), Limber
// approximation works well. High precision can be reached with 2000
// only. But if you have wide and smooth selection functions you may
// reduce to e.g. 30.
class_precision_parameter(l_switch_limber_for_nc_los_over_z,double,30.0) /**< when to use the Limber approximation for number count contributions to cl's integrated along the line-of-sight (relative to central redshift of each bin) */

class_precision_parameter(selection_cut_at_sigma,double,5.0)/**< in sigma units, where to cut gaussian selection functions */
class_precision_parameter(selection_sampling,double,50.0) /**< controls sampling of integral over time when selection functions vary quicker than Bessel functions. Increase for better sampling. */
class_precision_parameter(selection_sampling_bessel,double,20.0)/**< controls sampling of integral over time when selection functions vary slower than Bessel functions. Increase for better sampling. IMPORTANT for lensed contributions. */
class_precision_parameter(selection_sampling_bessel_los,double,ppr->selection_sampling_bessel)/**< controls sampling of integral over time when selection functions vary slower than Bessel functions. This parameter is specific to number counts contributions to Cl integrated along the line of sight. Increase for better sampling */
class_precision_parameter(selection_tophat_edge,double,0.1) /**< controls how smooth are the edge of top-hat window function (<<1 for very sharp, 0.1 for sharp) */

/*
 * Nonlinear module precision parameters
 * */

class_precision_parameter(sigma_k_per_decade,double,80.) /**< logarithmic stepsize controlling the precision of integrals for sigma(R,k) and similar quantitites */

<<<<<<< HEAD
class_precision_parameter(fourier_min_k_max,double,20.0) /**< when
=======
class_precision_parameter(nonlinear_min_k_max,double,5.0) /**< when
>>>>>>> f57047ab
                               using an algorithm to compute nonlinear
                               corrections, like halofit or hmcode,
                               k_max must be at least equal to this
                               value. Calculations are done internally
                               until this k_max, but the P(k,z) output
                               is still controlled by P_k_max_1/Mpc or
                               P_k_max_h/Mpc even if they are
                               smaller */

/** parameters relevant for HALOFIT computation */

class_precision_parameter(halofit_min_k_nonlinear,double,1.0e-4)/**< value of k in 1/Mpc below which non-linear corrections will be neglected */

<<<<<<< HEAD
class_precision_parameter(halofit_min_k_max,double,5.0) /**< DEPRECATED: should use instead fourier_min_k_max */

=======
>>>>>>> f57047ab
class_precision_parameter(halofit_k_per_decade,double,80.0) /**< halofit needs to evalute integrals
                               (linear power spectrum times some
                               kernels). They are sampled using
                               this logarithmic step size. */

class_precision_parameter(halofit_sigma_precision,double,0.05) /**< a smaller value will lead to a
                               more precise halofit result at the *highest*
                               redshift at which halofit can make computations,
                               at the expense of requiring a larger k_max; but
                               this parameter is not relevant for the
                               precision on P_nl(k,z) at other redshifts, so
                               there is normally no need to change it */

class_precision_parameter(halofit_tol_sigma,double,1.0e-6) /**< tolerance required on sigma(R) when
                               matching the condition sigma(R_nl)=1,
                               whcih defines the wavenumber of
                               non-linearity, k_nl=1./R_nl */

class_precision_parameter(pk_eq_z_max,double,5.0)  /**< Maximum z for the pk_eq method */
class_precision_parameter(pk_eq_Nzlog,int,10)      /**< Number of logarithmically spaced redshift values for the pk_eq method */
class_precision_parameter(pk_eq_tol,double,1.0e-7) /**< Tolerance on the pk_eq method for finding the pk */

/** Parameters relevant for HMcode computation */

class_precision_parameter(hmcode_max_k_extra,double,1.e6) /**< parameter specifying the maximum k value for
                                                             the extrapolation of the linear power spectrum
                                                             (needed for the sigma computation) */

<<<<<<< HEAD
class_precision_parameter(hmcode_min_k_max,double,5.)   /**< DEPRECATED: should use instead fourier_min_k_max */

=======
>>>>>>> f57047ab
class_precision_parameter(hmcode_tol_sigma,double,1.e-6) /**< tolerance required on sigma(R) when matching the
                                                            condition sigma(R_nl)=1, which defines the wavenumber
                                                            of non-linearity, k_nl=1./R_nl */

/**
 * parameters controlling stepsize and min/max r & a values for
 * sigma(r) & grow table
 */
class_precision_parameter(n_hmcode_tables,int,64)
class_precision_parameter(rmin_for_sigtab,double,1.e-5)
class_precision_parameter(rmax_for_sigtab,double,1.e3)
class_precision_parameter(ainit_for_growtab,double,1.e-3)
class_precision_parameter(amax_for_growtab,double,1.)

/**
 * parameters controlling stepsize and min/max halomass values for the
 * 1-halo-power integral
 */
class_precision_parameter(nsteps_for_p1h_integral,int,256)
class_precision_parameter(mmin_for_p1h_integral,double,1.e3)
class_precision_parameter(mmax_for_p1h_integral,double,1.e18)


/*
 * Lensing precision parameters
 */

class_precision_parameter(accurate_lensing,int,_FALSE_) /**< switch between Gauss-Legendre quadrature integration and simple quadrature on a subdomain of angles */
class_precision_parameter(num_mu_minus_lmax,int,70) /**< difference between num_mu and l_max, increase for more precision */
class_precision_parameter(delta_l_max,int,500)/**< difference between l_max in unlensed and lensed spectra */
class_precision_parameter(tol_gauss_legendre,double,ppr->smallest_allowed_variation) /**< tolerance with which quadrature points are found: must be very small for an accurate integration (if not entered manually, set automatically to match machine precision) */

/*
 * Spectral distortions precision parameters
 */

class_precision_parameter(sd_z_min,double,1.02e3)
class_precision_parameter(sd_z_max,double,5.0e6)
class_precision_parameter(sd_z_size,int,400)

class_precision_parameter(sd_x_min,double,1.0e-2)
class_precision_parameter(sd_x_max,double,5.0e1)
class_precision_parameter(sd_x_size,int,500)

/**
 * Tolerance on the deviation of the distortions detector quality
 */
class_precision_parameter(tol_sd_detector,double,1.e-5)

class_string_parameter(sd_external_path,"/external/distortions","sd_external_path")


#undef class_precision_parameter
#undef class_string_parameter
#undef class_type_parameter<|MERGE_RESOLUTION|>--- conflicted
+++ resolved
@@ -473,11 +473,7 @@
 
 class_precision_parameter(sigma_k_per_decade,double,80.) /**< logarithmic stepsize controlling the precision of integrals for sigma(R,k) and similar quantitites */
 
-<<<<<<< HEAD
-class_precision_parameter(fourier_min_k_max,double,20.0) /**< when
-=======
 class_precision_parameter(nonlinear_min_k_max,double,5.0) /**< when
->>>>>>> f57047ab
                                using an algorithm to compute nonlinear
                                corrections, like halofit or hmcode,
                                k_max must be at least equal to this
@@ -491,11 +487,6 @@
 
 class_precision_parameter(halofit_min_k_nonlinear,double,1.0e-4)/**< value of k in 1/Mpc below which non-linear corrections will be neglected */
 
-<<<<<<< HEAD
-class_precision_parameter(halofit_min_k_max,double,5.0) /**< DEPRECATED: should use instead fourier_min_k_max */
-
-=======
->>>>>>> f57047ab
 class_precision_parameter(halofit_k_per_decade,double,80.0) /**< halofit needs to evalute integrals
                                (linear power spectrum times some
                                kernels). They are sampled using
@@ -524,11 +515,6 @@
                                                              the extrapolation of the linear power spectrum
                                                              (needed for the sigma computation) */
 
-<<<<<<< HEAD
-class_precision_parameter(hmcode_min_k_max,double,5.)   /**< DEPRECATED: should use instead fourier_min_k_max */
-
-=======
->>>>>>> f57047ab
 class_precision_parameter(hmcode_tol_sigma,double,1.e-6) /**< tolerance required on sigma(R) when matching the
                                                             condition sigma(R_nl)=1, which defines the wavenumber
                                                             of non-linearity, k_nl=1./R_nl */
