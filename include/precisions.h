#include "macros_precision.h"

/*
 * Background Quantities
 */

/**
 * Default initial value of scale factor used in the integration of background quantities.
 * For models like ncdm, the code may decide to start the integration earlier.
 */
class_precision_parameter(a_ini_over_a_today_default,double,1.e-14)
/**
 * Default stepsize in conformal time for the background integration,
 * in units for the conformal Hubble time. dtau = back_integration_stepsize/aH
 */
class_precision_parameter(back_integration_stepsize,double,7.e-3)
/**
 * Tolerance of the background integration, giving the allowed relative integration error.
 */
class_precision_parameter(tol_background_integration,double,1.e-2)
/**
 * Tolerance of the deviation of \f$ \Omega_r \f$ from 1 for which to start integration:
 * The starting point of integration will be chosen,
 * such that the Omega of radiation at that point is close to 1 within tolerance.
 * (Class starts background integration during complete radiation domination)
 */
class_precision_parameter(tol_initial_Omega_r,double,1.e-4)
/**
 * Tolerance of relative deviation of the used non-cold dark matter mass compared to that which would give the correct density.
 * The dark matter mass is estimated from the dark matter density using a Newton-Method.
 * In the nonrelativistic limit, this could be estimated using M=density/number density
 */
class_precision_parameter(tol_M_ncdm,double,1.e-7)
/**
 * Tolerance on the relative precision of the integration over
 * non-cold dark matter phase-space distributions.
 */
class_precision_parameter(tol_ncdm,double,1.e-3)
/**
 * Tolerance on the relative precision of the integration over
 * non-cold dark matter phase-space distributions in the synchronous gauge.
 */
class_precision_parameter(tol_ncdm_synchronous,double,1.e-3)
/**
 * Tolerance on the relative precision of the integration over
 * non-cold dark matter phase-space distributions in the newtonian gauge.
 */
class_precision_parameter(tol_ncdm_newtonian,double,1.e-5)
/**
 * Tolerance on the relative precision of the integration over
 * non-cold dark matter phase-space distributions during the background evolution.
 */
class_precision_parameter(tol_ncdm_bg,double,1.e-5)
/**
 * Tolerance on the initial deviation of non-cold dark matter from being fully relativistic.
 * Using w = pressure/density, this quantifies the maximum deviation from 1/3. (for relativistic species)
 */
class_precision_parameter(tol_ncdm_initial_w,double,1.e-3)
/**
 * Tolerance on the deviation of the conformal time of equality from the true value in 1/Mpc.
 */
class_precision_parameter(tol_tau_eq,double,1.e-6)
<<<<<<< HEAD

=======
/**
 * Minimum amount of cdm to allow calculations in synchronous gauge comoving with cdm.
 */
class_precision_parameter(Omega0_cdm_min_synchronous,double,1.e-10)
>>>>>>> f0655d15
/*
 * Currently unused parameter.
 */

//class_precision_parameter(safe_phi_scf,double,0.0)
/**
 * Big Bang Nucleosynthesis file path. The file specifies the predictions for
 * \f$ Y_\mathrm{He} \f$ for given \f$ \omega_b \f$ and \f$ N_\mathrm{eff} \f$.
 */
class_string_parameter(sBBN_file,"/external/bbn/sBBN_2017.dat","sBBN file") // [ML]

/*
 *  Thermodynamical quantities
 */

/**
 * The initial z for the recfast calculation of the recombination history, e.g. 10^4
 */
class_precision_parameter(thermo_z_initial,double,5.0e6)
/**
 * The switch z for the recfast calculation towards linear sampling
 */
class_precision_parameter(thermo_z_linear,double,10000.0)
/**
 * Number of recfast integration steps (linear sampling)
 */
class_precision_parameter(thermo_Nz_lin,int,20000)
/**
<<<<<<< HEAD
 * Number of recfast integration steps (logarithmic sampling)
=======
 * Number of recfast integration steps, e.g. if this is 1.10^4 and the previous one is 10^4, the step will be Delta z = 0.5
>>>>>>> f0655d15
 */
class_precision_parameter(thermo_Nz_log,int,5000)
/**
 * If there is interacting DM, we want the thermodynamics table to
 * start at a much larger z, in order to capture the possible
 * non-trivial behavior of the dark matter interaction rate at early
 * times:
 *
 * - The new initial redshift will be thermo_z_initial_idm_dr
 *
 * - the highest redhsift will be sampled with thermo_Nz1_idm_dr values, and the step will be
 * Delta z = (thermo_z_initial_idm_dr-recfast_z_initial)/thermo_Nz1_idm_dr
 * For instance, if the previous value is 10^9 and this value is 10^4, then Delta z simeq 10^5
 *
 * - But the first interval after recfast_z_initial will be better
 * sampled with thermo_Nz2_idm_dr values, in order to ensure a smoother
 * transition from a small step to a large step. The intermediate
 * stepsize will then be
 * Delta z = (thermo_z_initial_idm_dr-recfast_z_initial)/thermo_Nz1_idm_dr/thermo_Nz1_idm_dr.
 * For instance, if the three values are (10^9, 10^4, 10^2), then the intermediate timestep is Delta z simeq 10^3
*/
class_precision_parameter(thermo_z_initial_idm_dr,double,1.0e9)
class_precision_parameter(thermo_Nz1_idm_dr,int,10000)
class_precision_parameter(thermo_Nz2_idm_dr,int,100)
/**
 * Tolerance of the relative value of integral during thermodynamical integration
 */
class_precision_parameter(tol_thermo_integration,double,1.0e-6)
/**
 * Smoothing in redshift of the variation rate of \f$ \exp(-\kappa) \f$, g, and \f$ \frac{dg}{d\tau} \f$ that is used as a timescale afterwards
 */
class_precision_parameter(thermo_rate_smoothing_radius,int,50)
/**
 * Redshift at which CLASS starts to test for too early re-ionization and/or incomplete recombination.
 */
class_precision_parameter(z_end_reco_test,double,500.)
/**
 * Number of sampling points in the case of primordial black holes in ln(1+z)
 */
class_precision_parameter(primordial_black_hole_Nz,int,75000)
/**
 * Number of sampling points in the case of the coarse sampling in heating in ln(1+z)
 */
class_precision_parameter(heating_noninjected_Nz_log,int,1000)
/*
 * Recfast 1.4/1.5 parameters
 */

class_precision_parameter(recfast_Heswitch,int,6)       /**< from recfast 1.4, specifies how accurate the Helium recombination should be handled */
class_precision_parameter(recfast_fudge_He,double,0.86) /**< from recfast 1.4, fugde factor for Peeble's equation coefficient of Helium */
class_precision_parameter(recfast_Hswitch,int,_TRUE_)   /**< from recfast 1.5, specifies how accurate the Hydrogen recombination should be handled */
class_precision_parameter(recfast_fudge_H,double,1.14)  /**< from recfast 1.4, fudge factor for Peeble's equation coeffient of Hydrogen */
class_precision_parameter(recfast_delta_fudge_H,double,-0.015) /**< from recfast 1.5.2, increasing Hydrogen fudge factor if Hswitch is enabled */
class_precision_parameter(recfast_AGauss1,double,-0.14) /**< from recfast 1.5, Gaussian Peeble prefactor fit, amplitude */
class_precision_parameter(recfast_AGauss2,double,0.079) /**< from recfast 1.5.2, Gaussian Peeble prefactor fit, amplitude */
class_precision_parameter(recfast_zGauss1,double,7.28)  /**< from recfast 1.5, Gaussian Peeble prefactor fit, center */
class_precision_parameter(recfast_zGauss2,double,6.73)  /**< from recfast 1.5.2, Gaussian Peeble prefactor fit, center */
class_precision_parameter(recfast_wGauss1,double,0.18)  /**< from recfast 1.5, Gaussian Peeble prefactor fit, width */
class_precision_parameter(recfast_wGauss2,double,0.33)  /**< from recfast 1.5, Gaussian Peeble prefactor fit, width */

class_precision_parameter(recfast_z_He_1,double,8000.0) /**< from recfast 1.4, Starting value of Helium recombination 1 */
class_precision_parameter(recfast_delta_z_He_1,double,50.0) /**< Smoothing factor for recombination approximation switching, found to be OK on 3.09.10 */
class_precision_parameter(recfast_z_He_2,double,5000.0) /**< from recfast 1.4, Ending value of Helium recombination 1 */
class_precision_parameter(recfast_delta_z_He_2,double,100.0)/**< Smoothing factor for recombination approximation switching, found to be OK on 3.09.10 */
class_precision_parameter(recfast_z_He_3,double,3500.0) /**< from recfast 1.4, Starting value of Helium recombination 2 */
class_precision_parameter(recfast_delta_z_He_3,double,50.0) /**< Smoothing factor for recombination approximation switching, found to be OK on 3.09.10 */
class_precision_parameter(recfast_x_He0_trigger,double,0.995) /**< Switch for Helium full calculation during reco, raised from 0.99 to 0.995 for smoother Helium */
class_precision_parameter(recfast_x_He0_trigger2,double,0.995)     /**< Switch for Helium full calculation during reco, for changing Helium flag, raised from 0.985 to same as previous one for smoother Helium */
class_precision_parameter(recfast_x_He0_trigger_delta,double,0.05) /**< Smoothing factor for recombination approximation switching, found to be OK on 3.09.10 */
class_precision_parameter(recfast_x_H0_trigger,double,0.995)       /**< Switch for Hydrogen full calculation during reco, raised from 0.99 to 0.995 for smoother Hydrogen */
class_precision_parameter(recfast_x_H0_trigger2,double,0.995)      /**< Switch for Hydrogen full calculation during reco, for changing Hydrogen flag, raised from 0.98 to same as previous one for smoother Hydrogen */
class_precision_parameter(recfast_x_H0_trigger_delta,double,0.05)  /**< Smoothing factor for recombination approximation switching, found to be OK on 3.09.10 */

class_precision_parameter(recfast_H_frac,double,1.0e-3)  /**< from recfast 1.4, specifies the time at which the temperature evolution is calculated by the more precise equation */
/**
 * This is an important flag for energy injections! It also modifies wether recfast will switch approximation schemes or not.
 */
class_precision_parameter(recfast_z_switch_late,double,800.)

/*
 * Hyrec Parameters
 */

class_string_parameter(hyrec_Alpha_inf_file,"/external/HyRec2012/Alpha_inf.dat","hyrec_Alpha_inf_file") /**< File containing the alpha parameter of hyrec */
class_string_parameter(hyrec_R_inf_file,"/external/HyRec2012/R_inf.dat","hyrec_R_inf_file") /**< File containing the R_inf parameter of hyrec */
class_string_parameter(hyrec_two_photon_tables_file,"/external/HyRec2012/two_photon_tables.dat","hyrec_two_photon_tables_file") /**< File containing the two-photon interaction parameter of hyrec */

/*
 * Reionization parameters
 */

class_precision_parameter(reionization_z_start_max,double,50.0) /**< Maximum starting value in z for reionization */
class_precision_parameter(reionization_sampling,double,1.5e-2)  /**< Minimum sampling density in z during reionization */
class_precision_parameter(reionization_optical_depth_tol,double,1.0e-4) /**< Relative tolerance on finding the user-given optical depth of reionization given a certain redshift of reionization */
class_precision_parameter(reionization_start_factor,double,8.0) /**< Searching optical depth corresponding to the redshift is started from an initial offset beyond z_reionization_start, multiplied by reionization_width */

/*
 * Heating parameters
 */

class_string_parameter(chi_z_Galli,"/external/heating/Galli_et_al_2013.dat","Galli et al chi approx file") /**< File containing the chi approximation according to Galli et al 2013 */
class_precision_parameter(z_start_chi_approx,double,2.0e3) /**< Switching redshift from full heating to chosen approx for deposition function */

/*
 * Perturbation parameters
 */

class_precision_parameter(k_min_tau0,double,0.1) /**< number defining k_min for the computation of Cl's and P(k)'s (dimensionless): (k_min tau_0), usually chosen much smaller than one */

class_precision_parameter(k_max_tau0_over_l_max,double,2.4) /**< number defining k_max for the computation of Cl's (dimensionless): (k_max tau_0)/l_max, usually chosen around two */
class_precision_parameter(k_step_sub,double,0.05) /**< step in k space, in units of one period of acoustic oscillation at decoupling, for scales inside sound horizon at decoupling */
class_precision_parameter(k_step_super,double,0.002) /**< step in k space, in units of one period of acoustic oscillation at decoupling, for scales above sound horizon at decoupling */
class_precision_parameter(k_step_transition,double,0.2) /**< dimensionless number regulating the transition from 'sub' steps to 'super' steps. Decrease for more precision. */
class_precision_parameter(k_step_super_reduction,double,0.1) /**< the step k_step_super is reduced by this amount in the k-->0 limit (below scale of Hubble and/or curvature radius) */

class_precision_parameter(k_per_decade_for_pk,double,10.0) /**< if values needed between kmax inferred from k_oscillations and k_kmax_for_pk, this gives the number of k per decade outside the BAO region*/

class_precision_parameter(idmdr_boost_k_per_decade_for_pk,double,1.0) /**< boost factor for the case of DAO in idm-idr models */

class_precision_parameter(k_per_decade_for_bao,double,70.0) /**< if values needed between kmax inferred from k_oscillations and k_kmax_for_pk, this gives the number of k per decade inside the BAO region (for finer sampling)*/

class_precision_parameter(k_bao_center,double,3.0) /**< in ln(k) space, the central value of the BAO region where sampling is finer is defined as k_rec times this number (recommended: 3, i.e. finest sampling near 3rd BAO peak) */

class_precision_parameter(k_bao_width,double,4.0) /**< in ln(k) space, width of the BAO region where sampling is finer: this number gives roughly the number of BAO oscillations well resolved on both sides of the central value (recommended: 4, i.e. finest sampling from before first up to 3+4=7th peak) */

class_precision_parameter(start_small_k_at_tau_c_over_tau_h,double,0.0015) /**< largest wavelengths start being sampled when universe is sufficiently opaque. This is quantified in terms of the ratio of thermo to hubble time scales, \f$ \tau_c/\tau_H \f$. Start when start_largek_at_tau_c_over_tau_h equals this ratio. Decrease this value to start integrating the wavenumbers earlier in time. */

class_precision_parameter(start_large_k_at_tau_h_over_tau_k,double,0.07)  /**< largest wavelengths start being sampled when mode is sufficiently outside Hubble scale. This is quantified in terms of the ratio of hubble time scale to wavenumber time scale, \f$ \tau_h/\tau_k \f$ which is roughly equal to (k*tau). Start when this ratio equals start_large_k_at_tau_k_over_tau_h. Decrease this value to start integrating the wavenumbers earlier in time. */

/**
 * when to switch off tight-coupling approximation: first condition:
 * \f$ \tau_c/\tau_H \f$ > tight_coupling_trigger_tau_c_over_tau_h.
 * Decrease this value to switch off earlier in time.  If this
 * number is larger than start_sources_at_tau_c_over_tau_h, the code
 * returns an error, because the source computation requires
 * tight-coupling to be switched off.
 */
class_precision_parameter(tight_coupling_trigger_tau_c_over_tau_h,double,0.015)

/**
 * when to switch off tight-coupling approximation:
 * second condition: \f$ \tau_c/\tau_k \equiv k \tau_c \f$ <
 * tight_coupling_trigger_tau_c_over_tau_k.
 * Decrease this value to switch off earlier in time.
 */
class_precision_parameter(tight_coupling_trigger_tau_c_over_tau_k,double,0.01)

class_precision_parameter(start_sources_at_tau_c_over_tau_h,double,0.008) /**< sources start being sampled when universe is sufficiently opaque. This is quantified in terms of the ratio of thermo to hubble time scales, \f$ \tau_c/\tau_H \f$. Start when start_sources_at_tau_c_over_tau_h equals this ratio. Decrease this value to start sampling the sources earlier in time. */

class_precision_parameter(tight_coupling_approximation,int,(int)compromise_CLASS) /**< method for tight coupling approximation */

class_precision_parameter(idm_dr_tight_coupling_trigger_tau_c_over_tau_k,double,0.01)  /**< when to switch off the dark-tight-coupling approximation, first condition (see normal tca for full definition) */
class_precision_parameter(idm_dr_tight_coupling_trigger_tau_c_over_tau_h,double,0.015) /**< when to switch off the dark-tight-coupling approximation, second condition (see normal tca for full definition) */

class_precision_parameter(l_max_g,int,12)     /**< number of momenta in Boltzmann hierarchy for photon temperature (scalar), at least 4 */
class_precision_parameter(l_max_pol_g,int,10) /**< number of momenta in Boltzmann hierarchy for photon polarization (scalar), at least 4 */
class_precision_parameter(l_max_dr,int,17)   /**< number of momenta in Boltzmann hierarchy for decay radiation, at least 4 */
class_precision_parameter(l_max_ur,int,17)   /**< number of momenta in Boltzmann hierarchy for relativistic neutrino/relics (scalar), at least 4 */
class_precision_parameter(l_max_idr,int,17)   /**< number of momenta in Boltzmann hierarchy for interacting dark radiation */
class_precision_parameter(l_max_ncdm,int,17)   /**< number of momenta in Boltzmann hierarchy for relativistic neutrino/relics (scalar), at least 4 */
class_precision_parameter(l_max_g_ten,int,5)     /**< number of momenta in Boltzmann hierarchy for photon temperature (tensor), at least 4 */
class_precision_parameter(l_max_pol_g_ten,int,5) /**< number of momenta in Boltzmann hierarchy for photon polarization (tensor), at least 4 */

class_precision_parameter(curvature_ini,double,1.0)     /**< initial condition for curvature for adiabatic */
class_precision_parameter(entropy_ini,double,1.0) /**< initial condition for entropy perturbation for isocurvature */
class_precision_parameter(gw_ini,double,1.0)      /**< initial condition for tensor metric perturbation h */

/**
 * default step \f$ d \tau \f$ in perturbation integration, in units of the timescale involved in the equations (usually, the min of \f$ 1/k \f$, \f$ 1/aH \f$, \f$ 1/\dot{\kappa} \f$)
 */
class_precision_parameter(perturb_integration_stepsize,double,0.5)
/**
 * default step \f$ d \tau \f$ for sampling the source function, in units of the timescale involved in the sources: \f$ (\dot{\kappa}- \ddot{\kappa}/\dot{\kappa})^{-1} \f$
 */
class_precision_parameter(perturb_sampling_stepsize,double,0.1)
/**
 * control parameter for the precision of the perturbation integration,
 * IMPORTANT FOR SETTING THE STEPSIZE OF NDF15
 */
class_precision_parameter(tol_perturb_integration,double,1.0e-5)
/**
 * cutoff relevant for controlling stiffness in the PPF scheme. It is
 * neccessary for the Runge-Kutta evolver, but not for ndf15. However,
 * the approximation is excellent for a cutoff value of 1000, so we
 * leave it on for both evolvers. (CAMB uses a cutoff value of 30.)
 */
class_precision_parameter(c_gamma_k_H_square_max,double,1.0e3)
/**
 * precision with which the code should determine (by bisection) the
 * times at which sources start being sampled, and at which
 * approximations must be switched on/off (units of Mpc)
 */
class_precision_parameter(tol_tau_approx,double,1.0e-10)
/**
 * method for switching off photon perturbations
 */
class_precision_parameter(radiation_streaming_approximation,int,rsa_MD_with_reio)
/**
 * when to switch off photon perturbations, ie when to switch
 * on photon free-streaming approximation (keep density and thtau, set
 * shear and higher momenta to zero):
 * first condition: \f$ k \tau \f$ > radiation_streaming_trigger_tau_h_over_tau_k
 */
class_precision_parameter(radiation_streaming_trigger_tau_over_tau_k,double,45.0)
/**
 * when to switch off photon perturbations, ie when to switch
 * on photon free-streaming approximation (keep density and theta, set
 * shear and higher momenta to zero):
 * second condition:
 */
class_precision_parameter(radiation_streaming_trigger_tau_c_over_tau,double,5.0)
<<<<<<< HEAD
=======

class_precision_parameter(idr_streaming_approximation,int,rsa_idr_none) /**< method for dark radiation free-streaming approximation */
class_precision_parameter(idr_streaming_trigger_tau_over_tau_k,double,50.0) /**< when to switch on dark radiation (idr) free-streaming approximation, first condition */
class_precision_parameter(idr_streaming_trigger_tau_c_over_tau,double,10.0) /**< when to switch on dark radiation (idr) free-streaming approximation, second condition */

>>>>>>> f0655d15
class_precision_parameter(ur_fluid_approximation,int,ufa_CLASS) /**< method for ultra relativistic fluid approximation */
/**
 * when to switch off ur (massless neutrinos / ultra-relativistic
 * relics) fluid approximation
 */
class_precision_parameter(ur_fluid_trigger_tau_over_tau_k,double,30.0)
class_precision_parameter(ncdm_fluid_approximation,int,ncdmfa_CLASS) /**< method for non-cold dark matter fluid approximation */
/**
 * when to switch off ncdm (massive neutrinos / non-cold
 * relics) fluid approximation
 */
class_precision_parameter(ncdm_fluid_trigger_tau_over_tau_k,double,31.0)
/**
 * whether CMB source functions can be approximated as zero when
 * visibility function g(tau) is tiny
 */
class_precision_parameter(neglect_CMB_sources_below_visibility,double,1.0e-3)
/**
 * The type of evolver to use: options are ndf15 or rk
 */
class_type_parameter(evolver,int,enum evolver_type,ndf15)

/*
 * Primordial parameters
 */

class_precision_parameter(k_per_decade_primordial,double,10.0) /**< logarithmic sampling for primordial spectra (number of points per decade in k space) */

class_precision_parameter(primordial_inflation_ratio_min,double,100.0) /**< for each k, start following wavenumber when aH = k/primordial_inflation_ratio_min */
class_precision_parameter(primordial_inflation_ratio_max,double,1.0/50.0) /**< for each k, stop following wavenumber, at the latest, when aH = k/primordial_inflation_ratio_max */
class_precision_parameter(primordial_inflation_phi_ini_maxit,int,10000)      /**< maximum number of iteration when searching a suitable initial field value phi_ini (value reached when no long-enough slow-roll period before the pivot scale) */
class_precision_parameter(primordial_inflation_pt_stepsize,double,0.01)     /**< controls the integration timestep for inflaton perturbations */
class_precision_parameter(primordial_inflation_bg_stepsize,double,0.005)     /**< controls the integration timestep for inflaton background */
class_precision_parameter(primordial_inflation_tol_integration,double,1.0e-3) /**< controls the precision of the ODE integration during inflation */
class_precision_parameter(primordial_inflation_attractor_precision_pivot,double,0.001)   /**< targeted precision when searching attractor solution near phi_pivot */
class_precision_parameter(primordial_inflation_attractor_precision_initial,double,0.1) /**< targeted precision when searching attractor solution near phi_ini */
class_precision_parameter(primordial_inflation_attractor_maxit,int,10) /**< maximum number of iteration when searching attractor solution */
class_precision_parameter(primordial_inflation_tol_curvature,double,1.0e-3) /**< for each k, stop following wavenumber, at the latest, when curvature perturbation R is stable up to to this tolerance */
class_precision_parameter(primordial_inflation_aH_ini_target,double,0.9) /**< control the step size in the search for a suitable initial field value */
class_precision_parameter(primordial_inflation_end_dphi,double,1.0e-10) /**< first bracketing width, when trying to bracket the value phi_end at which inflation ends naturally */
class_precision_parameter(primordial_inflation_end_logstep,double,10.0) /**< logarithmic step for updating the bracketing width, when trying to bracket the value phi_end at which inflation ends naturally */
class_precision_parameter(primordial_inflation_small_epsilon,double,0.1) /**< value of slow-roll parameter epsilon used to define a field value phi_end close to the end of inflation (doesn't need to be exactly at the end): epsilon(phi_end)=small_epsilon (should be smaller than one) */
class_precision_parameter(primordial_inflation_small_epsilon_tol,double,0.01) /**< tolerance in the search for phi_end */
class_precision_parameter(primordial_inflation_extra_efolds,double,2.0) /**< a small number of efolds, irrelevant at the end, used in the search for the pivot scale (backward from the end of inflation) */

/*
 * Transfer function parameters
 */

class_precision_parameter(l_linstep,int,40) /**< factor for logarithmic spacing of values of l over which bessel and transfer functions are sampled */

class_precision_parameter(l_logstep,double,1.12) /**< maximum spacing of values of l over which Bessel and transfer functions are sampled (so, spacing becomes linear instead of logarithmic at some point) */

class_precision_parameter(hyper_x_min,double,1.0e-5)  /**< flat case: lower bound on the smallest value of x at which we sample \f$ \Phi_l^{\nu}(x)\f$ or \f$ j_l(x)\f$ */
class_precision_parameter(hyper_sampling_flat,double,8.0)  /**< flat case: number of sampled points x per approximate wavelength \f$ 2\pi \f$, should remain >7.5 */
class_precision_parameter(hyper_sampling_curved_low_nu,double,7.0)  /**< open/closed cases: number of sampled points x per approximate wavelength \f$ 2\pi/\nu\f$, when \f$ \nu \f$ smaller than hyper_nu_sampling_step */
class_precision_parameter(hyper_sampling_curved_high_nu,double,3.0) /**< open/closed cases: number of sampled points x per approximate wavelength \f$ 2\pi/\nu\f$, when \f$ \nu \f$ greater than hyper_nu_sampling_step */
class_precision_parameter(hyper_nu_sampling_step,double,1000.0)  /**< open/closed cases: value of nu at which sampling changes  */
class_precision_parameter(hyper_phi_min_abs,double,1.0e-10)  /**< small value of Bessel function used in calculation of first point x (\f$ \Phi_l^{\nu}(x) \f$ equals hyper_phi_min_abs) */
class_precision_parameter(hyper_x_tol,double,1.0e-4)  /**< tolerance parameter used to determine first value of x */
class_precision_parameter(hyper_flat_approximation_nu,double,4000.0)  /**< value of nu below which the flat approximation is used to compute Bessel function */

class_precision_parameter(q_linstep,double,0.45)         /**< asymptotic linear sampling step in q
                               space, in units of \f$ 2\pi/r_a(\tau_rec) \f$
                               (comoving angular diameter distance to
                               recombination), very important for CMB */

class_precision_parameter(q_logstep_spline,double,170.0) /**< initial logarithmic sampling step in q
                                space, in units of \f$ 2\pi/r_a(\tau_{rec})\f$
                                (comoving angular diameter distance to
                                recombination), very important for CMB and LSS */

class_precision_parameter(q_logstep_open,double,6.0)   /**< in open models, the value of
                                q_logstep_spline must be decreased
                                according to curvature. Increasing
                                this number will make the calculation
                                more accurate for large positive
                                Omega_k */

class_precision_parameter(q_logstep_trapzd,double,20.0) /**< initial logarithmic sampling step in q
                                space, in units of \f$ 2\pi/r_a(\tau_{rec}) \f$
                                (comoving angular diameter distance to
                                recombination), in the case of small
                                q's in the closed case, for which one
                                must used trapezoidal integration
                                instead of spline (the number of q's
                                for which this is the case decreases
                                with curvature and vanishes in the
                                flat limit) */

class_precision_parameter(q_numstep_transition,double,250.0) /**< number of steps for the transition
                                 from q_logstep_trapzd steps to
                                 q_logstep_spline steps (transition
                                 must be smooth for spline) */

class_precision_parameter(transfer_neglect_delta_k_S_t0,double,0.15) /**< for temperature source function T0 of scalar mode, range of k values (in 1/Mpc) taken into account in transfer function: for l < (k-delta_k)*tau0, ie for k > (l/tau0 + delta_k), the transfer function is set to zero */
class_precision_parameter(transfer_neglect_delta_k_S_t1,double,0.04) /**< same for temperature source function T1 of scalar mode */
class_precision_parameter(transfer_neglect_delta_k_S_t2,double,0.15) /**< same for temperature source function T2 of scalar mode */
class_precision_parameter(transfer_neglect_delta_k_S_e,double,0.11)  /**< same for polarization source function E of scalar mode */
class_precision_parameter(transfer_neglect_delta_k_V_t1,double,1.0) /**< same for temperature source function T1 of vector mode */
class_precision_parameter(transfer_neglect_delta_k_V_t2,double,1.0) /**< same for temperature source function T2 of vector mode */
class_precision_parameter(transfer_neglect_delta_k_V_e,double,1.0)  /**< same for polarization source function E of vector mode */
class_precision_parameter(transfer_neglect_delta_k_V_b,double,1.0)  /**< same for polarization source function B of vector mode */
class_precision_parameter(transfer_neglect_delta_k_T_t2,double,0.2) /**< same for temperature source function T2 of tensor mode */
class_precision_parameter(transfer_neglect_delta_k_T_e,double,0.25)  /**< same for polarization source function E of tensor mode */
class_precision_parameter(transfer_neglect_delta_k_T_b,double,0.1)  /**< same for polarization source function B of tensor mode */

class_precision_parameter(transfer_neglect_late_source,double,400.0)  /**< value of l below which the CMB source functions can be neglected at late time, excepted when there is a Late ISW contribution */

class_precision_parameter(l_switch_limber,double,10.) /**< when to use the Limber approximation for project gravitational potential cl's */
// For density Cl, we recommend not to use the Limber approximation
// at all, and hence to put here a very large number (e.g. 10000); but
// if you have wide and smooth selection functions you may wish to
// use it; then 100 might be OK
class_precision_parameter(l_switch_limber_for_nc_local_over_z,double,100.0) /**< when to use the Limber approximation for local number count contributions to cl's (relative to central redshift of each bin) */
// For terms integrated along the line-of-sight involving spherical
// Bessel functions (but not their derivatives), Limber
// approximation works well. High precision can be reached with 2000
// only. But if you have wide and smooth selection functions you may
// reduce to e.g. 30.
class_precision_parameter(l_switch_limber_for_nc_los_over_z,double,30.0) /**< when to use the Limber approximation for number count contributions to cl's integrated along the line-of-sight (relative to central redshift of each bin) */

class_precision_parameter(selection_cut_at_sigma,double,5.0)/**< in sigma units, where to cut gaussian selection functions */
class_precision_parameter(selection_sampling,double,50.0) /**< controls sampling of integral over time when selection functions vary quicker than Bessel functions. Increase for better sampling. */
class_precision_parameter(selection_sampling_bessel,double,20.0)/**< controls sampling of integral over time when selection functions vary slower than Bessel functions. Increase for better sampling. IMPORTANT for lensed contributions. */
class_precision_parameter(selection_sampling_bessel_los,double,ppr->selection_sampling_bessel)/**< controls sampling of integral over time when selection functions vary slower than Bessel functions. This parameter is specific to number counts contributions to Cl integrated along the line of sight. Increase for better sampling */
class_precision_parameter(selection_tophat_edge,double,0.1) /**< controls how smooth are the edge of top-hat window function (<<1 for very sharp, 0.1 for sharp) */

/*
 * Nonlinear module precision parameters
 * */

class_precision_parameter(sigma_k_per_decade,double,80.) /**< logarithmic stepsize controlling the precision of integrals for sigma(R,k) and similar quantitites */

class_precision_parameter(nonlinear_min_k_max,double,20.0) /**< when
                               using an algorithm to compute nonlinear
                               corrections, like halofit or hmcode,
                               k_max must be at least equal to this
                               value. Calculations are done internally
                               until this k_max, but the P(k,z) output
                               is still controlled by P_k_max_1/Mpc or
                               P_k_max_h/Mpc even if they are
                               smaller */

/** parameters relevant for HALOFIT computation */

class_precision_parameter(halofit_min_k_nonlinear,double,1.0e-4)/**< value of k in 1/Mpc below which non-linear corrections will be neglected */

class_precision_parameter(halofit_min_k_max,double,5.0) /**< DEPRECATED: should use instead nonlinear_min_k_max */

class_precision_parameter(halofit_k_per_decade,double,80.0) /**< halofit needs to evalute integrals
                               (linear power spectrum times some
                               kernels). They are sampled using
                               this logarithmic step size. */

class_precision_parameter(halofit_sigma_precision,double,0.05) /**< a smaller value will lead to a
                               more precise halofit result at the *highest*
                               redshift at which halofit can make computations,
                               at the expense of requiring a larger k_max; but
                               this parameter is not relevant for the
                               precision on P_nl(k,z) at other redshifts, so
                               there is normally no need to change it */

class_precision_parameter(halofit_tol_sigma,double,1.0e-6) /**< tolerance required on sigma(R) when
                               matching the condition sigma(R_nl)=1,
                               whcih defines the wavenumber of
                               non-linearity, k_nl=1./R_nl */

class_precision_parameter(pk_eq_z_max,double,5.0) /**< Maximum z for the pk_eq method */
class_precision_parameter(pk_eq_tol,double,1.0e-7) /**< Tolerance on the pk_eq method for finding the pk */

/** Parameters relevant for HMcode computation */

class_precision_parameter(hmcode_max_k_extra,double,1.e6) /**< parameter specifying the maximum k value for
                                                             the extrapolation of the linear power spectrum
                                                             (needed for the sigma computation) */

class_precision_parameter(hmcode_min_k_max,double,5.)   /**< DEPRECATED: should use instead nonlinear_min_k_max */

class_precision_parameter(hmcode_tol_sigma,double,1.e-6) /**< tolerance required on sigma(R) when matching the
                                                            condition sigma(R_nl)=1, which defines the wavenumber
                                                            of non-linearity, k_nl=1./R_nl */

/**
 * parameters controlling stepsize and min/max r & a values for
 * sigma(r) & grow table
 */
class_precision_parameter(n_hmcode_tables,int,64)
class_precision_parameter(rmin_for_sigtab,double,1.e-5)
class_precision_parameter(rmax_for_sigtab,double,1.e3)
class_precision_parameter(ainit_for_growtab,double,1.e-3)
class_precision_parameter(amax_for_growtab,double,1.)

/**
 * parameters controlling stepsize and min/max halomass values for the
 * 1-halo-power integral
 */
class_precision_parameter(nsteps_for_p1h_integral,int,256)
class_precision_parameter(mmin_for_p1h_integral,double,1.e3)
class_precision_parameter(mmax_for_p1h_integral,double,1.e18)


/*
 * Lensing precision parameters
 */

class_precision_parameter(accurate_lensing,int,_FALSE_) /**< switch between Gauss-Legendre quadrature integration and simple quadrature on a subdomain of angles */
class_precision_parameter(num_mu_minus_lmax,int,70) /**< difference between num_mu and l_max, increase for more precision */
class_precision_parameter(delta_l_max,int,500)/**< difference between l_max in unlensed and lensed spectra */
class_precision_parameter(tol_gauss_legendre,double,ppr->smallest_allowed_variation) /**< tolerance with which quadrature points are found: must be very small for an accurate integration (if not entered manually, set automatically to match machine precision) */

/*
 * Spectral distortions precision parameters
 */

class_precision_parameter(sd_z_min,double,1.02e3)
class_precision_parameter(sd_z_max,double,5.0e6)
class_precision_parameter(sd_z_size,int,400)

class_precision_parameter(sd_x_min,double,1.0e-2)
class_precision_parameter(sd_x_max,double,5.0e1)
class_precision_parameter(sd_x_size,int,500)

/**
 * Tolerance on the deviation of the distortions detector quality
 */
class_precision_parameter(tol_sd_detector,double,1.e-5)

class_string_parameter(sd_external_path,"/external/distortions","sd_external_path")


#undef class_precision_parameter
#undef class_string_parameter
#undef class_type_parameter<|MERGE_RESOLUTION|>--- conflicted
+++ resolved
@@ -60,14 +60,12 @@
  * Tolerance on the deviation of the conformal time of equality from the true value in 1/Mpc.
  */
 class_precision_parameter(tol_tau_eq,double,1.e-6)
-<<<<<<< HEAD
-
-=======
+
 /**
  * Minimum amount of cdm to allow calculations in synchronous gauge comoving with cdm.
  */
 class_precision_parameter(Omega0_cdm_min_synchronous,double,1.e-10)
->>>>>>> f0655d15
+
 /*
  * Currently unused parameter.
  */
@@ -96,35 +94,9 @@
  */
 class_precision_parameter(thermo_Nz_lin,int,20000)
 /**
-<<<<<<< HEAD
- * Number of recfast integration steps (logarithmic sampling)
-=======
  * Number of recfast integration steps, e.g. if this is 1.10^4 and the previous one is 10^4, the step will be Delta z = 0.5
->>>>>>> f0655d15
  */
 class_precision_parameter(thermo_Nz_log,int,5000)
-/**
- * If there is interacting DM, we want the thermodynamics table to
- * start at a much larger z, in order to capture the possible
- * non-trivial behavior of the dark matter interaction rate at early
- * times:
- *
- * - The new initial redshift will be thermo_z_initial_idm_dr
- *
- * - the highest redhsift will be sampled with thermo_Nz1_idm_dr values, and the step will be
- * Delta z = (thermo_z_initial_idm_dr-recfast_z_initial)/thermo_Nz1_idm_dr
- * For instance, if the previous value is 10^9 and this value is 10^4, then Delta z simeq 10^5
- *
- * - But the first interval after recfast_z_initial will be better
- * sampled with thermo_Nz2_idm_dr values, in order to ensure a smoother
- * transition from a small step to a large step. The intermediate
- * stepsize will then be
- * Delta z = (thermo_z_initial_idm_dr-recfast_z_initial)/thermo_Nz1_idm_dr/thermo_Nz1_idm_dr.
- * For instance, if the three values are (10^9, 10^4, 10^2), then the intermediate timestep is Delta z simeq 10^3
-*/
-class_precision_parameter(thermo_z_initial_idm_dr,double,1.0e9)
-class_precision_parameter(thermo_Nz1_idm_dr,int,10000)
-class_precision_parameter(thermo_Nz2_idm_dr,int,100)
 /**
  * Tolerance of the relative value of integral during thermodynamical integration
  */
@@ -312,14 +284,11 @@
  * second condition:
  */
 class_precision_parameter(radiation_streaming_trigger_tau_c_over_tau,double,5.0)
-<<<<<<< HEAD
-=======
 
 class_precision_parameter(idr_streaming_approximation,int,rsa_idr_none) /**< method for dark radiation free-streaming approximation */
 class_precision_parameter(idr_streaming_trigger_tau_over_tau_k,double,50.0) /**< when to switch on dark radiation (idr) free-streaming approximation, first condition */
 class_precision_parameter(idr_streaming_trigger_tau_c_over_tau,double,10.0) /**< when to switch on dark radiation (idr) free-streaming approximation, second condition */
 
->>>>>>> f0655d15
 class_precision_parameter(ur_fluid_approximation,int,ufa_CLASS) /**< method for ultra relativistic fluid approximation */
 /**
  * when to switch off ur (massless neutrinos / ultra-relativistic
