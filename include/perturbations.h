/** @file perturbations.h Documented includes for perturbation module */

#ifndef __PERTURBATIONS__
#define __PERTURBATIONS__

#include "thermodynamics.h"
//#include "evolver_ndf15.h"
//#include "evolver_rkck.h"

#define _scalars_ ((ppt->has_scalars == _TRUE_) && (index_md == ppt->index_md_scalars))
#define _vectors_ ((ppt->has_vectors == _TRUE_) && (index_md == ppt->index_md_vectors))
#define _tensors_ ((ppt->has_tensors == _TRUE_) && (index_md == ppt->index_md_tensors))

#define _set_source_(index) ppt->sources[index_md][index_ic * ppt->tp_size[index_md] + index][index_tau * ppt->k_size[index_md] + index_k]

/**
 * flags for various approximation schemes
 * (tca = tight-coupling approximation,
 *  rsa = radiation streaming approximation,
 *  ufa = massless neutrinos / ultra-relativistic relics fluid approximation)
 *
 * CAUTION: must be listed below in chronological order, and cannot be
 * reversible. When integrating equations for a given mode, it is only
 * possible to switch from left to right in the lists below.
 */

//@{

enum tca_flags {tca_on, tca_off};
enum rsa_flags {rsa_off, rsa_on};
enum ufa_flags {ufa_off, ufa_on};
enum ncdmfa_flags {ncdmfa_off, ncdmfa_on};

//@}

/**
 * labels for the way in which each approximation scheme is implemented
 */

//@{

enum tca_method {first_order_MB,first_order_CAMB,first_order_CLASS,second_order_CRS,second_order_CLASS,compromise_CLASS};
enum rsa_method {rsa_null,rsa_MD,rsa_MD_with_reio,rsa_none};
enum ufa_method {ufa_mb,ufa_hu,ufa_CLASS,ufa_none};
enum ncdmfa_method {ncdmfa_mb,ncdmfa_hu,ncdmfa_CLASS,ncdmfa_none};
enum tensor_methods {tm_photons_only,tm_massless_approximation,tm_exact};

//@}

/**
 * List of coded gauges. More gauges can in principle be defined.
 */

//@{

enum possible_gauges {
  newtonian, /**< newtonian (or longitudinal) gauge */
  synchronous /**< synchronous gauge with \f$ \theta_{cdm} = 0 \f$ by convention */
};

//@}

//@{

/**
 * maximum number and types of selection function (for bins of matter density or cosmic shear)
 */
#define _SELECTION_NUM_MAX_ 100
enum selection_type {gaussian,tophat,dirac};

//@}


//@{

/**
 * maximum number of k-values for perturbation output
 */
#define _MAX_NUMBER_OF_K_FILES_ 30

//@}



/**
 * Structure containing everything about perturbations that other
 * modules need to know, in particular tabled values of the source
 * functions \f$ S(k, \tau) \f$ for all requested modes
 * (scalar/vector/tensor), initial conditions, types (temperature,
 * E-polarization, B-polarization, lensing potential, etc), multipole
 * l and wavenumber k.
 *
 */

struct perturbs
{
  /** @name - input parameters initialized by user in input module
   *  (all other quantities are computed in this module, given these
   *  parameters and the content of the 'precision', 'background' and
   *  'thermodynamics' structures) */

  //@{

  short has_perturbations; /**< do we need to compute perturbations at all ? */

  short has_cls; /**< do we need any harmonic space spectrum \f$ C_l \f$ (and hence Bessel functions, transfer functions, ...)? */

  short has_scalars; /**< do we need scalars? */
  short has_vectors; /**< do we need vectors? */
  short has_tensors; /**< do we need tensors? */

  short has_ad;      /**< do we need adiabatic mode? */
  short has_bi;      /**< do we need isocurvature bi mode? */
  short has_cdi;     /**< do we need isocurvature cdi mode? */
  short has_nid;     /**< do we need isocurvature nid mode? */
  short has_niv;     /**< do we need isocurvature niv mode? */

  /* perturbed recombination */
  /** Do we want to consider perturbed temperature and ionization fraction? */
  short has_perturbed_recombination;
  /** Neutrino contribution to tensors */
  enum tensor_methods tensor_method;  /**< way to treat neutrinos in tensor perturbations(neglect, approximate as massless, take exact equations) */

  short evolve_tensor_ur;             /**< will we evolve ur tensor perturbations (either because we have ur species, or we have ncdm species with massless approximation) ? */
  short evolve_tensor_ncdm;             /**< will we evolve ncdm tensor perturbations (if we have ncdm species and we use the exact method) ? */

  short has_cl_cmb_temperature;       /**< do we need \f$ C_l \f$'s for CMB temperature? */
  short has_cl_cmb_polarization;      /**< do we need \f$ C_l \f$'s for CMB polarization? */
  short has_cl_cmb_lensing_potential; /**< do we need \f$ C_l \f$'s for CMB lensing potential? */
  short has_cl_lensing_potential;     /**< do we need \f$ C_l \f$'s for galaxy lensing potential? */
  short has_cl_number_count;          /**< do we need \f$ C_l \f$'s for density number count? */
  short has_pk_matter;                /**< do we need matter Fourier spectrum? */
  short has_density_transfers;        /**< do we need to output individual matter density transfer functions? */
  short has_velocity_transfers;       /**< do we need to output individual matter velocity transfer functions? */
  short has_metricpotential_transfers;/**< do we need to output individual transfer functions for scalar metric perturbations? */
  short has_Nbody_gauge_transfers;    /**< should we convert density and velocity transfer functions to Nbody gauge? */

  short has_nl_corrections_based_on_delta_m;  /**< do we want to compute non-linear corrections with an algorithm relying on delta_m (like halofit)? */

  short has_nc_density;  /**< in dCl, do we want density terms ? */
  short has_nc_rsd;      /**< in dCl, do we want redshift space distortion terms ? */
  short has_nc_lens;     /**< in dCl, do we want lensing terms ? */
  short has_nc_gr;       /**< in dCl, do we want gravity terms ? */

  int l_scalar_max; /**< maximum l value for CMB scalars \f$ C_l \f$'s */
  int l_vector_max; /**< maximum l value for CMB vectors \f$ C_l \f$'s */
  int l_tensor_max; /**< maximum l value for CMB tensors \f$ C_l \f$'s */
  int l_lss_max; /**< maximum l value for LSS \f$ C_l \f$'s (density and lensing potential in  bins) */
  double k_max_for_pk; /**< maximum value of k in 1/Mpc in P(k) (if \f$ C_l \f$'s also requested, overseeded by value kmax inferred from l_scalar_max if it is bigger) */

  int selection_num;                            /**< number of selection functions
                                                   (i.e. bins) for matter density \f$ C_l \f$'s */
  enum selection_type selection;                /**< type of selection functions */
  double selection_mean[_SELECTION_NUM_MAX_]; /**< centers of selection functions */
  double selection_width[_SELECTION_NUM_MAX_];  /**< widths of selection functions */

  int switch_sw;   /**< in temperature calculation, do we want to include the intrinsic temperature + Sachs Wolfe term? */
  int switch_eisw; /**< in temperature calculation, do we want to include the early integrated Sachs Wolfe term? */
  int switch_lisw; /**< in temperature calculation, do we want to include the late integrated Sachs Wolfe term? */
  int switch_dop;  /**< in temperature calculation, do we want to include the Doppler term? */
  int switch_pol;  /**< in temperature calculation, do we want to include the polarization-related term? */
  double eisw_lisw_split_z; /**< at which redshift do we define the cut between eisw and lisw ?*/

  int store_perturbations;  /**< Do we want to store perturbations? */
  int k_output_values_num;       /**< Number of perturbation outputs (default=0) */
  double k_output_values[_MAX_NUMBER_OF_K_FILES_];    /**< List of k values where perturbation output is requested. */

  double three_ceff2_ur;/**< 3 x effective squared sound speed for the ultrarelativistic perturbations */
  double three_cvis2_ur;/**< 3 x effective viscosity parameter for the ultrarelativistic perturbations */

  double z_max_pk; /**< when we compute only the matter spectrum / transfer functions, but not the CMB, we are sometimes interested to sample source functions at very high redshift, way before recombination. This z_max_pk will then fix the initial sampling time of the sources. */

  //@}

  /** @name - useful flags inferred from the ones above */

  //@{

  short has_cmb; /**< do we need CMB-related sources (temperature, polarization) ? */
  short has_lss; /**< do we need LSS-related sources (lensing potential, ...) ? */

  //@}

  /** @name - gauge in which to perform the calculation */

  //@{

  enum possible_gauges gauge; /**< gauge in which to perform this calculation */

  //@}

  /** @name - indices running on modes (scalar, vector, tensor) */

  //@{

  int index_md_scalars; /**< index value for scalars */
  int index_md_tensors; /**< index value for tensors */
  int index_md_vectors; /**< index value for vectors */

  int md_size; /**< number of modes included in computation */

  //@}

  /** @name - indices running on initial conditions (for scalars: ad, cdi, nid, niv; for tensors: only one) */

  //@{

  int index_ic_ad; /**< index value for adiabatic */
  int index_ic_cdi; /**< index value for CDM isocurvature */
  int index_ic_bi; /**< index value for baryon isocurvature */
  int index_ic_nid; /**< index value for neutrino density isocurvature */
  int index_ic_niv; /**< index value for neutrino velocity isocurvature */
  int index_ic_ten; /**< index value for unique possibility for tensors */

  int * ic_size;       /**< for a given mode, ic_size[index_md] = number of initial conditions included in computation */

  //@}

  /** @name - flags and indices running on types (temperature, polarization, lensing, ...) */

  //@{

<<<<<<< HEAD
  short has_source_t;           /**< do we need source for CMB temperature? */
  short has_source_p;           /**< do we need source for CMB polarization? */
  short has_source_delta_tot;   /**< do we need source for delta total? */
  short has_source_delta_m;     /**< do we need source for delta of total matter? */
  short has_source_delta_cb;    /**< do we ALSO need source for delta of ONLY cdm and baryon? */
  short has_source_delta_g;     /**< do we need source for delta of gammas? */
  short has_source_delta_b;     /**< do we need source for delta of baryons? */
  short has_source_delta_cdm;   /**< do we need source for delta of cold dark matter? */
  short has_source_delta_idm_b; /**< do we need source for delta interacting dark matter DCH*/
  short has_source_delta_dcdm;  /**< do we need source for delta of DCDM? */
  short has_source_delta_fld;   /**< do we need source for delta of dark energy? */
  short has_source_delta_scf;   /**< do we need source for delta from scalar field? */
  short has_source_delta_dr;    /**< do we need source for delta of decay radiation? */
  short has_source_delta_ur;    /**< do we need source for delta of ultra-relativistic neutrinos/relics? */
  short has_source_delta_ncdm;  /**< do we need source for delta of all non-cold dark matter species (e.g. massive neutrinos)? */
  short has_source_theta_tot;   /**< do we need source for theta total? */
  short has_source_theta_m;     /**< do we need source for theta of total matter? */
  short has_source_theta_cb;    /**< do we ALSO need source for theta of ONLY cdm and baryon? */
  short has_source_theta_g;     /**< do we need source for theta of gammas? */
  short has_source_theta_b;     /**< do we need source for theta of baryons? */
  short has_source_theta_cdm;   /**< do we need source for theta of cold dark matter? */
  short has_source_theta_idm_b; /**< do we need source for theta interacting dark matter DCH*/
  short has_source_theta_dcdm;  /**< do we need source for theta of DCDM? */
  short has_source_theta_fld;   /**< do we need source for theta of dark energy? */
  short has_source_theta_scf;   /**< do we need source for theta of scalar field? */
  short has_source_theta_dr;    /**< do we need source for theta of ultra-relativistic neutrinos/relics? */
  short has_source_theta_ur;    /**< do we need source for theta of ultra-relativistic neutrinos/relics? */
  short has_source_theta_ncdm;  /**< do we need source for theta of all non-cold dark matter species (e.g. massive neutrinos)? */
  short has_source_phi;         /**< do we need source for metric fluctuation phi? */
  short has_source_phi_prime;   /**< do we need source for metric fluctuation phi'? */
  short has_source_phi_plus_psi;/**< do we need source for metric fluctuation (phi+psi)? */
  short has_source_psi;         /**< do we need source for metric fluctuation psi? */
  short has_source_h;           /**< do we need source for metric fluctuation h? */
  short has_source_h_prime;     /**< do we need source for metric fluctuation h'? */
  short has_source_eta;         /**< do we need source for metric fluctuation eta? */
  short has_source_eta_prime;   /**< do we need source for metric fluctuation eta'? */
  short has_source_H_T_Nb_prime;/**< do we need source for metric fluctuation H_T_Nb'? */
  short has_source_k2gamma_Nb;  /**< do we need source for metric fluctuation gamma in Nbody gauge? */
=======
  short has_source_t;  /**< do we need source for CMB temperature? */
  short has_source_p;  /**< do we need source for CMB polarization? */
  short has_source_delta_m;   /**< do we need source for delta of total matter? */
  short has_source_delta_cb; /**< do we ALSO need source for delta of ONLY cdm and baryon? */
  short has_source_delta_tot;  /**< do we need source for delta total? */
  short has_source_delta_g;    /**< do we need source for delta of gammas? */
  short has_source_delta_b;    /**< do we need source for delta of baryons? */
  short has_source_delta_cdm;  /**< do we need source for delta of cold dark matter? */
  short has_source_delta_dcdm; /**< do we need source for delta of DCDM? */
  short has_source_delta_fld;  /**< do we need source for delta of dark energy? */
  short has_source_delta_scf;  /**< do we need source for delta from scalar field? */
  short has_source_delta_dr; /**< do we need source for delta of decay radiation? */
  short has_source_delta_ur; /**< do we need source for delta of ultra-relativistic neutrinos/relics? */
  short has_source_delta_ncdm; /**< do we need source for delta of all non-cold dark matter species (e.g. massive neutrinos)? */
  short has_source_theta_m;    /**< do we need source for theta of total matter? */
  short has_source_theta_cb; /**< do we ALSO need source for theta of ONLY cdm and baryon? */
  short has_source_theta_tot;  /**< do we need source for theta total? */
  short has_source_theta_g;    /**< do we need source for theta of gammas? */
  short has_source_theta_b;    /**< do we need source for theta of baryons? */
  short has_source_theta_cdm;  /**< do we need source for theta of cold dark matter? */
  short has_source_theta_dcdm; /**< do we need source for theta of DCDM? */
  short has_source_theta_fld;  /**< do we need source for theta of dark energy? */
  short has_source_theta_scf;  /**< do we need source for theta of scalar field? */
  short has_source_theta_dr; /**< do we need source for theta of ultra-relativistic neutrinos/relics? */
  short has_source_theta_ur; /**< do we need source for theta of ultra-relativistic neutrinos/relics? */
  short has_source_theta_ncdm; /**< do we need source for theta of all non-cold dark matter species (e.g. massive neutrinos)? */
  short has_source_phi;          /**< do we need source for metric fluctuation phi? */
  short has_source_phi_prime;    /**< do we need source for metric fluctuation phi'? */
  short has_source_phi_plus_psi; /**< do we need source for metric fluctuation (phi+psi)? */
  short has_source_psi;          /**< do we need source for metric fluctuation psi? */
  short has_source_h;            /**< do we need source for metric fluctuation h? */
  short has_source_h_prime;      /**< do we need source for metric fluctuation h'? */
  short has_source_eta;          /**< do we need source for metric fluctuation eta? */
  short has_source_eta_prime;    /**< do we need source for metric fluctuation eta'? */
  short has_source_H_T_Nb_prime;    /**< do we need source for metric fluctuation H_T_Nb'? */
  short has_source_k2gamma_Nb;    /**< do we need source for metric fluctuation gamma in Nbody gauge? */
>>>>>>> 0ef4f7b6

  /* remember that the temperature source function includes three
     terms that we call 0,1,2 (since the strategy in class v > 1.7 is
     to avoid the integration by part that would reduce the source to
     a single term) */
  int index_tp_t0; /**< index value for temperature (j=0 term) */
  int index_tp_t1; /**< index value for temperature (j=1 term) */
  int index_tp_t2; /**< index value for temperature (j=2 term) */
  int index_tp_p; /**< index value for polarization */
  int index_tp_delta_m; /**< index value for matter density fluctuation */
  int index_tp_delta_cb; /**< index value for delta cb */
  int index_tp_delta_tot; /**< index value for total density fluctuation */
  int index_tp_delta_g;   /**< index value for delta of gammas */
  int index_tp_delta_b;   /**< index value for delta of baryons */
  int index_tp_delta_cdm; /**< index value for delta of cold dark matter */
  int index_tp_delta_idm_b; /**< index value for delta of interacting dark matter DCH*/
  int index_tp_delta_dcdm;/**< index value for delta of DCDM */
  int index_tp_delta_fld;  /**< index value for delta of dark energy */
  int index_tp_delta_scf;  /**< index value for delta of scalar field */
  int index_tp_delta_dr; /**< index value for delta of decay radiation */
  int index_tp_delta_ur; /**< index value for delta of ultra-relativistic neutrinos/relics */
  int index_tp_delta_ncdm1; /**< index value for delta of first non-cold dark matter species (e.g. massive neutrinos) */
  int index_tp_perturbed_recombination_delta_temp;		/**< Gas temperature perturbation */
  int index_tp_perturbed_recombination_delta_chi;		/**< Inionization fraction perturbation */

  int index_tp_theta_m;    /**< index value for matter velocity fluctuation */
  int index_tp_theta_cb;   /**< index value for theta cb */
  int index_tp_theta_tot;  /**< index value for total velocity fluctuation */
  int index_tp_theta_g;    /**< index value for theta of gammas */
  int index_tp_theta_b;    /**< index value for theta of baryons */
  int index_tp_theta_cdm;  /**< index value for theta of cold dark matter */
  int index_tp_theta_idm_b; /**< index value for theta of interacting dark matter DCH */
  int index_tp_theta_dcdm; /**< index value for theta of DCDM */
  int index_tp_theta_fld;  /**< index value for theta of dark energy */
  int index_tp_theta_scf;  /**< index value for theta of scalar field */
  int index_tp_theta_ur;   /**< index value for theta of ultra-relativistic neutrinos/relics */
  int index_tp_theta_dr;   /**< index value for F1 of decay radiation */
  int index_tp_theta_ncdm1;/**< index value for theta of first non-cold dark matter species (e.g. massive neutrinos) */

  int index_tp_phi;          /**< index value for metric fluctuation phi */
  int index_tp_phi_prime;    /**< index value for metric fluctuation phi' */
  int index_tp_phi_plus_psi; /**< index value for metric fluctuation phi+psi */
  int index_tp_psi;          /**< index value for metric fluctuation psi */
  int index_tp_h;            /**< index value for metric fluctuation h */
  int index_tp_h_prime;      /**< index value for metric fluctuation h' */
  int index_tp_eta;          /**< index value for metric fluctuation eta */
  int index_tp_eta_prime;    /**< index value for metric fluctuation eta' */
  int index_tp_H_T_Nb_prime; /**< index value for metric fluctuation H_T_Nb' */
  int index_tp_k2gamma_Nb;     /**< index value for metric fluctuation gamma times k^2 in Nbody gauge */

  int * tp_size; /**< number of types tp_size[index_md] included in computation for each mode */

  //@}

  /** @name - list of k values for each mode */

  //@{

  int * k_size_cmb;  /**< k_size_cmb[index_md] number of k values used
                        for CMB calculations, requiring a fine
                        sampling in k-space */

  int * k_size_cl;  /**< k_size_cl[index_md] number of k values used
                       for non-CMB \f$ C_l \f$ calculations, requiring a coarse
                       sampling in k-space. */

  int * k_size;     /**< k_size[index_md] = total number of k
                       values, including those needed for P(k) but not
                       for \f$ C_l \f$'s */

  double ** k;      /**< k[index_md][index_k] = list of values */

  double k_min;     /**< minimum value (over all modes) */
  double k_max;     /**< maximum value (over all modes) */

  //@}

  /** @name - list of conformal time values in the source table
      (common to all modes and types) */

  //@{

  double * tau_sampling;    /**< array of tau values */
  int tau_size;             /**< number of values in this array */

  double selection_min_of_tau_min; /**< used in presence of selection functions (for matter density, cosmic shear...) */
  double selection_max_of_tau_max; /**< used in presence of selection functions (for matter density, cosmic shear...) */

  double selection_delta_tau; /**< used in presence of selection functions (for matter density, cosmic shear...) */

  double * selection_tau_min; /**< value of conformal time below which W(tau) is considered to vanish for each bin */
  double * selection_tau_max; /**< value of conformal time above which W(tau) is considered to vanish for each bin */
  double * selection_tau; /**< value of conformal time at the center of each bin */
  double * selection_function; /**< selection function W(tau), normalized to \f$ \int W(tau) dtau=1 \f$, stored in selection_function[bin*ppt->tau_size+index_tau] */

  //@}

  /** @name - source functions interpolation table */

  //@{

  double *** sources; /**< Pointer towards the source interpolation table
                         sources[index_md]
                         [index_ic * ppt->tp_size[index_md] + index_tp]
                         [index_tau * ppt->k_size + index_k] */

  //@}

  /** @name - arrays related to the interpolation table for sources at late times, corresponding to z < z_max_pk (used for Fourier transfer function and spectra output) */

  //@{

  double * ln_tau;     /**< log of the arrau tau_sampling, covering only the final time range required for the output of
                            Fourier transfer functions (used for interpolations) */
  int ln_tau_size;     /**< number of values in this array */

  double *** late_sources; /**< Pointer towards the source interpolation table
                                late_sources[index_md]
                                            [index_ic * ppt->tp_size[index_md] + index_tp]
                                            [index_tau * ppt->k_size + index_k]
                                Note that this is not a replication of part of the sources table,
                                it is just poiting towards the same memory zone, at the place where the late_sources actually start */

  double *** ddlate_sources; /**< Pointer towards the splined source interpolation table with second derivatives with respect to time
                              ddlate_sources[index_md]
                                            [index_ic * ppt->tp_size[index_md] + index_tp]
                                            [index_tau * ppt->k_size + index_k] */

  //@}

  /** @name - arrays storing the evolution of all sources for given k values, passed as k_output_values */

  //@{

   int * index_k_output_values; /**< List of indices corresponding to k-values close to k_output_values for each mode.
                                     index_k_output_values[index_md*k_output_values_num+ik]*/

  char scalar_titles[_MAXTITLESTRINGLENGTH_]; /**< _DELIMITER_ separated string of titles for scalar perturbation output files. */
  char vector_titles[_MAXTITLESTRINGLENGTH_]; /**< _DELIMITER_ separated string of titles for vector perturbation output files. */
  char tensor_titles[_MAXTITLESTRINGLENGTH_]; /**< _DELIMITER_ separated string of titles for tensor perturbation output files. */

  int number_of_scalar_titles; /**< number of titles/columns in scalar perturbation output files */
  int number_of_vector_titles; /**< number of titles/columns in vector perturbation output files*/
  int number_of_tensor_titles; /**< number of titles/columns in tensor perturbation output files*/

  double * scalar_perturbations_data[_MAX_NUMBER_OF_K_FILES_]; /**< Array of double pointers to perturbation output for scalars */
  double * vector_perturbations_data[_MAX_NUMBER_OF_K_FILES_]; /**< Array of double pointers to perturbation output for vectors */
  double * tensor_perturbations_data[_MAX_NUMBER_OF_K_FILES_]; /**< Array of double pointers to perturbation output for tensors */

  int size_scalar_perturbation_data[_MAX_NUMBER_OF_K_FILES_]; /**< Array of sizes of scalar double pointers  */
  int size_vector_perturbation_data[_MAX_NUMBER_OF_K_FILES_]; /**< Array of sizes of vector double pointers  */
  int size_tensor_perturbation_data[_MAX_NUMBER_OF_K_FILES_]; /**< Array of sizes of tensor double pointers  */

  //@}

  /** @name - technical parameters */

  //@{

  short perturbations_verbose; /**< flag regulating the amount of information sent to standard output (none if set to zero) */

  ErrorMsg error_message; /**< zone for writing error messages */

  //@}

};

/**
 * Structure containing the indices and the values of the perturbation
 * variables which are integrated over time (as well as their
 * time-derivatives). For a given wavenumber, the size of these
 * vectors changes when the approximation scheme changes.
 */

struct perturb_vector
{
  int index_pt_delta_g;   /**< photon density */
  int index_pt_theta_g;   /**< photon velocity */
  int index_pt_shear_g;   /**< photon shear */
  int index_pt_l3_g;      /**< photon l=3 */
  int l_max_g;            /**< max momentum in Boltzmann hierarchy (at least 3) */
  int index_pt_pol0_g;    /**< photon polarization, l=0 */
  int index_pt_pol1_g;    /**< photon polarization, l=1 */
  int index_pt_pol2_g;    /**< photon polarization, l=2 */
  int index_pt_pol3_g;    /**< photon polarization, l=3 */
  int l_max_pol_g;        /**< max momentum in Boltzmann hierarchy (at least 3) */
  int index_pt_delta_b;   /**< baryon density */
  int index_pt_theta_b;   /**< baryon velocity */
  int index_pt_delta_cdm; /**< cdm density */
  int index_pt_theta_cdm; /**< cdm velocity */
  int index_pt_delta_idm_b; /**< idm density DCH*/
  int index_pt_theta_idm_b; /**< idm velocity DCH*/
  int index_pt_delta_dcdm; /**< dcdm density */
  int index_pt_theta_dcdm; /**< dcdm velocity */
  int index_pt_delta_fld;  /**< dark energy density in true fluid case */
  int index_pt_theta_fld;  /**< dark energy velocity in true fluid case */
  int index_pt_Gamma_fld;  /**< unique dark energy dynamical variable in PPF case */
  int index_pt_phi_scf;  /**< scalar field density */
  int index_pt_phi_prime_scf;  /**< scalar field velocity */
  int index_pt_delta_ur; /**< density of ultra-relativistic neutrinos/relics */
  int index_pt_theta_ur; /**< velocity of ultra-relativistic neutrinos/relics */
  int index_pt_shear_ur; /**< shear of ultra-relativistic neutrinos/relics */
  int index_pt_l3_ur;    /**< l=3 of ultra-relativistic neutrinos/relics */
  int l_max_ur;          /**< max momentum in Boltzmann hierarchy (at least 3) */
/* perturbed recombination */
  int index_pt_perturbed_recombination_delta_temp;		/**< Gas temperature perturbation */
  int index_pt_perturbed_recombination_delta_chi;		/**< Inionization fraction perturbation */

  /** The index to the first Legendre multipole of the DR expansion. Not
      that this is not exactly the usual delta, see Kaplinghat et al.,
      astro-ph/9907388. */
  int index_pt_F0_dr;
  int l_max_dr;          /**< max momentum in Boltzmann hierarchy for dr) */
  int index_pt_psi0_ncdm1; /**< first multipole of perturbation of first ncdm species, Psi_0 */
  int N_ncdm;		/**< number of distinct non-cold-dark-matter (ncdm) species */
  int* l_max_ncdm;	/**< mutipole l at which Boltzmann hierarchy is truncated (for each ncdm species) */
  int* q_size_ncdm;	/**< number of discrete momenta (for each ncdm species) */

  int index_pt_eta;       /**< synchronous gauge metric perturbation eta*/
  int index_pt_phi;	      /**< newtonian gauge metric perturbation phi */
  int index_pt_hv_prime;  /**< vector metric perturbation h_v' in synchronous gauge */
  int index_pt_V;         /**< vector metric perturbation V in Newtonian gauge */

  int index_pt_gw;        /**< tensor metric perturbation h (gravitational waves) */
  int index_pt_gwdot;     /**< its time-derivative */
  int pt_size;            /**< size of perturbation vector */

  double * y;             /**< vector of perturbations to be integrated */
  double * dy;            /**< time-derivative of the same vector */

  int * used_in_sources; /**< boolean array specifying which
                            perturbations enter in the calculation of
                            source functions */

};


/**
 * Workspace containing, among other things, the value at a given time
 * of all background/perturbed quantities, as well as their indices.
 * There will be one such structure created for each mode
 * (scalar/.../tensor) and each thread (in case of parallel computing)
 */

struct perturb_workspace
{

  /** @name - all possible useful indices for those metric
      perturbations which are not integrated over time, but just
      inferred from Einstein equations. "_mt_" stands for "metric".*/

  //@{

  int index_mt_psi;           /**< psi in longitudinal gauge */
  int index_mt_phi_prime;     /**< (d phi/d conf.time) in longitudinal gauge */
  int index_mt_h_prime;       /**< h' (wrt conf. time) in synchronous gauge */
  int index_mt_h_prime_prime; /**< h'' (wrt conf. time) in synchronous gauge */
  int index_mt_eta_prime;     /**< eta' (wrt conf. time) in synchronous gauge */
  int index_mt_alpha;         /**< \f$ \alpha = (h' + 6 \eta') / (2 k^2) \f$ in synchronous gauge */
  int index_mt_alpha_prime;   /**< \f$ \alpha'\f$ wrt conf. time) in synchronous gauge */
  int index_mt_gw_prime_prime;/**< second derivative wrt conformal time of gravitational wave field, often called h */
  int index_mt_V_prime;       /**< derivative of Newtonian gauge vector metric perturbation V */
  int index_mt_hv_prime_prime;/**< Second derivative of Synchronous gauge vector metric perturbation \f$ h_v\f$ */
  int mt_size;                /**< size of metric perturbation vector */

  //@}

  /** @name - value at a given time of all background/perturbed
      quantities
  */

  //@{

  double * pvecback;          /**< background quantities */
  double * pvecthermo;        /**< thermodynamics quantities */
  double * pvecmetric;        /**< metric quantities */
  struct perturb_vector * pv; /**< pointer to vector of integrated
                                 perturbations and their
                                 time-derivatives */

  double delta_rho;		    /**< total density perturbation (gives delta Too) */
  double rho_plus_p_theta;	/**< total (rho+p)*theta perturbation (gives delta Toi) */
  double rho_plus_p_shear;	/**< total (rho+p)*shear (gives delta Tij) */
  double delta_p;		    /**< total pressure perturbation (gives Tii) */

  double rho_plus_p_tot;    /**< total (rho+p) (used to infer theta_tot from rho_plus_p_theta) */

  double gw_source;		    /**< stress-energy source term in Einstein's tensor equations (gives Tij[tensor]) */
  double vector_source_pi;	/**< first stress-energy source term in Einstein's vector equations */
  double vector_source_v;	/**< second stress-energy source term in Einstein's vector equations */

  double tca_shear_g;  /**< photon shear in tight-coupling approximation */
  double tca_slip;     /**< photon-baryon slip in tight-coupling approximation */
  double rsa_delta_g;  /**< photon density in radiation streaming approximation */
  double rsa_theta_g;  /**< photon velocity in radiation streaming approximation */
  double rsa_delta_ur; /**< photon density in radiation streaming approximation */
  double rsa_theta_ur; /**< photon velocity in radiation streaming approximation */

  double * delta_ncdm;	/**< relative density perturbation of each ncdm species */
  double * theta_ncdm;	/**< velocity divergence theta of each ncdm species */
  double * shear_ncdm;	/**< shear for each ncdm species */

  double delta_m;	/**< relative density perturbation of all non-relativistic species */
  double theta_m;	/**< velocity divergence theta of all non-relativistic species */

  double delta_cb;       /**< relative density perturbation of only cdm and baryon */
  double theta_cb;       /**< velocity divergence theta of only cdm and baryon */

  double delta_rho_fld;        /**< density perturbation of fluid, not so trivial in PPF scheme */
  double delta_p_fld;          /**< pressure perturbation of fluid, very non-trivial in PPF scheme */
  double rho_plus_p_theta_fld; /**< velocity divergence of fluid, not so trivial in PPF scheme */
  double S_fld;                /**< S quantity sourcing Gamma_prime evolution in PPF scheme (equivalent to eq. 15 in 0808.3125) */
  double Gamma_prime_fld;      /**< Gamma_prime in PPF scheme (equivalent to eq. 14 in 0808.3125) */

  FILE * perturb_output_file; /**< filepointer to output file*/
  int index_ikout;            /**< index for output k value (when k_output_values is set) */

  //@}

  /** @name - indices useful for searching background/thermo quantities in tables */

  //@{

  short inter_mode;	/**< flag defining the method used for interpolation background/thermo quantities tables */

  int last_index_back;   /**< the background interpolation function background_at_tau() keeps memory of the last point called through this index */
  int last_index_thermo; /**< the thermodynamics interpolation function thermodynamics_at_z() keeps memory of the last point called through this index */

  //@}

  /** @name - approximations used at a given time */

  //@{

  int index_ap_tca; /**< index for tight-coupling approximation */
  int index_ap_rsa; /**< index for radiation streaming approximation */
  int index_ap_ufa; /**< index for ur fluid approximation */
  int index_ap_ncdmfa; /**< index for ncdm fluid approximation */
  int ap_size;      /**< number of relevant approximations for a given mode */

  int * approx;     /**< array of approximation flags holding at a given time: approx[index_ap] */

  //@}

  /** @name - approximations used at a given time */

  //@{

  int max_l_max;    /**< maximum l_max for any multipole */
  double * s_l;     /**< array of freestreaming coefficients \f$ s_l = \sqrt{1-K*(l^2-1)/k^2} \f$*/

  //@}

};

/**
 * Structure pointing towards all what the function that perturb_derivs
 * needs to know: fixed input parameters and indices contained in the
 * various structures, workspace, etc.
 */

struct perturb_parameters_and_workspace {

  struct precision * ppr;         /**< pointer to the precision structure */
  struct background * pba;        /**< pointer to the background structure */
  struct thermo * pth;            /**< pointer to the thermodynamics structure */
  struct perturbs * ppt;          /**< pointer to the precision structure */
  int index_md;                   /**< index of mode (scalar/.../vector/tensor) */
  int index_ic;			          /**< index of initial condition (adiabatic/isocurvature(s)/...) */
  int index_k;			          /**< index of wavenumber */
  double k;			              /**< current value of wavenumber in 1/Mpc */
  struct perturb_workspace * ppw; /**< workspace defined above */

};

/*************************************************************************************************************/
/* @cond INCLUDE_WITH_DOXYGEN */
/*
 * Boilerplate for C++
 */
#ifdef __cplusplus
extern "C" {
#endif

  int perturb_sources_at_tau(
                             struct perturbs * ppt,
                             int index_md,
                             int index_ic,
                             int index_tp,
                             double tau,
                             double * pvecsources
                             );

  int perturb_output_data(
                          struct background * pba,
                          struct perturbs * ppt,
                          enum file_format output_format,
                          double z,
                          int number_of_titles,
                          double *data
                          );

  int perturb_output_titles(
                            struct background *pba,
                            struct perturbs *ppt,
                            enum file_format output_format,
                            char titles[_MAXTITLESTRINGLENGTH_]
                            );

  int perturb_output_firstline_and_ic_suffix(
                                      struct perturbs *ppt,
                                      int index_ic,
                                      char first_line[_LINE_LENGTH_MAX_],
                                      FileName ic_suffix
                                      );

  int perturb_init(
                   struct precision * ppr,
                   struct background * pba,
                   struct thermo * pth,
                   struct perturbs * ppt
                   );

  int perturb_free(
                   struct perturbs * ppt
                   );

  int perturb_indices_of_perturbs(
                                  struct precision * ppr,
                                  struct background * pba,
                                  struct thermo * pth,
                                  struct perturbs * ppt
                                  );

  int perturb_timesampling_for_sources(
                                       struct precision * ppr,
                                       struct background * pba,
                                       struct thermo * pth,
                                       struct perturbs * ppt
                                       );
  int perturb_get_k_list(
                         struct precision * ppr,
                         struct background * pba,
                         struct thermo * pth,
                         struct perturbs * ppt
                         );

  int perturb_workspace_init(
                             struct precision * ppr,
                             struct background * pba,
                             struct thermo * pth,
                             struct perturbs * ppt,
                             int index_md,
                             struct perturb_workspace * ppw
                             );

  int perturb_workspace_free(
                             struct perturbs * ppt,
                             int index_md,
                             struct perturb_workspace * ppw
                             );

  int perturb_solve(
                    struct precision * ppr,
                    struct background * pba,
                    struct thermo * pth,
                    struct perturbs * ppt,
                    int index_md,
                    int index_ic,
                    int index_k,
                    struct perturb_workspace * ppw
                    );

  int perturb_prepare_k_output(
                               struct background * pba,
                               struct perturbs * ppt
                               );

  int perturb_find_approximation_number(
                                        struct precision * ppr,
                                        struct background * pba,
                                        struct thermo * pth,
                                        struct perturbs * ppt,
                                        int index_md,
                                        double k,
                                        struct perturb_workspace * ppw,
                                        double tau_ini,
                                        double tau_end,
                                        int * interval_number,
                                        int * interval_number_of
                                        );

  int perturb_find_approximation_switches(
                                          struct precision * ppr,
                                          struct background * pba,
                                          struct thermo * pth,
                                          struct perturbs * ppt,
                                          int index_md,
                                          double k,
                                          struct perturb_workspace * ppw,
                                          double tau_ini,
                                          double tau_end,
                                          double precision,
                                          int interval_number,
                                          int * interval_number_of,
                                          double * interval_limit,
                                          int ** interval_approx
                                          );

  int perturb_vector_init(
                          struct precision * ppr,
                          struct background * pba,
                          struct thermo * pth,
                          struct perturbs * ppt,
                          int index_md,
                          int index_ic,
                          double k,
                          double tau,
                          struct perturb_workspace * ppw,
                          int * pa_old
                          );

  int perturb_vector_free(
                          struct perturb_vector * pv
                          );

  int perturb_initial_conditions(
                                 struct precision * ppr,
                                 struct background * pba,
                                 struct perturbs * ppt,
                                 int index_md,
                                 int index_ic,
                                 double k,
                                 double tau,
                                 struct perturb_workspace * ppw
                                 );

  int perturb_approximations(
                             struct precision * ppr,
                             struct background * pba,
                             struct thermo * pth,
                             struct perturbs * ppt,
                             int index_md,
                             double k,
                             double tau,
                             struct perturb_workspace * ppw
                             );

  int perturb_timescale(
                        double tau,
                        void * parameters_and_workspace,
                        double * timescale,
                        ErrorMsg error_message
                        );

  int perturb_einstein(
                       struct precision * ppr,
                       struct background * pba,
                       struct thermo * pth,
                       struct perturbs * ppt,
                       int index_md,
                       double k,
                       double tau,
                       double * y,
                       struct perturb_workspace * ppw
                       );

  int perturb_total_stress_energy(
                                  struct precision * ppr,
                                  struct background * pba,
                                  struct thermo * pth,
                                  struct perturbs * ppt,
                                  int index_md,
                                  double k,
                                  double * y,
                                  struct perturb_workspace * ppw
                                  );

  int perturb_sources(
                      double tau,
                      double * pvecperturbations,
                      double * pvecderivs,
                      int index_tau,
                      void * parameters_and_workspace,
                      ErrorMsg error_message
                      );

  int perturb_print_variables(
                              double tau,
                              double * y,
                              double * dy,
                              void * parameters_and_workspace,
                              ErrorMsg error_message
                              );

  int perturb_derivs(
                     double tau,
                     double * y,
                     double * dy,
                     void * parameters_and_workspace,
                     ErrorMsg error_message
                     );

  int perturb_tca_slip_and_shear(
                                 double * y,
                                 void * parameters_and_workspace,
                                 ErrorMsg error_message
                                 );

  int perturb_rsa_delta_and_theta(
                                  struct precision * ppr,
                                  struct background * pba,
                                  struct thermo * pth,
                                  struct perturbs * ppt,
                                  double k,
                                  double * y,
                                  double a_prime_over_a,
                                  double * pvecthermo,
                                  struct perturb_workspace * ppw
                                  );

#ifdef __cplusplus
}
#endif

/**************************************************************/

#endif
/* @endcond */<|MERGE_RESOLUTION|>--- conflicted
+++ resolved
@@ -220,46 +220,6 @@
 
   //@{
 
-<<<<<<< HEAD
-  short has_source_t;           /**< do we need source for CMB temperature? */
-  short has_source_p;           /**< do we need source for CMB polarization? */
-  short has_source_delta_tot;   /**< do we need source for delta total? */
-  short has_source_delta_m;     /**< do we need source for delta of total matter? */
-  short has_source_delta_cb;    /**< do we ALSO need source for delta of ONLY cdm and baryon? */
-  short has_source_delta_g;     /**< do we need source for delta of gammas? */
-  short has_source_delta_b;     /**< do we need source for delta of baryons? */
-  short has_source_delta_cdm;   /**< do we need source for delta of cold dark matter? */
-  short has_source_delta_idm_b; /**< do we need source for delta interacting dark matter DCH*/
-  short has_source_delta_dcdm;  /**< do we need source for delta of DCDM? */
-  short has_source_delta_fld;   /**< do we need source for delta of dark energy? */
-  short has_source_delta_scf;   /**< do we need source for delta from scalar field? */
-  short has_source_delta_dr;    /**< do we need source for delta of decay radiation? */
-  short has_source_delta_ur;    /**< do we need source for delta of ultra-relativistic neutrinos/relics? */
-  short has_source_delta_ncdm;  /**< do we need source for delta of all non-cold dark matter species (e.g. massive neutrinos)? */
-  short has_source_theta_tot;   /**< do we need source for theta total? */
-  short has_source_theta_m;     /**< do we need source for theta of total matter? */
-  short has_source_theta_cb;    /**< do we ALSO need source for theta of ONLY cdm and baryon? */
-  short has_source_theta_g;     /**< do we need source for theta of gammas? */
-  short has_source_theta_b;     /**< do we need source for theta of baryons? */
-  short has_source_theta_cdm;   /**< do we need source for theta of cold dark matter? */
-  short has_source_theta_idm_b; /**< do we need source for theta interacting dark matter DCH*/
-  short has_source_theta_dcdm;  /**< do we need source for theta of DCDM? */
-  short has_source_theta_fld;   /**< do we need source for theta of dark energy? */
-  short has_source_theta_scf;   /**< do we need source for theta of scalar field? */
-  short has_source_theta_dr;    /**< do we need source for theta of ultra-relativistic neutrinos/relics? */
-  short has_source_theta_ur;    /**< do we need source for theta of ultra-relativistic neutrinos/relics? */
-  short has_source_theta_ncdm;  /**< do we need source for theta of all non-cold dark matter species (e.g. massive neutrinos)? */
-  short has_source_phi;         /**< do we need source for metric fluctuation phi? */
-  short has_source_phi_prime;   /**< do we need source for metric fluctuation phi'? */
-  short has_source_phi_plus_psi;/**< do we need source for metric fluctuation (phi+psi)? */
-  short has_source_psi;         /**< do we need source for metric fluctuation psi? */
-  short has_source_h;           /**< do we need source for metric fluctuation h? */
-  short has_source_h_prime;     /**< do we need source for metric fluctuation h'? */
-  short has_source_eta;         /**< do we need source for metric fluctuation eta? */
-  short has_source_eta_prime;   /**< do we need source for metric fluctuation eta'? */
-  short has_source_H_T_Nb_prime;/**< do we need source for metric fluctuation H_T_Nb'? */
-  short has_source_k2gamma_Nb;  /**< do we need source for metric fluctuation gamma in Nbody gauge? */
-=======
   short has_source_t;  /**< do we need source for CMB temperature? */
   short has_source_p;  /**< do we need source for CMB polarization? */
   short has_source_delta_m;   /**< do we need source for delta of total matter? */
@@ -268,6 +228,7 @@
   short has_source_delta_g;    /**< do we need source for delta of gammas? */
   short has_source_delta_b;    /**< do we need source for delta of baryons? */
   short has_source_delta_cdm;  /**< do we need source for delta of cold dark matter? */
+  short has_source_delta_idm_b; /**< do we need source for delta interacting dark matter DCH*/
   short has_source_delta_dcdm; /**< do we need source for delta of DCDM? */
   short has_source_delta_fld;  /**< do we need source for delta of dark energy? */
   short has_source_delta_scf;  /**< do we need source for delta from scalar field? */
@@ -280,6 +241,7 @@
   short has_source_theta_g;    /**< do we need source for theta of gammas? */
   short has_source_theta_b;    /**< do we need source for theta of baryons? */
   short has_source_theta_cdm;  /**< do we need source for theta of cold dark matter? */
+  short has_source_theta_idm_b; /**< do we need source for theta interacting dark matter DCH*/
   short has_source_theta_dcdm; /**< do we need source for theta of DCDM? */
   short has_source_theta_fld;  /**< do we need source for theta of dark energy? */
   short has_source_theta_scf;  /**< do we need source for theta of scalar field? */
@@ -296,7 +258,6 @@
   short has_source_eta_prime;    /**< do we need source for metric fluctuation eta'? */
   short has_source_H_T_Nb_prime;    /**< do we need source for metric fluctuation H_T_Nb'? */
   short has_source_k2gamma_Nb;    /**< do we need source for metric fluctuation gamma in Nbody gauge? */
->>>>>>> 0ef4f7b6
 
   /* remember that the temperature source function includes three
      terms that we call 0,1,2 (since the strategy in class v > 1.7 is
