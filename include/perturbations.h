/** @file perturbations.h Documented includes for perturbation module */

#ifndef __PERTURBATIONS__
#define __PERTURBATIONS__

#include "thermodynamics.h"
#include "evolver_ndf15.h"
#include "evolver_rkck.h"

#define _scalars_ ((ppt->has_scalars == _TRUE_) && (index_md == ppt->index_md_scalars))
#define _vectors_ ((ppt->has_vectors == _TRUE_) && (index_md == ppt->index_md_vectors))
#define _tensors_ ((ppt->has_tensors == _TRUE_) && (index_md == ppt->index_md_tensors))

#define _set_source_(index) ppt->sources[index_md][index_ic * ppt->tp_size[index_md] + index][index_tau * ppt->k_size[index_md] + index_k]

/**
 * flags for various approximation schemes
 * (tca = tight-coupling approximation,
 *  rsa = radiation streaming approximation,
 *  ufa = massless neutrinos / ultra-relativistic relics fluid approximation)
 *
 * CAUTION: must be listed below in chronological order, and cannot be
 * reversible. When integrating equations for a given mode, it is only
 * possible to switch from left to right in the lists below.
 */

//@{

enum tca_flags {tca_on, tca_off};
enum rsa_flags {rsa_off, rsa_on};
enum tca_dark_flags {tca_dark_on, tca_dark_off};//ethos
enum rsa_idr_flags {rsa_idr_off, rsa_idr_on};//ethos
enum ufa_flags {ufa_off, ufa_on};
enum ncdmfa_flags {ncdmfa_off, ncdmfa_on};

//@}

/**
 * labels for the way in which each approximation scheme is implemented
 */

//@{

enum tca_method {first_order_MB,first_order_CAMB,first_order_CLASS,second_order_CRS,second_order_CLASS,compromise_CLASS};
enum rsa_method {rsa_null,rsa_MD,rsa_MD_with_reio,rsa_none};
enum rsa_idr_method {rsa_idr_none,rsa_idr_MD};//ethos
enum idr_method {idr_free_streaming,idr_fluid};//ethos
enum ufa_method {ufa_mb,ufa_hu,ufa_CLASS,ufa_none};
enum ncdmfa_method {ncdmfa_mb,ncdmfa_hu,ncdmfa_CLASS,ncdmfa_none};
enum tensor_methods {tm_photons_only,tm_massless_approximation,tm_exact};

//@}

/**
 * List of coded gauges. More gauges can in principle be defined.
 */

//@{

enum possible_gauges {
  newtonian, /**< newtonian (or longitudinal) gauge */
  synchronous /**< synchronous gauge with \f$ \theta_{cdm} = 0 \f$ by convention */
};

//@}

//@{

/**
 * maximum number and types of selection function (for bins of matter density or cosmic shear)
 */
#define _SELECTION_NUM_MAX_ 100
enum selection_type {gaussian,tophat,dirac};

//@}


//@{

/**
 * maximum number of k-values for perturbation output
 */
#define _MAX_NUMBER_OF_K_FILES_ 30

//@}



/**
 * Structure containing everything about perturbations that other
 * modules need to know, in particular tabled values of the source
 * functions \f$ S(k, \tau) \f$ for all requested modes
 * (scalar/vector/tensor), initial conditions, types (temperature,
 * E-polarization, B-polarization, lensing potential, etc), multipole
 * l and wavenumber k.
 *
 */

struct perturbs
{
  /** @name - input parameters initialized by user in input module
   *  (all other quantities are computed in this module, given these
   *  parameters and the content of the 'precision', 'background' and
   *  'thermodynamics' structures) */

  //@{

  short has_perturbations; /**< do we need to compute perturbations at all ? */

  short has_cls; /**< do we need any harmonic space spectrum \f$ C_l \f$ (and hence Bessel functions, transfer functions, ...)? */

  short has_scalars; /**< do we need scalars? */
  short has_vectors; /**< do we need vectors? */
  short has_tensors; /**< do we need tensors? */

  short has_ad;      /**< do we need adiabatic mode? */
  short has_bi;      /**< do we need isocurvature bi mode? */
  short has_cdi;     /**< do we need isocurvature cdi mode? */
  short has_nid;     /**< do we need isocurvature nid mode? */
  short has_niv;     /**< do we need isocurvature niv mode? */

  /* perturbed recombination */
  /** Do we want to consider perturbed temperature and ionization fraction? */
  short has_perturbed_recombination;
  /** Neutrino contribution to tensors */
  enum tensor_methods tensor_method;  /**< way to treat neutrinos in tensor perturbations(neglect, approximate as massless, take exact equations) */

  short evolve_tensor_ur;             /**< will we evolve ur tensor perturbations (either because we have ur species, or we have ncdm species with massless approximation) ? */
  short evolve_tensor_ncdm;             /**< will we evolve ncdm tensor perturbations (if we have ncdm species and we use the exact method) ? */

  short has_cl_cmb_temperature;       /**< do we need \f$ C_l \f$'s for CMB temperature? */
  short has_cl_cmb_polarization;      /**< do we need \f$ C_l \f$'s for CMB polarization? */
  short has_cl_cmb_lensing_potential; /**< do we need \f$ C_l \f$'s for CMB lensing potential? */
  short has_cl_lensing_potential;     /**< do we need \f$ C_l \f$'s for galaxy lensing potential? */
  short has_cl_number_count;          /**< do we need \f$ C_l \f$'s for density number count? */
  short has_pk_matter;                /**< do we need matter Fourier spectrum? */
  short has_density_transfers;        /**< do we need to output individual matter density transfer functions? */
  short has_velocity_transfers;       /**< do we need to output individual matter velocity transfer functions? */
  short has_metricpotential_transfers;/**< do we need to output individual transfer functions for scalar metric perturbations? */

  short has_nl_corrections_based_on_delta_m;  /**< do we want to compute non-linear corrections with an algorithm relying on delta_m (like halofit)? */

  short has_nc_density;  /**< in dCl, do we want density terms ? */
  short has_nc_rsd;      /**< in dCl, do we want redshift space distortion terms ? */
  short has_nc_lens;     /**< in dCl, do we want lensing terms ? */
  short has_nc_gr;       /**< in dCl, do we want gravity terms ? */

  int l_scalar_max; /**< maximum l value for CMB scalars \f$ C_l \f$'s */
  int l_vector_max; /**< maximum l value for CMB vectors \f$ C_l \f$'s */
  int l_tensor_max; /**< maximum l value for CMB tensors \f$ C_l \f$'s */
  int l_lss_max; /**< maximum l value for LSS \f$ C_l \f$'s (density and lensing potential in  bins) */
  double k_max_for_pk; /**< maximum value of k in 1/Mpc in P(k) (if \f$ C_l \f$'s also requested, overseeded by value kmax inferred from l_scalar_max if it is bigger) */

  int selection_num;                            /**< number of selection functions
                                                   (i.e. bins) for matter density \f$ C_l \f$'s */
  enum selection_type selection;                /**< type of selection functions */
  double selection_mean[_SELECTION_NUM_MAX_]; /**< centers of selection functions */
  double selection_width[_SELECTION_NUM_MAX_];  /**< widths of selection functions */

  int switch_sw;   /**< in temperature calculation, do we want to include the intrinsic temperature + Sachs Wolfe term? */
  int switch_eisw; /**< in temperature calculation, do we want to include the early integrated Sachs Wolfe term? */
  int switch_lisw; /**< in temperature calculation, do we want to include the late integrated Sachs Wolfe term? */
  int switch_dop;  /**< in temperature calculation, do we want to include the Doppler term? */
  int switch_pol;  /**< in temperature calculation, do we want to include the polarization-related term? */
  double eisw_lisw_split_z; /**< at which redshift do we define the cut between eisw and lisw ?*/

  int store_perturbations;  /**< Do we want to store perturbations? */
  int k_output_values_num;       /**< Number of perturbation outputs (default=0) */
  double k_output_values[_MAX_NUMBER_OF_K_FILES_];    /**< List of k values where perturbation output is requested. */
  int *index_k_output_values; /**< List of indices corresponding to k-values close to k_output_values for each mode. [index_md*k_output_values_num+ik]*/
  char scalar_titles[_MAXTITLESTRINGLENGTH_]; /**< _DELIMITER_ separated string of titles for scalar perturbation output files. */
  char vector_titles[_MAXTITLESTRINGLENGTH_]; /**< _DELIMITER_ separated string of titles for vector perturbation output files. */
  char tensor_titles[_MAXTITLESTRINGLENGTH_]; /**< _DELIMITER_ separated string of titles for tensor perturbation output files. */
  int number_of_scalar_titles; /**< number of titles/columns in scalar perturbation output files */
  int number_of_vector_titles; /**< number of titles/columns in vector perturbation output files*/
  int number_of_tensor_titles; /**< number of titles/columns in tensor perturbation output files*/


  double * scalar_perturbations_data[_MAX_NUMBER_OF_K_FILES_]; /**< Array of double pointers to perturbation output for scalars */
  double * vector_perturbations_data[_MAX_NUMBER_OF_K_FILES_]; /**< Array of double pointers to perturbation output for vectors */
  double * tensor_perturbations_data[_MAX_NUMBER_OF_K_FILES_]; /**< Array of double pointers to perturbation output for tensors */
 int size_scalar_perturbation_data[_MAX_NUMBER_OF_K_FILES_]; /**< Array of sizes of scalar double pointers  */
 int size_vector_perturbation_data[_MAX_NUMBER_OF_K_FILES_]; /**< Array of sizes of vector double pointers  */
 int size_tensor_perturbation_data[_MAX_NUMBER_OF_K_FILES_]; /**< Array of sizes of tensor double pointers  */

  double three_ceff2_ur;/**< 3 x effective squared sound speed for the ultrarelativistic perturbations */
  double three_cvis2_ur;/**< 3 x effective viscosity parameter for the ultrarelativistic perturbations */

  double z_max_pk; /**< when we compute only the matter spectrum / transfer functions, but not the CMB, we are sometimes interested to sample source functions at very high redshift, way before recombination. This z_max_pk will then fix the initial sampling time of the sources. */

  double * alpha_dark; /**<ethos Angular contribution to collisional term at l>=2 for DM-DR */
  double * beta_dark;  /**<ethos Angular contribution to collisional term at l>=2 for DR-DR */

  //@}

  /** @name - useful flags inferred from the ones above */

  //@{

  short has_cmb; /**< do we need CMB-related sources (temperature, polarization) ? */
  short has_lss; /**< do we need LSS-related sources (lensing potential, ...) ? */

  //@}

  /** @name - gauge in which to perform the calculation */

  //@{

  enum possible_gauges gauge; /**< gauge in which to perform this calculation */

  //@}

  /** @name - indices running on modes (scalar, vector, tensor) */

  //@{

  int index_md_scalars; /**< index value for scalars */
  int index_md_tensors; /**< index value for tensors */
  int index_md_vectors; /**< index value for vectors */

  int md_size; /**< number of modes included in computation */

  //@}

  /** @name - indices running on initial conditions (for scalars: ad, cdi, nid, niv; for tensors: only one) */

  //@{

  int index_ic_ad; /**< index value for adiabatic */
  int index_ic_cdi; /**< index value for CDM isocurvature */
  int index_ic_bi; /**< index value for baryon isocurvature */
  int index_ic_nid; /**< index value for neutrino density isocurvature */
  int index_ic_niv; /**< index value for neutrino velocity isocurvature */
  int index_ic_ten; /**< index value for unique possibility for tensors */

  int * ic_size;       /**< for a given mode, ic_size[index_md] = number of initial conditions included in computation */

  //@}

  /** @name - flags and indices running on types (temperature, polarization, lensing, ...) */

  //@{

  short has_source_t;  /**< do we need source for CMB temperature? */
  short has_source_p;  /**< do we need source for CMB polarization? */
  short has_source_delta_m;   /**< do we need source for delta of total matter? */
  short has_source_delta_cb; /**< do we ALSO need source for delta of ONLY cdm and baryon? */
  short has_source_delta_g;    /**< do we need source for delta of gammas? */
  short has_source_delta_b;    /**< do we need source for delta of baryons? */
  short has_source_delta_cdm;  /**< do we need source for delta of cold dark matter? */
  short has_source_delta_dcdm; /**< do we need source for delta of DCDM? */
  short has_source_delta_fld;  /**< do we need source for delta of dark energy? */
  short has_source_delta_scf;  /**< do we need source for delta from scalar field? */
  short has_source_delta_dr;   /**< do we need source for delta of decay radiation? */
  short has_source_delta_ur;   /**< do we need source for delta of ultra-relativistic neutrinos/relics? */
  short has_source_delta_idr;  /**< do we need source for delta dark radiation? ethos*/
  short has_source_delta_idm;  /**< do we need source for delta interacting dark matter ethos*/
  short has_source_delta_ncdm; /**< do we need source for delta of all non-cold dark matter species (e.g. massive neutrinos)? */
  short has_source_theta_m;    /**< do we need source for theta of total matter? */
  short has_source_theta_cb; /**< do we ALSO need source for theta of ONLY cdm and baryon? */
  short has_source_theta_g;    /**< do we need source for theta of gammas? */
  short has_source_theta_b;    /**< do we need source for theta of baryons? */
  short has_source_theta_cdm;  /**< do we need source for theta of cold dark matter? */
  short has_source_theta_dcdm; /**< do we need source for theta of DCDM? */
  short has_source_theta_fld;  /**< do we need source for theta of dark energy? */
  short has_source_theta_scf;  /**< do we need source for theta of scalar field? */
  short has_source_theta_dr;   /**< do we need source for theta of ultra-relativistic neutrinos/relics? */
  short has_source_theta_ur;   /**< do we need source for theta of ultra-relativistic neutrinos/relics? */
  short has_source_theta_idr;  /**< do we need source for theta dark radiation? ethos*/
  short has_source_theta_idm;  /**< do we need source for theta interacting dark matter ethos*/
  short has_source_theta_ncdm; /**< do we need source for theta of all non-cold dark matter species (e.g. massive neutrinos)? */
  short has_source_phi;          /**< do we need source for metric fluctuation phi? */
  short has_source_phi_prime;    /**< do we need source for metric fluctuation phi'? */
  short has_source_phi_plus_psi; /**< do we need source for metric fluctuation (phi+psi)? */
  short has_source_psi;          /**< do we need source for metric fluctuation psi? */
  short has_source_h;            /**< do we need source for metric fluctuation h? */
  short has_source_h_prime;      /**< do we need source for metric fluctuation h'? */
  short has_source_eta;          /**< do we need source for metric fluctuation eta? */
  short has_source_eta_prime;    /**< do we need source for metric fluctuation eta'? */

  /* remember that the temperature source function includes three
     terms that we call 0,1,2 (since the strategy in class v > 1.7 is
     to avoid the integration by part that would reduce the source to
     a single term) */
  int index_tp_t0; /**< index value for temperature (j=0 term) */
  int index_tp_t1; /**< index value for temperature (j=1 term) */
  int index_tp_t2; /**< index value for temperature (j=2 term) */
  int index_tp_p; /**< index value for polarization */
  int index_tp_delta_m; /**< index value for delta tot */
  int index_tp_delta_cb; /**< index value for delta cb */
  int index_tp_delta_g;   /**< index value for delta of gammas */
  int index_tp_delta_b;   /**< index value for delta of baryons */
  int index_tp_delta_cdm; /**< index value for delta of cold dark matter */
  int index_tp_delta_dcdm;/**< index value for delta of DCDM */
  int index_tp_delta_fld;  /**< index value for delta of dark energy */
  int index_tp_delta_scf;  /**< index value for delta of scalar field */
  int index_tp_delta_dr; /**< index value for delta of decay radiation */
  int index_tp_delta_ur; /**< index value for delta of ultra-relativistic neutrinos/relics */
  int index_tp_delta_idr; /**< index value for delta of dark radiation ethos*/
  int index_tp_delta_idm; /**< index value for delta of interacting dark matter ethos*/
  int index_tp_delta_ncdm1; /**< index value for delta of first non-cold dark matter species (e.g. massive neutrinos) */
  int index_tp_perturbed_recombination_delta_temp;		/**< Gas temperature perturbation */
  int index_tp_perturbed_recombination_delta_chi;		/**< Inionization fraction perturbation */

  int index_tp_theta_m;    /**< index value for theta tot */
  int index_tp_theta_cb;   /**< index value for theta cb */
  int index_tp_theta_g;    /**< index value for theta of gammas */
  int index_tp_theta_b;    /**< index value for theta of baryons */
  int index_tp_theta_cdm;  /**< index value for theta of cold dark matter */
  int index_tp_theta_dcdm; /**< index value for theta of DCDM */
  int index_tp_theta_fld;  /**< index value for theta of dark energy */
  int index_tp_theta_scf;  /**< index value for theta of scalar field */
<<<<<<< HEAD
  int index_tp_theta_ur; /**< index value for theta of ultra-relativistic neutrinos/relics */
  int index_tp_theta_idr; /**< index value for theta of dark radiation ethos*/
  int index_tp_theta_idm; /**< index value for theta of interacting dark matter ethos*/
  int index_tp_theta_dr; /**< index value for F1 of decay radiation */
  int index_tp_theta_ncdm1; /**< index value for theta of first non-cold dark matter species (e.g. massive neutrinos) */
=======
  int index_tp_theta_ur;   /**< index value for theta of ultra-relativistic neutrinos/relics */
  int index_tp_theta_dr;   /**< index value for F1 of decay radiation */
  int index_tp_theta_ncdm1;/**< index value for theta of first non-cold dark matter species (e.g. massive neutrinos) */
>>>>>>> 779fc65d

  int index_tp_phi;          /**< index value for metric fluctuation phi */
  int index_tp_phi_prime;    /**< index value for metric fluctuation phi' */
  int index_tp_phi_plus_psi; /**< index value for metric fluctuation phi+psi */
  int index_tp_psi;          /**< index value for metric fluctuation psi */
  int index_tp_h;            /**< index value for metric fluctuation h */
  int index_tp_h_prime;      /**< index value for metric fluctuation h' */
  int index_tp_eta;          /**< index value for metric fluctuation eta */
  int index_tp_eta_prime;    /**< index value for metric fluctuation eta' */

  int * tp_size; /**< number of types tp_size[index_md] included in computation for each mode */

  //@}

  /** @name - list of k values for each mode */

  //@{

  int * k_size_cmb;  /**< k_size_cmb[index_md] number of k values used
                        for CMB calculations, requiring a fine
                        sampling in k-space */

  int * k_size_cl;  /**< k_size_cl[index_md] number of k values used
                       for non-CMB \f$ C_l \f$ calculations, requiring a coarse
                       sampling in k-space. */

  int * k_size;     /**< k_size[index_md] = total number of k
                       values, including those needed for P(k) but not
                       for \f$ C_l \f$'s */

  double ** k;      /**< k[index_md][index_k] = list of values */

  double k_min;     /**< minimum value (over all modes) */
  double k_max;     /**< maximum value (over all modes) */

  //@}

  /** @name - list of conformal time values in the source table
      (common to all modes and types) */

  //@{

  int tau_size;          /**< tau_size = number of values */

  double * tau_sampling; /**< tau_sampling[index_tau] = list of tau values */

  double selection_min_of_tau_min; /**< used in presence of selection functions (for matter density, cosmic shear...) */
  double selection_max_of_tau_max; /**< used in presence of selection functions (for matter density, cosmic shear...) */

  double selection_delta_tau; /**< used in presence of selection functions (for matter density, cosmic shear...) */

  double * selection_tau_min; /**< value of conformal time below which W(tau) is considered to vanish for each bin */
  double * selection_tau_max; /**< value of conformal time above which W(tau) is considered to vanish for each bin */
  double * selection_tau; /**< value of conformal time at the center of each bin */
  double * selection_function; /**< selection function W(tau), normalized to \f$ \int W(tau) dtau=1 \f$, stored in selection_function[bin*ppt->tau_size+index_tau] */

  //@}

  /** @name - source functions interpolation table */

  //@{

  double *** sources; /**< Pointer towards the source interpolation table
                         sources[index_md]
                         [index_ic * ppt->tp_size[index_md] + index_type]
                         [index_tau * ppt->k_size + index_k] */


  //@}

  /** @name - technical parameters */

  //@{

  short perturbations_verbose; /**< flag regulating the amount of information sent to standard output (none if set to zero) */

  ErrorMsg error_message; /**< zone for writing error messages */

  //@}

};

/**
 * Structure containing the indices and the values of the perturbation
 * variables which are integrated over time (as well as their
 * time-derivatives). For a given wavenumber, the size of these
 * vectors changes when the approximation scheme changes.
 */

struct perturb_vector
{
  int index_pt_delta_g;   /**< photon density */
  int index_pt_theta_g;   /**< photon velocity */
  int index_pt_shear_g;   /**< photon shear */
  int index_pt_l3_g;      /**< photon l=3 */
  int l_max_g;            /**< max momentum in Boltzmann hierarchy (at least 3) */
  int index_pt_pol0_g;    /**< photon polarization, l=0 */
  int index_pt_pol1_g;    /**< photon polarization, l=1 */
  int index_pt_pol2_g;    /**< photon polarization, l=2 */
  int index_pt_pol3_g;    /**< photon polarization, l=3 */
  int l_max_pol_g;        /**< max momentum in Boltzmann hierarchy (at least 3) */
  int index_pt_delta_b;   /**< baryon density */
  int index_pt_theta_b;   /**< baryon velocity */
  int index_pt_delta_cdm; /**< cdm density */
  int index_pt_theta_cdm; /**< cdm velocity */
  int index_pt_delta_idm; /**< idm density ethos*/
  int index_pt_theta_idm; /**< idm velocity ethos*/
  int index_pt_delta_dcdm; /**< dcdm density */
  int index_pt_theta_dcdm; /**< dcdm velocity */
  int index_pt_delta_fld;  /**< dark energy density in true fluid case */
  int index_pt_theta_fld;  /**< dark energy velocity in true fluid case */
  int index_pt_Gamma_fld;  /**< unique dark energy dynamical variable in PPF case */
  int index_pt_phi_scf;  /**< scalar field density */
  int index_pt_phi_prime_scf;  /**< scalar field velocity */
  int index_pt_delta_ur; /**< density of ultra-relativistic neutrinos/relics */
  int index_pt_theta_ur; /**< velocity of ultra-relativistic neutrinos/relics */
  int index_pt_shear_ur; /**< shear of ultra-relativistic neutrinos/relics */
  int index_pt_l3_ur;    /**< l=3 of ultra-relativistic neutrinos/relics */
  int l_max_ur;          /**< max momentum in Boltzmann hierarchy (at least 3) */
  int index_pt_delta_idr; /**< density of dark radiation ethos*/
  int index_pt_theta_idr; /**< velocity of dark radiation ethos*/
  int index_pt_shear_idr; /**< shear of dark radiation ethos*/
  int index_pt_l3_idr;    /**< l=3 of dark radiation ethos*/
  int l_max_idr;          /**< max momentum in Boltzmann hierarchy (at least 3) ethos*/
/* perturbed recombination */
  int index_pt_perturbed_recombination_delta_temp;		/**< Gas temperature perturbation */
  int index_pt_perturbed_recombination_delta_chi;		/**< Inionization fraction perturbation */

  /** The index to the first Legendre multipole of the DR expansion. Not
      that this is not exactly the usual delta, see Kaplinghat et al.,
      astro-ph/9907388. */
  int index_pt_F0_dr;
  int l_max_dr;          /**< max momentum in Boltzmann hierarchy for dr) */
  int index_pt_psi0_ncdm1; /**< first multipole of perturbation of first ncdm species, Psi_0 */
  int N_ncdm;		/**< number of distinct non-cold-dark-matter (ncdm) species */
  int* l_max_ncdm;	/**< mutipole l at which Boltzmann hierarchy is truncated (for each ncdm species) */
  int* q_size_ncdm;	/**< number of discrete momenta (for each ncdm species) */

  int index_pt_eta;       /**< synchronous gauge metric perturbation eta*/
  int index_pt_phi;	      /**< newtonian gauge metric perturbation phi */
  int index_pt_hv_prime;  /**< vector metric perturbation h_v' in synchronous gauge */
  int index_pt_V;         /**< vector metric perturbation V in Newtonian gauge */

  int index_pt_gw;        /**< tensor metric perturbation h (gravitational waves) */
  int index_pt_gwdot;     /**< its time-derivative */
  int pt_size;            /**< size of perturbation vector */

  double * y;             /**< vector of perturbations to be integrated */
  double * dy;            /**< time-derivative of the same vector */

  int * used_in_sources; /**< boolean array specifying which
                            perturbations enter in the calculation of
                            source functions */

};


/**
 * Workspace containing, among other things, the value at a given time
 * of all background/perturbed quantities, as well as their indices.
 * There will be one such structure created for each mode
 * (scalar/.../tensor) and each thread (in case of parallel computing)
 */

struct perturb_workspace
{

  /** @name - all possible useful indices for those metric
      perturbations which are not integrated over time, but just
      inferred from Einstein equations. "_mt_" stands for "metric".*/

  //@{

  int index_mt_psi;           /**< psi in longitudinal gauge */
  int index_mt_phi_prime;     /**< (d phi/d conf.time) in longitudinal gauge */
  int index_mt_h_prime;       /**< h' (wrt conf. time) in synchronous gauge */
  int index_mt_h_prime_prime; /**< h'' (wrt conf. time) in synchronous gauge */
  int index_mt_eta_prime;     /**< eta' (wrt conf. time) in synchronous gauge */
  int index_mt_alpha;         /**< \f$ \alpha = (h' + 6 \eta') / (2 k^2) \f$ in synchronous gauge */
  int index_mt_alpha_prime;   /**< \f$ \alpha'\f$ wrt conf. time) in synchronous gauge */
  int index_mt_gw_prime_prime;/**< second derivative wrt conformal time of gravitational wave field, often called h */
  int index_mt_V_prime;       /**< derivative of Newtonian gauge vector metric perturbation V */
  int index_mt_hv_prime_prime;/**< Second derivative of Synchronous gauge vector metric perturbation \f$ h_v\f$ */
  int mt_size;                /**< size of metric perturbation vector */

  //@}

  /** @name - value at a given time of all background/perturbed
      quantities
  */

  //@{

  double * pvecback;          /**< background quantities */
  double * pvecthermo;        /**< thermodynamics quantities */
  double * pvecmetric;        /**< metric quantities */
  struct perturb_vector * pv; /**< pointer to vector of integrated
                                 perturbations and their
                                 time-derivatives */

  double delta_rho;		    /**< total density perturbation (gives delta Too) */
  double rho_plus_p_theta;	/**< total (rho+p)*theta perturbation (gives delta Toi) */
  double rho_plus_p_shear;	/**< total (rho+p)*shear (gives delta Tij) */
  double delta_p;		    /**< total pressure perturbation (gives Tii) */
  double gw_source;		    /**< stress-energy source term in Einstein's tensor equations (gives Tij[tensor]) */
  double vector_source_pi;	/**< first stress-energy source term in Einstein's vector equations */
  double vector_source_v;	/**< second stress-energy source term in Einstein's vector equations */

  double tca_shear_g;  /**< photon shear in tight-coupling approximation */
  double tca_slip;     /**< photon-baryon slip in tight-coupling approximation */
  double tca_shear_dark; /**< dark radiation shear in tight coupling appproximation */
  double rsa_delta_g;  /**< photon density in radiation streaming approximation */
  double rsa_theta_g;  /**< photon velocity in radiation streaming approximation */
  double rsa_delta_ur; /**< photon density in radiation streaming approximation */
  double rsa_theta_ur; /**< photon velocity in radiation streaming approximation */
  double rsa_delta_idr; /**< dark radiation (ethos) density in dark radiation streaming approximation */
  double rsa_theta_idr; /**< dark radiation (ethos) velocity in dark radiation streaming approximation */

  double * delta_ncdm;	/**< relative density perturbation of each ncdm species */
  double * theta_ncdm;	/**< velocity divergence theta of each ncdm species */
  double * shear_ncdm;	/**< shear for each ncdm species */

  double delta_m;	/**< relative density perturbation of all non-relativistic species */
  double theta_m;	/**< velocity divergence theta of all non-relativistic species */

  double delta_cb;       /**< relative density perturbation of only cdm and baryon */
  double theta_cb;       /**< velocity divergence theta of only cdm and baryon */

  double delta_rho_fld;        /**< density perturbation of fluid, not so trivial in PPF scheme */
  double rho_plus_p_theta_fld; /**< velocity divergence of fluid, not so trivial in PPF scheme */
  double S_fld;                /**< S quantity sourcing Gamma_prime evolution in PPF scheme (equivalent to eq. 15 in 0808.3125) */
  double Gamma_prime_fld;      /**< Gamma_prime in PPF scheme (equivalent to eq. 14 in 0808.3125) */

  FILE * perturb_output_file; /**< filepointer to output file*/
  int index_ikout;            /**< index for output k value (when k_output_values is set) */

  //@}

  /** @name - indices useful for searching background/thermo quantities in tables */

  //@{

  short inter_mode;	/**< flag defining the method used for interpolation background/thermo quantities tables */

  int last_index_back;   /**< the background interpolation function background_at_tau() keeps memory of the last point called through this index */
  int last_index_thermo; /**< the thermodynamics interpolation function thermodynamics_at_z() keeps memory of the last point called through this index */

  //@}

  /** @name - approximations used at a given time */

  //@{

  int index_ap_tca; /**< index for tight-coupling approximation */
  int index_ap_rsa; /**< index for radiation streaming approximation */
  int index_ap_tca_dark; /**< index for dark tight-coupling approximation (ethos) */
  int index_ap_rsa_idr; /**< index for dark radiation streaming approximation (ethos) */
  int index_ap_ufa; /**< index for ur fluid approximation */
  int index_ap_ncdmfa; /**< index for ncdm fluid approximation */
  int ap_size;      /**< number of relevant approximations for a given mode */

  int * approx;     /**< array of approximation flags holding at a given time: approx[index_ap] */

  //@}

  /** @name - approximations used at a given time */

  //@{

  int max_l_max;    /**< maximum l_max for any multipole */
  double * s_l;     /**< array of freestreaming coefficients \f$ s_l = \sqrt{1-K*(l^2-1)/k^2} \f$*/

  //@}

};

/**
 * Structure pointing towards all what the function that perturb_derivs
 * needs to know: fixed input parameters and indices contained in the
 * various structures, workspace, etc.
 */

struct perturb_parameters_and_workspace {

  struct precision * ppr;         /**< pointer to the precision structure */
  struct background * pba;        /**< pointer to the background structure */
  struct thermo * pth;            /**< pointer to the thermodynamics structure */
  struct perturbs * ppt;          /**< pointer to the precision structure */
  int index_md;                   /**< index of mode (scalar/.../vector/tensor) */
  int index_ic;			          /**< index of initial condition (adiabatic/isocurvature(s)/...) */
  int index_k;			          /**< index of wavenumber */
  double k;			              /**< current value of wavenumber in 1/Mpc */
  struct perturb_workspace * ppw; /**< workspace defined above */

};

/*************************************************************************************************************/
/* @cond INCLUDE_WITH_DOXYGEN */
/*
 * Boilerplate for C++
 */
#ifdef __cplusplus
extern "C" {
#endif

  int perturb_sources_at_tau(
                             struct perturbs * ppt,
                             int index_md,
                             int index_ic,
                             int index_type,
                             double tau,
                             double * pvecsources
                             );

  int perturb_init(
                   struct precision * ppr,
                   struct background * pba,
                   struct thermo * pth,
                   struct perturbs * ppt
                   );

  int perturb_free(
                   struct perturbs * ppt
                   );

  int perturb_indices_of_perturbs(
                                  struct precision * ppr,
                                  struct background * pba,
                                  struct thermo * pth,
                                  struct perturbs * ppt
                                  );

  int perturb_timesampling_for_sources(
                                       struct precision * ppr,
                                       struct background * pba,
                                       struct thermo * pth,
                                       struct perturbs * ppt
                                       );
  int perturb_get_k_list(
                         struct precision * ppr,
                         struct background * pba,
                         struct thermo * pth,
                         struct perturbs * ppt
                         );

  int perturb_workspace_init(
                             struct precision * ppr,
                             struct background * pba,
                             struct thermo * pth,
                             struct perturbs * ppt,
                             int index_md,
                             struct perturb_workspace * ppw
                             );

  int perturb_workspace_free(
                             struct perturbs * ppt,
                             int index_md,
                             struct perturb_workspace * ppw
                             );

  int perturb_solve(
                    struct precision * ppr,
                    struct background * pba,
                    struct thermo * pth,
                    struct perturbs * ppt,
                    int index_md,
                    int index_ic,
                    int index_k,
                    struct perturb_workspace * ppw
                    );

  int perturb_find_approximation_number(
                                        struct precision * ppr,
                                        struct background * pba,
                                        struct thermo * pth,
                                        struct perturbs * ppt,
                                        int index_md,
                                        double k,
                                        struct perturb_workspace * ppw,
                                        double tau_ini,
                                        double tau_end,
                                        int * interval_number,
                                        int * interval_number_of
                                        );

  int perturb_find_approximation_switches(
                                          struct precision * ppr,
                                          struct background * pba,
                                          struct thermo * pth,
                                          struct perturbs * ppt,
                                          int index_md,
                                          double k,
                                          struct perturb_workspace * ppw,
                                          double tau_ini,
                                          double tau_end,
                                          double precision,
                                          int interval_number,
                                          int * interval_number_of,
                                          double * interval_limit,
                                          int ** interval_approx
                                          );

  int perturb_vector_init(
                          struct precision * ppr,
                          struct background * pba,
                          struct thermo * pth,
                          struct perturbs * ppt,
                          int index_md,
                          int index_ic,
                          double k,
                          double tau,
                          struct perturb_workspace * ppw,
                          int * pa_old
                          );

  int perturb_vector_free(
                          struct perturb_vector * pv
                          );

  int perturb_initial_conditions(
                                 struct precision * ppr,
                                 struct background * pba,
                                 struct perturbs * ppt,
                                 int index_md,
                                 int index_ic,
                                 double k,
                                 double tau,
                                 struct perturb_workspace * ppw
                                 );

  int perturb_approximations(
                             struct precision * ppr,
                             struct background * pba,
                             struct thermo * pth,
                             struct perturbs * ppt,
                             int index_md,
                             double k,
                             double tau,
                             struct perturb_workspace * ppw
                             );

  int perturb_timescale(
                        double tau,
                        void * parameters_and_workspace,
                        double * timescale,
                        ErrorMsg error_message
                        );

  int perturb_einstein(
                       struct precision * ppr,
                       struct background * pba,
                       struct thermo * pth,
                       struct perturbs * ppt,
                       int index_md,
                       double k,
                       double tau,
                       double * y,
                       struct perturb_workspace * ppw
                       );

  int perturb_total_stress_energy(
                                  struct precision * ppr,
                                  struct background * pba,
                                  struct thermo * pth,
                                  struct perturbs * ppt,
                                  int index_md,
                                  double k,
                                  double * y,
                                  struct perturb_workspace * ppw
                                  );

  int perturb_sources(
                      double tau,
                      double * pvecperturbations,
                      double * pvecderivs,
                      int index_tau,
                      void * parameters_and_workspace,
                      ErrorMsg error_message
                      );

  int perturb_print_variables(
                              double tau,
                              double * y,
                              double * dy,
                              void * parameters_and_workspace,
                              ErrorMsg error_message
                              );

  int perturb_derivs(
                     double tau,
                     double * y,
                     double * dy,
                     void * parameters_and_workspace,
                     ErrorMsg error_message
                     );

  int perturb_tca_slip_and_shear(
                                 double * y,
                                 void * parameters_and_workspace,
                                 ErrorMsg error_message
                                 );

  int perturb_rsa_delta_and_theta(
                                  struct precision * ppr,
                                  struct background * pba,
                                  struct thermo * pth,
                                  struct perturbs * ppt,
                                  double k,
                                  double * y,
                                  double a_prime_over_a,
                                  double * pvecthermo,
                                  struct perturb_workspace * ppw
                                  );
// MArchi ethos dark radiation streaming approximation
  int perturb_rsa_idr_delta_and_theta(
                                  struct precision * ppr,
                                  struct background * pba,
                                  struct thermo * pth,
                                  struct perturbs * ppt,
                                  double k,
                                  double * y,
                                  double a_prime_over_a,
                                  double * pvecthermo,
                                  struct perturb_workspace * ppw
                                  );

  int perturb_prepare_output_file(struct background * pba,
                                  struct perturbs * ppt,
                                  struct perturb_workspace * ppw,
                                  int index_ikout,
                                  int index_md);

  int perturb_prepare_output(struct precision * ppr, //MArchi ethos
                             struct background * pba,
                             struct perturbs * ppt);

#ifdef __cplusplus
}
#endif

/**************************************************************/

#endif
/* @endcond */<|MERGE_RESOLUTION|>--- conflicted
+++ resolved
@@ -310,17 +310,12 @@
   int index_tp_theta_dcdm; /**< index value for theta of DCDM */
   int index_tp_theta_fld;  /**< index value for theta of dark energy */
   int index_tp_theta_scf;  /**< index value for theta of scalar field */
-<<<<<<< HEAD
+
   int index_tp_theta_ur; /**< index value for theta of ultra-relativistic neutrinos/relics */
   int index_tp_theta_idr; /**< index value for theta of dark radiation ethos*/
   int index_tp_theta_idm; /**< index value for theta of interacting dark matter ethos*/
   int index_tp_theta_dr; /**< index value for F1 of decay radiation */
   int index_tp_theta_ncdm1; /**< index value for theta of first non-cold dark matter species (e.g. massive neutrinos) */
-=======
-  int index_tp_theta_ur;   /**< index value for theta of ultra-relativistic neutrinos/relics */
-  int index_tp_theta_dr;   /**< index value for F1 of decay radiation */
-  int index_tp_theta_ncdm1;/**< index value for theta of first non-cold dark matter species (e.g. massive neutrinos) */
->>>>>>> 779fc65d
 
   int index_tp_phi;          /**< index value for metric fluctuation phi */
   int index_tp_phi_prime;    /**< index value for metric fluctuation phi' */
