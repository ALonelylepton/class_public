/** @file spectra.h Documented includes for spectra module */

#ifndef __SPECTRA__
#define __SPECTRA__

#include "primordial.h"

/**
 * Structure containing everything about anisotropy and Fourier power spectra that other modules need to know.
 *
 * Once initialized by spectra_init(), contains a table of all
 * C_l's and P(k) as a function of multipole/wavenumber,
 * mode (scalar/tensor...), type (for C_l's: TT, TE...),
 * and pairs of initial conditions (adiabatic, isocurvatures...).
 */

struct spectra {

  /** @name - input parameters initialized by user in input module
      (all other quantitites are computed in this module, given these parameters
      and the content of the 'background', 'perturbs', 'transfers' and
      'primordial' structures) */

  //@{

  double z_max_pk;  /**< maximum value of z at which matter spectrum P(k,z) will be evaluated; keep fixed to zero if P(k) only needed today */


  int non_diag; /**< sets the number of cross-correlation spectra
                   that you want to calculate: 0 means only
                   auto-correlation, 1 means only adjacent bins,
                   and number of bins minus one means all
                   correlations */

  //@}

  /** @name - information on number of modes and pairs of initial conditions */

  //@{

  int md_size;           /**< number of modes (scalar, tensor, ...) included in computation */

  int * ic_size;         /**< for a given mode, ic_size[index_md] = number of initial conditions included in computation */
  int * ic_ic_size;      /**< for a given mode, ic_ic_size[index_md] = number of pairs of (index_ic1, index_ic2) with index_ic2 >= index_ic1; this number is just N(N+1)/2  where N = ic_size[index_md] */
<<<<<<< HEAD
  short ** is_non_zero; /**< for a given mode, is_non_zero[index_md][index_ic1_ic2] is set to true if the pair of initial conditions (index_ic1, index_ic2) are statistically correlated, or to false if they are uncorrelated */
  
=======
  short * * is_non_zero; /**< for a given mode, is_non_zero[index_md][index_ic1_ic2] is set to true if the pair of initial conditions (index_ic1, index_ic2) are statistically correlated, or to false if they are uncorrelated */

>>>>>>> 9c7ac14b
  //@}

  /** @name - information on number of type of C_l's (TT, TE...) */

  //@{

  int has_tt; /**< do we want C_l^TT ? (T = temperature) */
  int has_ee; /**< do we want C_l^EE ? (E = E-polarization) */
  int has_te; /**< do we want C_l^TE ? */
  int has_bb; /**< do we want C_l^BB ? (B = B-polarization) */
  int has_pp; /**< do we want C_l^phi-phi ? (phi = CMB lensing potential) */
  int has_tp; /**< do we want C_l^T-phi ? */
  int has_ep; /**< do we want C_l^E-phi ? */
  int has_dd; /**< do we want C_l^dd ? (d = density) */
  int has_td; /**< do we want C_l^Td ? */
  int has_pd; /**< do we want C_l^phi-d ? */
  int has_ll; /**< do we want C_l^l-l ? (l = galaxy lensing potential) */
  int has_tl; /**< do we want C_l^T-l ? */
  int has_dl; /**< do we want C_l^d-l ? */

  int index_ct_tt; /**< index for type C_l^TT */
  int index_ct_ee; /**< index for type C_l^EE */
  int index_ct_te; /**< index for type C_l^TE */
  int index_ct_bb; /**< index for type C_l^BB */
  int index_ct_pp; /**< index for type C_l^phi-phi */
  int index_ct_tp; /**< index for type C_l^T-phi */
  int index_ct_ep; /**< index for type C_l^E-phi */
  int index_ct_dd; /**< first index for type C_l^dd ((d_size*d_size-(d_size-non_diag)*(d_size-non_diag-1)/2) values) */
  int index_ct_td; /**< first index for type C_l^Td (d_size values) */
  int index_ct_pd; /**< first index for type C_l^pd (d_size values) */
  int index_ct_ll; /**< first index for type C_l^ll ((d_size*d_size-(d_size-non_diag)*(d_size-non_diag-1)/2) values) */
  int index_ct_tl; /**< first index for type C_l^Tl (d_size values) */
  int index_ct_dl; /**< first index for type C_l^dl (d_size values) */

  int d_size;

  int ct_size; /**< number of C_l types requested */

  //@}

  /** @name - table of pre-computed C_l values, and related quantitites */

  //@{

  int * l_size;   /**< number of multipole values for each requested mode, l_size[index_md] */

  int l_size_max; /**< greatest of all l_size[index_md] */

  double * l;    /**< list of multipole values l[index_l] */


  int ** l_max_ct;    /**< last multipole (given as an input) at which
                         we want to output C_ls for a given mode and type;
                         l[index_md][l_size[index_md]-1] can be larger
                         than l_max[index_md], in order to ensure a
                         better interpolation with no boundary effects */

  int * l_max;    /**< last multipole (given as an input) at which
                     we want to output C_ls for a given mode (maximized over types);
                     l[index_md][l_size[index_md]-1] can be larger
                     than l_max[index_md], in order to ensure a
                     better interpolation with no boundary effects */

  int l_max_tot; /**< last multipole (given as an input) at which
                    we want to output C_ls (maximized over modes and types);
                    l[index_md][l_size[index_md]-1] can be larger
                    than l_max[index_md], in order to ensure a
                    better interpolation with no boundary effects */

  double ** cl;   /**< table of anisotropy spectra for each mode, multipole, pair of initial conditions and types, cl[index_md][(index_l * psp->ic_ic_size[index_md] + index_ic1_ic2) * psp->ct_size + index_ct] */
  double ** ddcl; /**< second derivatives of previous table with respect to l, in view of spline interpolation */

  double alpha_II_2_20;
  double alpha_RI_2_20;
  double alpha_RR_2_20;

  double alpha_II_21_200;
  double alpha_RI_21_200;
  double alpha_RR_21_200;

  double alpha_II_201_2500;
  double alpha_RI_201_2500;
  double alpha_RR_201_2500;

  double alpha_II_2_2500;
  double alpha_RI_2_2500;
  double alpha_RR_2_2500;

  double alpha_kp;
  double alpha_k1;
  double alpha_k2;

  //@}

  /** @name - table of pre-computed matter power spectrum P(k) values, and related quantitites */

  //@{

  int index_md_scalars; /**< index for scalar modes (the matter power spectrum refers by construction to scalar modes) */

  int ln_k_size;    /**< number ln(k) values */
  double * ln_k;    /**< list of ln(k) values ln_k[index_k] */

  int ln_tau_size;  /**< number ln(tau) values (only one if z_max_pk = 0) */
  double * ln_tau;  /**< list of ln(tau) values ln_tau[index_tau] */

  double * ln_pk;   /**< Matter power spectrum.
                       depends on indices index_md, index_ic1, index_ic2, index_k as:
                       ln_pk[(index_tau * psp->k_size + index_k)* psp->ic_ic_size[index_md] + index_ic1_ic2]
                       where index_ic1_ic2 labels ordered pairs (index_ic1, index_ic2) (since
                       the primordial spectrum is symmetric in (index_ic1, index_ic2)).
                       - for diagonal elements (index_ic1 = index_ic2) this arrays contains
                       ln[P(k)] where P(k) is positive by construction.
                       - for non-diagonal elements this arrays contains the k-dependent
                       cosine of the correlation angle, namely
                       P(k)_(index_ic1, index_ic2)/sqrt[P(k)_index_ic1 P(k)_index_ic2]
                       This choice is convenient since the sign of the non-diagonal cross-correlation
                       is arbitrary. For fully correlated or anti-correlated initial conditions,
                       this non-diagonal element is independent on k, and equal to +1 or -1.
                    */

  double * ddln_pk; /**< second derivative of above array with respect to log(tau), for spline interpolation. So:
                       - for index_ic1 = index_ic, we spline ln[P(k)] vs. ln(k), which is
                       good since this function is usually smooth.
                       - for non-diagonal coefficients, we spline
                       P(k)_(index_ic1, index_ic2)/sqrt[P(k)_index_ic1 P(k)_index_ic2]
                       vs. ln(k), which is fine since this quantity is often assumed to be
                       constant (e.g for fully correlated/anticorrelated initial conditions)
                       or nearly constant, and with arbitrary sign.
                    */

  double sigma8;    /**< sigma8 parameter */

  int index_tr_delta_g;        /**< index of gamma density transfer function */
  int index_tr_delta_b;        /**< index of baryon density transfer function */
  int index_tr_delta_cdm;      /**< index of cold dark matter density transfer function */
  int index_tr_delta_fld;      /**< index of dark energy fluid density transfer function */
  int index_tr_delta_ur;       /**< index of ultra-relativistic neutrinos/relics density transfer function */
  int index_tr_delta_ncdm1;    /**< index of first species of non-cold dark matter (massive neutrinos, ...) density transfer function */
  int index_tr_delta_tot;      /**< index of total matter density transfer function */
  int index_tr_theta_g;        /**< index of gamma velocity transfer function */
  int index_tr_theta_b;        /**< index of baryon velocity transfer function */
  int index_tr_theta_cdm;      /**< index of cold dark matter velocity transfer function */
  int index_tr_theta_fld;      /**< index of dark energy fluid velocity transfer function */
  int index_tr_theta_ur;       /**< index of ultra-relativistic neutrinos/relics velocity transfer function */
  int index_tr_theta_ncdm1;    /**< index of first species of non-cold dark matter (massive neutrinos, ...) velocity transfer function */
  int index_tr_theta_tot;      /**< index of total matter velocity transfer function */
  int tr_size;                 /**< total number of species in transfer functions */

  double * matter_transfer;   /**< Matter transfer functions.
                                 Depends on indices index_md,index_tau,index_ic,index_k, index_tr as:
                                 matter_transfer[((index_tau*psp->ln_k_size + index_k) * psp->ic_size[index_md] + index_ic) * psp->tr_size + index_tr]
                              */
  double * ddmatter_transfer; /**< second derivative of above array with respect to log(tau), for spline interpolation. */

  /* double * LddCl; /\**< density Cl's in the Limber plus thin shell approximation (then, there are no non-diagonal correlations betzeen various shells of different redshifts); depends on index_tau,index_l as: LddCl[index_tau*psp->psp->l_size[psp->index_md_scalars]+index_l] *\/ */

  /* double * LTdCl; /\**< cross (temperature * density) Cl's in the Limber plus thin shell approximation; depends on index_tau,index_l as: LTdCl[index_tau*psp->psp->l_size[psp->index_md_scalars]+index_l] *\/ */

  //@}

  /** @name - technical parameters */

  //@{

  short spectra_verbose; /**< flag regulating the amount of information sent to standard output (none if set to zero) */

  ErrorMsg error_message; /**< zone for writing error messages */

  //@}
};

/*************************************************************************************************************/

/*
 * Boilerplate for C++
 */
#ifdef __cplusplus
extern "C" {
#endif

  int spectra_bandpower(
                        struct spectra * psp,
                        int l1,
                        int l2,
                        double * TT_II,
                        double * TT_RI,
                        double * TT_RR
                        );

  int spectra_cl_at_l(
                      struct spectra * psp,
                      double l,
                      double * cl,
                      double ** cl_md,
                      double ** cl_md_ic
                      );

  int spectra_pk_at_z(
                      struct background * pba,
                      struct spectra * psp,
                      enum linear_or_logarithmic mode,
                      double z,
                      double * output_tot,
                      double * output_ic
                      );

  int spectra_pk_at_k_and_z(
                            struct background * pba,
                            struct primordial * ppm,
                            struct spectra * psp,
                            double k,
                            double z,
                            double * pk,
                            double * pk_ic
                            );

  int spectra_tk_at_z(
                      struct background * pba,
                      struct spectra * psp,
                      double z,
                      double * output
                      );

  int spectra_tk_at_k_and_z(
                            struct background * pba,
                            struct spectra * psp,
                            double k,
                            double z,
                            double * output
                            );

  int spectra_init(
                   struct precision * ppr,
                   struct background * pba,
                   struct perturbs * ppt,
                   struct transfers * ptr,
                   struct primordial * ppm,
                   struct spectra * psp
                   );

  int spectra_free(
                   struct spectra * psp
                   );

  int spectra_indices(
                      struct background * pba,
                      struct perturbs * ppt,
                      struct transfers * ptr,
                      struct primordial * ppm,
                      struct spectra * psp
                      );

  int spectra_cls(
                  struct background * pba,
                  struct perturbs * ppt,
                  struct transfers * ptr,
                  struct primordial * ppm,
                  struct spectra * psp
                  );

  int spectra_compute_cl(
                         struct background * pba,
                         struct perturbs * ppt,
                         struct transfers * ptr,
                         struct primordial * ppm,
                         struct spectra * psp,
                         int index_md,
                         int index_ic1,
                         int index_ic2,
                         int index_l,
                         int cl_integrand_num_columns,
                         double * cl_integrand,
                         double * primordial_pk,
                         double * transfer_ic1,
                         double * transfer_ic2
                         );

  int spectra_k_and_tau(
                        struct background * pba,
                        struct perturbs * ppt,
                        struct spectra * psp
                        );

  int spectra_pk(
                 struct background * pba,
                 struct perturbs * ppt,
                 struct primordial * ppm,
                 struct spectra * psp
                 );

  int spectra_sigma(
                    struct background * pba,
                    struct primordial * ppm,
                    struct spectra * psp,
                    double R,
                    double z,
                    double *sigma
                    );

  int spectra_matter_transfers(
                               struct background * pba,
                               struct perturbs * ppt,
                               struct spectra * psp
                               );

#ifdef __cplusplus
}
#endif

#endif
<|MERGE_RESOLUTION|>--- conflicted
+++ resolved
@@ -42,13 +42,8 @@
 
   int * ic_size;         /**< for a given mode, ic_size[index_md] = number of initial conditions included in computation */
   int * ic_ic_size;      /**< for a given mode, ic_ic_size[index_md] = number of pairs of (index_ic1, index_ic2) with index_ic2 >= index_ic1; this number is just N(N+1)/2  where N = ic_size[index_md] */
-<<<<<<< HEAD
   short ** is_non_zero; /**< for a given mode, is_non_zero[index_md][index_ic1_ic2] is set to true if the pair of initial conditions (index_ic1, index_ic2) are statistically correlated, or to false if they are uncorrelated */
-  
-=======
-  short * * is_non_zero; /**< for a given mode, is_non_zero[index_md][index_ic1_ic2] is set to true if the pair of initial conditions (index_ic1, index_ic2) are statistically correlated, or to false if they are uncorrelated */
-
->>>>>>> 9c7ac14b
+
   //@}
 
   /** @name - information on number of type of C_l's (TT, TE...) */
