/** @file thermodynamics.h Documented includes for thermodynamics module */

#ifndef __THERMODYNAMICS__
#define __THERMODYNAMICS__

#include "background.h"
#include "evolver_ndf15.h"
#include "evolver_rkck.h"
#include "wrap_hyrec.h"
#include "wrap_recfast.h"
#include "heating.h"

/**
 * List of possible recombination algorithms.
 */

enum recombination_algorithm {
  recfast,
  hyrec
};

/**
 * List of possible reionization schemes.
 */

enum reionization_parametrization {
  reio_none,       /**< no reionization */
  reio_camb,       /**< reionization parameterized like in CAMB */
  reio_bins_tanh,  /**< binned reionization history with tanh inteprolation between bins */
  reio_half_tanh,  /**< half a tanh, instead of the full tanh */
  reio_many_tanh,  /**< similar to reio_camb but with more than one tanh */
  reio_inter       /**< linear interpolation between specified points */
};

/**
 * Is the input parameter the reionization redshift or optical depth?
 */

enum reionization_z_or_tau {
  reio_z,  /**< input = redshift */
  reio_tau /**< input = tau */
};

/**
 * Two useful smooth step functions, for smoothing transitions in recfast.
 */

#define f1(x) (-0.75*x*(x*x/3.-1.)+0.5)  /**< goes from 0 to 1 when x goes from -1 to 1 */
#define f2(x) (x*x*(0.5-x/3.)*6.)        /**< goes from 0 to 1 when x goes from  0 to 1 */

/**
 * All thermodynamics parameters and evolution that other modules need to know.
 *
 * Once initialized by thermodynamics_init(), contains all the necessary information on the thermodynamics, and in particular, a
 * table of thermodynamical quantities as a function of the redshift, used for interpolation in other modules.
 */

struct thermo
{
  /**
   * @name - pointers to other structs
   * */
  //@{

  struct heating he;

  //@}

  /** @name - input parameters initialized by user in input module (all other quantities are computed in this module, given these parameters
   *   and the content of the 'precision' and 'background' structures) */

  //@{

  double YHe;  /**< \f$ Y_{He} \f$: primordial helium fraction */

  double fHe;  /**< \f$ f_{He} \f$: transformed primordial helium fraction */

  enum recombination_algorithm recombination; /**< recombination code */

  enum reionization_parametrization reio_parametrization; /**< reionization scheme */

  enum reionization_z_or_tau reio_z_or_tau; /**< is the input parameter the reionization redshift or optical depth? */

  double tau_reio; /**< if above set to tau, input value of reionization optical depth */

  double z_reio;   /**< if above set to z,   input value of reionization redshift */

  short compute_cb2_derivatives; /**< do we want to include in computation derivatives of baryon sound speed? */

  short compute_damping_scale; /**< do we want to compute the simplest analytic approximation to the photon damping (or diffusion) scale? */

  short has_idm_b; //DCH!!!

  /** parameters for reio_camb */

  double reionization_width; /**< width of H reionization */

  double reionization_exponent; /**< shape of H reionization */

  double helium_fullreio_redshift; /**< redshift for of helium reionization */

  double helium_fullreio_width; /**< width of helium reionization */

  /** parameters for reio_bins_tanh */

  int binned_reio_num; /**< with how many bins do we want to describe reionization? */

  double * binned_reio_z; /**< central z value for each bin */

  double * binned_reio_xe; /**< imposed \f$ X_e(z)\f$ value at center of each bin */

  double binned_reio_step_sharpness; /**< sharpness of tanh() step interpolating between binned values */

  /** parameters for reio_many_tanh */

  int many_tanh_num; /**< with how many jumps do we want to describe reionization? */

  double * many_tanh_z; /**< central z value for each tanh jump */

  double * many_tanh_xe; /**< imposed \f$ X_e(z)\f$ value at the end of each jump (ie at later times)*/

  double many_tanh_width; /**< sharpness of tanh() steps */

    /** parameters for reio_inter */

  int reio_inter_num; /**< with how many jumps do we want to describe reionization? */

  double * reio_inter_z; /**< discrete z values */

  double * reio_inter_xe; /**< discrete \f$ X_e(z)\f$ values */

<<<<<<< HEAD
=======
  /** parameters for energy injection */

  double annihilation; /**< parameter describing CDM annihilation (f <sigma*v> / m_cdm, see e.g. 0905.0003) */

  short has_on_the_spot; /**< flag to specify if we want to use the on-the-spot approximation **/

  double decay; /**< parameter describing CDM decay (f/tau, see e.g. 1109.6322)*/

  double annihilation_variation; /**< if this parameter is non-zero,
				     the function F(z)=(f <sigma*v> /
				     m_cdm)(z) will be a parabola in
				     log-log scale between zmin and
				     zmax, with a curvature given by
				     annihlation_variation (must be
				     negative), and with a maximum in
				     zmax; it will be constant outside
				     this range */

  double annihilation_z; /**< if annihilation_variation is non-zero,
			     this is the value of z at which the
			     parameter annihilation is defined, i.e.
			     F(annihilation_z)=annihilation */

  double annihilation_zmax; /**< if annihilation_variation is non-zero,
				redshift above which annihilation rate
				is maximal */

  double annihilation_zmin; /**< if annihilation_variation is non-zero,
				redshift below which annihilation rate
				is constant */

  double annihilation_f_halo; /**< takes the contribution of DM annihilation in halos into account*/
  double annihilation_z_halo; /**< characteristic redshift for DM annihilation in halos*/

  double a_idm_dr;      /**< strength of the coupling between interacting dark matter and interacting dark radiation (idm-idr) */
  double b_idr;         /**< strength of the self coupling for interacting dark radiation (idr-idr) */
  double nindex_idm_dr; /**< temperature dependence of the interaction between dark matter and dark radiation */
  double m_idm;         /**< interacting dark matter mass */

>>>>>>> f0655d15
  //@}

  /** @name - all indices for the vector of thermodynamical (=th) quantities stored in table */

  //@{

  int index_th_xe;            /**< ionization fraction \f$ x_e \f$ */
  int index_th_dkappa;        /**< Thomson scattering rate \f$ d \kappa / d \tau\f$ (units 1/Mpc) */
  int index_th_tau_d;         /**< Baryon drag optical depth */
  int index_th_ddkappa;       /**< scattering rate derivative \f$ d^2 \kappa / d \tau^2 \f$ */
  int index_th_dddkappa;      /**< scattering rate second derivative \f$ d^3 \kappa / d \tau^3 \f$ */
  int index_th_exp_m_kappa;   /**< \f$ exp^{-\kappa} \f$ */
  int index_th_g;             /**< visibility function \f$ g = (d \kappa / d \tau) * exp^{-\kappa} \f$ */
  int index_th_dg;            /**< visibility function derivative \f$ (d g / d \tau) \f$ */
  int index_th_ddg;           /**< visibility function second derivative \f$ (d^2 g / d \tau^2) \f$ */
  int index_th_dmu_idm_dr;    /**< scattering rate of idr with idm_dr (i.e. idr opacity to idm_dr scattering) (units 1/Mpc) */
  int index_th_ddmu_idm_dr;   /**< derivative of this scattering rate */
  int index_th_dddmu_idm_dr;  /**< second derivative of this scattering rate */
  int index_th_dmu_idr;       /**< idr self-interaction rate */
  int index_th_tau_idm_dr;    /**< optical depth of idm_dr (due to interactions with idr) */
  int index_th_tau_idr;       /**< optical depth of idr (due to self-interactions) */
  int index_th_g_idm_dr;      /**< visibility function of idm_idr */
  int index_th_cidm_dr2;      /**< interacting dark matter squared sound speed \f$ c_{dm}^2 \f$ */
  int index_th_Tidm_dr;       /**< temperature of DM interacting with DR \f$ T_{idm_dr} \f$ */
  int index_th_Tb;            /**< baryon temperature \f$ T_b \f$ */
  int index_th_dTb;           /**< derivative of baryon temperature DCH */
  int index_th_wb;            /**< baryon equation of state parameter \f$ w_b = k_B T_b / \mu \f$ */
  int index_th_cb2;           /**< squared baryon adiabatic sound speed \f$ c_b^2 \f$ */
  int index_th_dcb2;          /**< derivative wrt conformal time of squared baryon sound speed \f$ d [c_b^2] / d \tau \f$ (only computed if some non-minimal tight-coupling schemes is requested) */
  int index_th_ddcb2;         /**< second derivative wrt conformal time of squared baryon sound speed  \f$ d^2 [c_b^2] / d \tau^2 \f$ (only computed if some non0-minimal tight-coupling schemes is requested) */
  int index_th_rate;          /**< maximum variation rate of \f$ exp^{-\kappa}\f$, g and \f$ (d g / d \tau) \f$, used for computing integration step in perturbation module */
  int index_th_r_d;           /**< simple analytic approximation to the photon comoving damping scale */

  int index_th_T_idm_b;       /**< idm_b temperature \f$ T_idm \f$ DCH*/
  int index_th_dT_idm_b;      /**< idm_b temperature derivative \f$ dT_idm \f$ DCH*/
  int index_th_c_idm_b2;      /**< squared idm_b sound speed \f$ c_idm_b^2 \f$ DCH*/
  int index_th_R_idm_b;       /**< DM-bar interaction coefficient DCH */
  int index_th_R_idm_b_prime; /**< derivative of DM-bar interaction coefficient DCH */

  int th_size;                /**< size of thermodynamics vector */

  //@}

  /** @name - thermodynamics interpolation tables */

  //@{

  int tt_size;                   /**< number of lines (redshift steps) in the tables */
  double * z_table;              /**< vector z_table[index_z] with values of redshift (vector of size tt_size) */
  double * tau_table;            /**< vector tau_table[index_tau] with values of conformal time (vector of size tt_size) */
  double * thermodynamics_table; /**< table thermodynamics_table[index_z*pth->tt_size+pba->index_th] with all other quantities (array of size th_size*tt_size) */

  //@}

  /** @name - table of their second derivatives, used for spline interpolation */

  //@{

  double * d2thermodynamics_dz2_table; /**< table d2thermodynamics_dz2_table[index_z*pth->tt_size+pba->index_th] with values of \f$ d^2 t_i / dz^2 \f$ (array of size th_size*tt_size) */

  //@}


  /** @name - characteristic quantities like redshift, conformal time and sound horizon at recombination */

  //@{

  double z_rec;   /**< z at which the visibility reaches its maximum (= recombination redshift) */
  double tau_rec; /**< conformal time at which the visibility reaches its maximum (= recombination time) */
  double rs_rec;  /**< comoving sound horizon at recombination */
  double ds_rec;  /**< physical sound horizon at recombination */
  double ra_rec;  /**< conformal angular diameter distance to recombination */
  double da_rec;  /**< physical angular diameter distance to recombination */
  double rd_rec;  /**< comoving photon damping scale at recombination */

  double z_star;  /**< redshift at which photon optical depth crosses one */
  double tau_star;/**< confirmal time at which photon optical depth crosses one */
  double rs_star; /**< comoving sound horizon at z_star */
  double ds_star; /**< physical sound horizon at z_star */
  double ra_star;  /**< conformal angular diameter distance to z_star */
  double da_star;  /**< physical angular diameter distance to z_star */
  double rd_star;  /**< comoving photon damping scale at z_star */

  double z_d;     /**< baryon drag redshift */
  double tau_d;   /**< baryon drag time */
  double ds_d;    /**< physical sound horizon at baryon drag */
  double rs_d;    /**< comoving sound horizon at baryon drag */

  double tau_cut; /**< at at which the visibility goes below a fixed fraction of the maximum visibility, used for an approximation in perturbation module */
<<<<<<< HEAD
  double angular_rescaling;   /**< [ratio ra_rec / (tau0-tau_rec)]: gives CMB rescaling in angular space relative to flat model (=1 for curvature K=0) */
  double tau_free_streaming;  /**< minimum value of tau at which sfree-streaming approximation can be switched on */
=======
  double angular_rescaling; /**< [ratio ra_rec / (tau0-tau_rec)]: gives CMB rescaling in angular space relative to flat model (=1 for curvature K=0) */
  double tau_free_streaming;     /**< minimum value of tau at which free-streaming approximation can be switched on */
  double tau_idr_free_streaming; /**< trigger for dark radiation free streaming approximation (idm-idr) */
>>>>>>> f0655d15

  //@}

  /** @name - initial conformal time at which thermodynamical variables have been be integrated */

  //@{

  double tau_ini; /**< initial conformal time at which thermodynamical variables have been be integrated */

  //@}

  /** @name - total number density of electrons today (free or not) */

  //@{

  double n_e; /**< total number density of electrons today (free or not) */

  //@}

  /**
   * @name - parameters needed for idm_b DCH
   */

  //@{

  double cross_idm_b;    /**< dark matter-baryon cross section for idm_b */
  double u_idm_b;        /* ratio between cross section and mass, used for comparison purposes DCH */
  int n_index_idm_b;     /**< dark matter index n for idm_b */
  double n_coeff_idm_b;  /**< dark matter coefficient cn for idm_b */
  double m_idm;          /**< dark matter mass for idm */

  //@}

  /**
   *@name - some flags needed for thermodynamics functions
   */

  //@{

  short inter_normal;  /**< flag for calling thermodynamics_at_z and find position in interpolation table normally */
  short inter_closeby; /**< flag for calling thermodynamics_at_z and find position in interpolation table starting from previous position in previous call */

  //@}

  /** @name - technical parameters */

  //@{

  short thermodynamics_verbose; /**< flag regulating the amount of information sent to standard output (none if set to zero) */
  short hyrec_verbose; /**< flag regulating the amount of information sent to standard output from hyrec (none if set to zero) */

  ErrorMsg error_message; /**< zone for writing error messages */

  //@}

};

struct thermo_heating_parameters {

  double annihilation;           /**< parameter describing CDM annihilation (f <sigma*v> / m_cdm, see e.g. 0905.0003) */
  double annihilation_variation; /**< if this parameter is non-zero, the function F(z)=(f <sigma*v>/m_cdm)(z) will be a parabola in
                                      log-log scale between zmin and zmax, with a curvature given by annihlation_variation (must be
                                      negative), and with a maximum in zmax; it will be constant outside this range */
  double annihilation_z;         /**< if annihilation_variation is non-zero, this is the value of z at which the parameter annihilation is defined, i.e.
                                      F(annihilation_z)=annihilation */
  double annihilation_zmax;      /**< if annihilation_variation is non-zero, redshift above which annihilation rate is maximal */
  double annihilation_zmin;      /**< if annihilation_variation is non-zero, redshift below which annihilation rate is constant */
  double annihilation_f_halo;    /**< takes the contribution of DM annihilation in halos into account*/
  double annihilation_z_halo;    /**< characteristic redshift for DM annihilation in halos*/

  short has_on_the_spot;         /**< flag to specify if we want to use the on-the-spot approximation **/

  double decay;                  /**< parameter describing CDM decay (f/tau, see e.g. 1109.6322)*/
};

/**
 * temporary  parameters and workspace passed to the thermodynamics_derivs function
 */

struct thermo_vector {

  int tv_size;          /**< size of thermo vector */

  int index_x_H;        /**< index for hydrogen fraction in y */
  int index_x_He;       /**< index for helium fraction in y */
  //int index_Tmat;       /**< index for matter temperature fraction in y */
  int index_D_Tmat;
  int index_T_idm_b;    /**< index for idm temperature fraction in y DCH */

  double * y;           /**< vector of quantities to be integrated */
  double * dy;          /**< time-derivative of the same vector */

  int * used_in_output; /**< boolean array specifying which quantities enter in the calculation of output functions */

};

struct thermo_diffeq_workspace {

  struct thermo_vector * tv; /**< pointer to vector of integrated quantities and their time-derivatives */
  struct thermohyrec * phyrec;
  struct thermorecfast * precfast;

  double x_H;  /**< Hydrogen ionization fraction */
  double x_He; /**< Helium ionization fraction */
  double x_noreio; /**< Electron ionization fraction, not taking into account reionization */
  double x_reio; /**< Electron ionization fraction, taking into account reionization */

  double dx_H;
  double dx_He;
  double dx;
  double dxdlna;

  double x;

  double Tmat;
  double dTmat;

  double T_idm_b;       /**< idm_b temperature \f$ T_dm \f$ DCH*/
  double dT_idm_b;      /**< idm_b temperature derivative \f$ dT_dm \f$ DCH*/
  double c_idm_b2;      /**< squared idm_b sound speed \f$ c_idm_b^2 \f$ DCH*/
  double R_idm_b;       /**< DM-bar interaction coefficient DCH */
  double R_idm_b_prime; /**< derivative of DM-bar interaction coefficient DCH */

  int index_ap_brec; /**< index for approximation before recombination */
  int index_ap_He1;  /**< index for 1st He-recombination (HeIII) */
  int index_ap_He1f; /**< index for approximation after 1st He recombination before 2nd */
  int index_ap_He2;  /**< index for start of 2nd He-recombination (HeII) */
  int index_ap_H;    /**< index for start of H-recombination (HI) */
  int index_ap_frec; /**< index for full recombination */
  int index_ap_reio; /**< index for reionization */

  int ap_current;     /** current fixed approximation scheme index */
  int ap_size;        /**< number of approximation intervals used during evolver loop */
  int ap_size_loaded; /**< number of all approximations  */

  double * ap_z_limits;       /**< vector storing ending limits of each approximation */
  double * ap_z_limits_delta; /**< vector storing smoothing deltas of each approximation */

  int require_H;
  int require_He;

};

struct thermo_workspace {

  struct thermo_diffeq_workspace * ptdw;
  struct thermo_reionization_parameters * ptrp;
  struct thermo_heating_parameters * pthp;

  /* Parameters derived directly from the differential equation */
  int index_re_z;          /**< redshift \f$ z \f$ */
  int index_re_xe;         /**< ionization fraction \f$ x_e \f$ */
  int index_re_Tb;         /**< baryon temperature \f$ T_b \f$ */
  int index_re_wb;         /**< baryon equation of state parameter \f$ w_b \f$ */
  int index_re_cb2;        /**< squared baryon adiabatic sound speed \f$ c_b^2 \f$ */
  int index_re_dkappadtau; /**< Thomson scattering rate \f$ d \kappa / d \tau\f$ (units 1/Mpc) */
  int index_re_dkappadz;   /**< Thomson scattering rate with respect to redshift \f$ d \kappa / d z\f$ (units 1/Mpc) */
  int index_re_d3kappadz3; /**< second derivative of previous quantity with respect to redshift */
  int index_re_dTb;        /**< derivative baryon temperature \f$ dT_b \f$ */
  int re_size;             /**< size of this vector */

  // Number of z values
  int Nz_reio;                 /**< number of redshift points of reionization during evolver loop*/
  int Nz_reco;                 /**< number of redshifts for recombination during the evolver loop */
  int Nz_reco_lin;             /**< number of redshifts linearly sampled for recombination during the evolver loop */
  int Nz_reco_log;             /**< number of redshifts logarithmically sampled for recombination during the evolver loop */
  int Nz_tot;

  // Most important and useful parameters of evolution
  double YHe;          /**< defined as in RECFAST */
  double fHe;          /**< defined as in RECFAST */
  double SIunit_H0;    /**< defined as in RECFAST */
  double SIunit_nH0;   /**< defined as in RECFAST */
  double Tcmb;
  double x_limit_T;

  double reionization_optical_depth; /**< reionization optical depth inferred from reionization history */
};

struct thermo_reionization_parameters{

  /* parameters used by reio_camb */

  int index_reio_redshift;  /**< hydrogen reionization redshift */
  int index_reio_exponent;  /**< an exponent used in the function x_e(z) in the reio_camb scheme */
  int index_reio_width;     /**< a width defining the duration of hydrogen reionization in the reio_camb scheme */
  int index_reio_xe_before; /**< ionization fraction at redshift 'reio_start' */
  int index_reio_xe_after;  /**< ionization fraction after full reionization */
  int index_helium_fullreio_fraction; /**< helium full reionization fraction inferred from primordial helium fraction */
  int index_helium_fullreio_redshift; /**< helium full reionization redshift */
  int index_helium_fullreio_width;    /**< a width defining the duration of helium full reionization in the reio_camb scheme */

  /* parameters used by reio_bins_tanh, reio_many_tanh, reio_inter */

  int reio_num_z;                /**< number of reionization jumps */
  int index_reio_first_z;        /**< redshift at which we start to impose reionization function */
  int index_reio_first_xe;       /**< ionization fraction at redshift first_z (inferred from recombination code) */
  int index_reio_step_sharpness; /**< sharpness of tanh jump */

  /* parameters used by all schemes */

  int index_reio_start;     /**< redshift above which hydrogen reionization neglected */

  double * reionization_parameters; /**< vector containing all reionization parameters necessary to compute xe(z) */
  int reio_num_params;              /**< length of vector reionization_parameters */
};

struct thermodynamics_parameters_and_workspace {

  /* structures containing fixed input parameters (indices, ...) */
  struct background * pba;
  struct precision * ppr;
  struct thermo * pth;

  /* workspace */
  struct thermo_workspace * ptw;
  double * pvecback;

};

/**************************************************************/
/* @cond INCLUDE_WITH_DOXYGEN */
/*
 * Boilerplate for C++
 */
#ifdef __cplusplus
extern "C" {
#endif

<<<<<<< HEAD
  int thermodynamics_at_z(struct background * pba,
                          struct thermo * pth,
                          double z,
                          short inter_mode,
                          int * last_index,
                          double * pvecback,
                          double * pvecthermo);

  int thermodynamics_init(struct precision * ppr,
                          struct background * pba,
                          struct thermo * pth);

  int thermodynamics_lists(struct precision * ppr,
                           struct background* pba,
                           struct thermo* pth,
                           struct thermo_workspace* ptw);

  int thermodynamics_test_parameters(struct precision * ppr,
                                     struct background* pba,
                                     struct thermo * pth);

  int thermodynamics_free(struct thermo * pth);

  int thermodynamics_indices(struct thermo * pth,
                             struct thermo_workspace* ptw);

  int thermodynamics_helium_from_bbn(struct precision * ppr,
                                     struct background * pba,
                                     struct thermo * pth);

  int thermodynamics_solve_onthespot_energy_injection(struct precision * ppr,
                                                      struct background * pba,
                                                      struct thermo_workspace * ptw,
                                                      double z,
                                                      double * energy_rate,
                                                      ErrorMsg error_message);

  int thermodynamics_solve_energy_injection(struct precision * ppr,
                                            struct background * pba,
                                            struct thermo_workspace* ptw,
                                            double z,
                                            double * energy_rate,
                                            ErrorMsg error_message);

  int thermodynamics_reionization_function(double z,
                                           struct thermo * pth,
                                           struct thermo_reionization_parameters * preio,
                                           double * x,
                                           double * dx);

  int thermodynamics_solve(struct precision * ppr,
                           struct background * pba,
                           struct thermo * pth,
                           struct thermo_workspace* ptw,
                           double * pvecback);

  int thermodynamics_solve_derivs(double mz,
                                  double * y,
                                  double * dy,
                                  void * parameters_and_workspace,
                                  ErrorMsg error_message);

  int thermodynamics_solve_current_quantities(double z,
                                              double * y,
                                              struct thermo * pth,
                                              struct thermo_workspace * ptw,
                                              int current_ap);

  int thermodynamics_solve_current_dxdlna(double z,
                                          double * y,
                                          double * dy,
                                          struct thermo * pth,
                                          struct thermo_workspace * ptw,
                                          int current_ap);

  int thermodynamics_vector_init(struct precision * ppr,
                                 struct background * pba,
                                 struct thermo * pth,
                                 double z,
                                 struct thermo_workspace * ptw);

  int thermodynamics_vector_free(struct thermo_vector * tv);

  int thermodynamics_workspace_init(struct precision * ppr,
                                    struct background * pba,
                                    struct thermo * pth,
                                    struct thermo_workspace * ptw);

  int thermodynamics_workspace_free(struct thermo* pth, struct thermo_workspace * ptw);

  int thermodynamics_set_parameters_reionization(struct precision * ppr,
                                                 struct background * pba,
                                                 struct thermo * pth,
                                                 struct thermo_reionization_parameters * preio);

  int thermodynamics_reionization_evolve_with_tau(struct thermodynamics_parameters_and_workspace * tpaw,
                                                  double mz_ini,
                                                  double mz_end,
                                                  double * mz_output,
                                                  int Nz);

  int thermodynamics_reionization_get_tau(struct precision * ppr,
                                          struct background * pba,
                                          struct thermo * pth,
                                          struct thermo_workspace * ptw);

  int thermodynamics_set_approximation_limits(struct precision * ppr,
                                              struct background * pba,
                                              struct thermo * pth,
                                              struct thermo_workspace* ptw,
                                              double mz_ini,
                                              double mz_end,
                                              int* interval_number,
                                              double * interval_limit);

  int thermodynamics_solve_store_sources(double mz,
                                         double * y,
                                         double * dy,
                                         int index_z,
                                         void * thermo_parameters_and_workspace,
                                         ErrorMsg error_message);
=======
  int thermodynamics_at_z(
			  struct background * pba,
			  struct thermo * pth,
			  double z,
			  short inter_mode,
			  int * last_index,
			  double * pvecback,
			  double * pvecthermo
			  );

  int thermodynamics_init(
			  struct precision * ppr,
			  struct background * pba,
			  struct thermo * pth
			  );

  int thermodynamics_free(
			  struct thermo * pthermo
			  );

  int thermodynamics_indices(
                             struct background * pba,
                             struct thermo * pthermo,
                             struct recombination * preco,
                             struct reionization * preio
                             );

  int thermodynamics_helium_from_bbn(
				     struct precision * ppr,
				     struct background * pba,
				     struct thermo * pth
				     );

  int thermodynamics_onthespot_energy_injection(
				      struct precision * ppr,
				      struct background * pba,
				      struct recombination * preco,
				      double z,
				      double * energy_rate,
				      ErrorMsg error_message
				      );

  int thermodynamics_energy_injection(
				      struct precision * ppr,
				      struct background * pba,
				      struct recombination * preco,
				      double z,
				      double * energy_rate,
				      ErrorMsg error_message
				      );

  int thermodynamics_reionization_function(
					   double z,
					   struct thermo * pth,
					   struct reionization * preio,
					   double * xe
					   );

  int thermodynamics_reionization(
				  struct precision * ppr,
				  struct background * pba,
				  struct thermo * pth,
				  struct recombination * preco,
				  struct reionization * preio,
				  double * pvecback
				  );

  int thermodynamics_reionization_sample(
					 struct precision * ppr,
					 struct background * pba,
					 struct thermo * pth,
					 struct recombination * preco,
					 struct reionization * preio,
					 double * pvecback
					 );

  int thermodynamics_get_xe_before_reionization(
                                                struct precision * ppr,
                                                struct thermo * pth,
                                                struct recombination * preco,
                                                double z,
                                                double * xe);

  int thermodynamics_recombination(
				   struct precision * ppr,
				   struct background * pba,
				   struct thermo * pth,
				   struct recombination * prec,
				   double * pvecback
				   );

  int thermodynamics_recombination_with_hyrec(
						struct precision * ppr,
						struct background * pba,
						struct thermo * pth,
						struct recombination * prec,
						double * pvecback
						);

  int thermodynamics_recombination_with_recfast(
						struct precision * ppr,
						struct background * pba,
						struct thermo * pth,
						struct recombination * prec,
						double * pvecback
						);

  int thermodynamics_derivs_with_recfast(
					 double z,
					 double * y,
					 double * dy,
					 void * fixed_parameters,
					 ErrorMsg error_message
					 );

  int thermodynamics_merge_reco_and_reio(
					 struct precision * ppr,
                     struct background * pba,
					 struct thermo * pth,
					 struct recombination * preco,
					 struct reionization * preio
					 );
>>>>>>> f0655d15

  int thermodynamics_output_titles(struct background * pba,
                                   struct thermo *pth,
                                   char titles[_MAXTITLESTRINGLENGTH_]);

  int thermodynamics_output_data(struct background * pba,
                                 struct thermo *pth,
                                 int number_of_titles,
                                 double *data);

  int thermodynamics_solve_timescale(double z,
                                     void * thermo_parameters_and_workspace,
                                     double * timescale,
                                     ErrorMsg error_message);

  int thermodynamics_calculate_remaining_quantities(struct precision * ppr,
                                                    struct background * pba,
                                                    struct thermo* pth,
                                                    double* pvecback);

  int thermodynamics_calculate_opticals(struct precision* ppr,
                                        struct thermo* pth);

  int thermodynamics_calculate_conformal_drag_time(struct background* pba,
                                                   struct thermo* pth,
                                                   int* last_index_back,
                                                   double* pvecback);

  int thermodynamics_calculate_damping_scale(struct background* pba,
                                             struct thermo* pth,
                                             int* last_index_back,
                                             double* pvecback);

  int thermodynamics_calculate_recombination_quantities(struct precision* ppr,
                                                        struct background * pba,
                                                        struct thermo* pth,
                                                        int* last_index_back,
                                                        double* pvecback);

  int thermodynamics_calculate_drag_quantities(struct precision* ppr,
                                               struct background * pba,
                                               struct thermo* pth,
                                               int* last_index_back,
                                               double* pvecback);

  int thermodynamics_print_output(struct background* pba,
                                  struct thermo* pth);

  int thermodynamics_x_analytic(double z,
                              struct precision * ppr,
                              struct thermo * pth,
                              struct thermo_workspace * ptw,
                              int current_ap);

  int thermodynamics_solve_current_idm_b(struct background * pba,
                                         double z,
                                         double * y,
                                         double * dy,
                                         struct thermo * pth,
                                         struct thermo_workspace * ptw,
                                         double* pvecback
                                         );

  int input_obtain_idm_b_z_ini(
                              struct precision * ppr,
                              struct background *pba,
                              struct thermo *pth
                              );


#ifdef __cplusplus
}
#endif

/**************************************************************/

/**
 * @name some flags
 */

//@{

#define _YHE_BBN_ -1

//@}

/**
 * @name Some basic constants needed by RECFAST:
 */

//@{

#define _m_e_ 9.10938215e-31  /**< electron mass in Kg */
#define _m_p_ 1.672621637e-27 /**< proton mass in Kg */
#define _m_H_ 1.673575e-27    /**< Hydrogen mass in Kg */
#define _not4_ 3.9715         /**< Helium to Hydrogen mass ratio */
#define _sigma_ 6.6524616e-29 /**< Thomson cross-section in m^2 */

#define _RECFAST_INTEG_SIZE_ 4 /* changed from 3 for idm_b DCH */

//@}

/**
 * @name Some physical constants
 */

//@{

#define _s_over_Mpc_ 9.71561189e-15  /**< conversion factor from s to megaparsecs (1 s= const*Mpc) */
#define _Mpc_over_GeV_ 1.56373832e38  /**< conversion factor from GeV to megaparsecs (1 GeV= const/Mpc) */
#define _GeV_over_kg_ 1.78266191e-27  /**< conversion factor from GeV to kg  (1 GeV= const*kg) */
#define _GeVcm3_over_Mpc2_ 94.7024726  /**< conversion factor from  CLASS_rho 1/Mpc^2 to rho in GeV/cm^3 (rho in GeV/cm^3=const*CLASS_rho) */
#define _Jm3_over_Mpc2_ 0.0151730087  /**< conversion factor from  CLASS_rho 1/Mpc^2 to rho in Joule/m^3 (rho in Joule/m^3=const*CLASS_rho) */
#define _Sun_mass_ 1.98855e30 /**< sun mass in kg */
#define _eV_over_Kelvin_ 8.626e-5   /**< kB in eV/K */
#define _eV_over_joules_ 6.24150647996e+18 /**< eV/J */


//@}



/* @endcond */
/**
 * @name Some limits imposed on cosmological parameter values:
 */

//@{

#define _YHE_BIG_ 0.5      /**< maximal \f$ Y_{He} \f$ */
#define _YHE_SMALL_ 0.01   /**< minimal \f$ Y_{He} \f$ */
#define _Z_REC_MAX_ 2000.
#define _Z_REC_MIN_ 500.

//@}

#endif<|MERGE_RESOLUTION|>--- conflicted
+++ resolved
@@ -129,8 +129,6 @@
 
   double * reio_inter_xe; /**< discrete \f$ X_e(z)\f$ values */
 
-<<<<<<< HEAD
-=======
   /** parameters for energy injection */
 
   double annihilation; /**< parameter describing CDM annihilation (f <sigma*v> / m_cdm, see e.g. 0905.0003) */
@@ -168,9 +166,7 @@
   double a_idm_dr;      /**< strength of the coupling between interacting dark matter and interacting dark radiation (idm-idr) */
   double b_idr;         /**< strength of the self coupling for interacting dark radiation (idr-idr) */
   double nindex_idm_dr; /**< temperature dependence of the interaction between dark matter and dark radiation */
-  double m_idm;         /**< interacting dark matter mass */
-
->>>>>>> f0655d15
+
   //@}
 
   /** @name - all indices for the vector of thermodynamical (=th) quantities stored in table */
@@ -260,15 +256,12 @@
   double rs_d;    /**< comoving sound horizon at baryon drag */
 
   double tau_cut; /**< at at which the visibility goes below a fixed fraction of the maximum visibility, used for an approximation in perturbation module */
-<<<<<<< HEAD
-  double angular_rescaling;   /**< [ratio ra_rec / (tau0-tau_rec)]: gives CMB rescaling in angular space relative to flat model (=1 for curvature K=0) */
-  double tau_free_streaming;  /**< minimum value of tau at which sfree-streaming approximation can be switched on */
-=======
-  double angular_rescaling; /**< [ratio ra_rec / (tau0-tau_rec)]: gives CMB rescaling in angular space relative to flat model (=1 for curvature K=0) */
+
+  double angular_rescaling;      /**< [ratio ra_rec / (tau0-tau_rec)]: gives CMB rescaling in angular space relative to flat model (=1 for curvature K=0) */
   double tau_free_streaming;     /**< minimum value of tau at which free-streaming approximation can be switched on */
   double tau_idr_free_streaming; /**< trigger for dark radiation free streaming approximation (idm-idr) */
->>>>>>> f0655d15
-
+  double tau_idr;                /**< decoupling tau for idr */
+  double tau_idm_dr;             /**< decoupling tau for idm_dr */
   //@}
 
   /** @name - initial conformal time at which thermodynamical variables have been be integrated */
@@ -497,7 +490,6 @@
 extern "C" {
 #endif
 
-<<<<<<< HEAD
   int thermodynamics_at_z(struct background * pba,
                           struct thermo * pth,
                           double z,
@@ -521,7 +513,8 @@
 
   int thermodynamics_free(struct thermo * pth);
 
-  int thermodynamics_indices(struct thermo * pth,
+  int thermodynamics_indices(struct background * pba,
+                             struct thermo * pth,
                              struct thermo_workspace* ptw);
 
   int thermodynamics_helium_from_bbn(struct precision * ppr,
@@ -619,130 +612,6 @@
                                          int index_z,
                                          void * thermo_parameters_and_workspace,
                                          ErrorMsg error_message);
-=======
-  int thermodynamics_at_z(
-			  struct background * pba,
-			  struct thermo * pth,
-			  double z,
-			  short inter_mode,
-			  int * last_index,
-			  double * pvecback,
-			  double * pvecthermo
-			  );
-
-  int thermodynamics_init(
-			  struct precision * ppr,
-			  struct background * pba,
-			  struct thermo * pth
-			  );
-
-  int thermodynamics_free(
-			  struct thermo * pthermo
-			  );
-
-  int thermodynamics_indices(
-                             struct background * pba,
-                             struct thermo * pthermo,
-                             struct recombination * preco,
-                             struct reionization * preio
-                             );
-
-  int thermodynamics_helium_from_bbn(
-				     struct precision * ppr,
-				     struct background * pba,
-				     struct thermo * pth
-				     );
-
-  int thermodynamics_onthespot_energy_injection(
-				      struct precision * ppr,
-				      struct background * pba,
-				      struct recombination * preco,
-				      double z,
-				      double * energy_rate,
-				      ErrorMsg error_message
-				      );
-
-  int thermodynamics_energy_injection(
-				      struct precision * ppr,
-				      struct background * pba,
-				      struct recombination * preco,
-				      double z,
-				      double * energy_rate,
-				      ErrorMsg error_message
-				      );
-
-  int thermodynamics_reionization_function(
-					   double z,
-					   struct thermo * pth,
-					   struct reionization * preio,
-					   double * xe
-					   );
-
-  int thermodynamics_reionization(
-				  struct precision * ppr,
-				  struct background * pba,
-				  struct thermo * pth,
-				  struct recombination * preco,
-				  struct reionization * preio,
-				  double * pvecback
-				  );
-
-  int thermodynamics_reionization_sample(
-					 struct precision * ppr,
-					 struct background * pba,
-					 struct thermo * pth,
-					 struct recombination * preco,
-					 struct reionization * preio,
-					 double * pvecback
-					 );
-
-  int thermodynamics_get_xe_before_reionization(
-                                                struct precision * ppr,
-                                                struct thermo * pth,
-                                                struct recombination * preco,
-                                                double z,
-                                                double * xe);
-
-  int thermodynamics_recombination(
-				   struct precision * ppr,
-				   struct background * pba,
-				   struct thermo * pth,
-				   struct recombination * prec,
-				   double * pvecback
-				   );
-
-  int thermodynamics_recombination_with_hyrec(
-						struct precision * ppr,
-						struct background * pba,
-						struct thermo * pth,
-						struct recombination * prec,
-						double * pvecback
-						);
-
-  int thermodynamics_recombination_with_recfast(
-						struct precision * ppr,
-						struct background * pba,
-						struct thermo * pth,
-						struct recombination * prec,
-						double * pvecback
-						);
-
-  int thermodynamics_derivs_with_recfast(
-					 double z,
-					 double * y,
-					 double * dy,
-					 void * fixed_parameters,
-					 ErrorMsg error_message
-					 );
-
-  int thermodynamics_merge_reco_and_reio(
-					 struct precision * ppr,
-                     struct background * pba,
-					 struct thermo * pth,
-					 struct recombination * preco,
-					 struct reionization * preio
-					 );
->>>>>>> f0655d15
 
   int thermodynamics_output_titles(struct background * pba,
                                    struct thermo *pth,
@@ -775,6 +644,11 @@
                                              struct thermo* pth,
                                              int* last_index_back,
                                              double* pvecback);
+
+  int thermodynamics_calculate_idm_dr_quantities(struct precision * ppr,
+                                                 struct background * pba,
+                                                 struct thermo * pth,
+                                                 double* pvecback);
 
   int thermodynamics_calculate_recombination_quantities(struct precision* ppr,
                                                         struct background * pba,
