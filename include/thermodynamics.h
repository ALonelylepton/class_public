--- conflicted
+++ resolved
@@ -190,10 +190,8 @@
   int index_th_dg_reco;       /**< visibility function derivative \f$ (d g_reco / d \tau) \f$ */
   int index_th_dg_reio;       /**< visibility function derivative \f$ (d g_reio / d \tau) \f$ */
   int index_th_ddg;           /**< visibility function second derivative \f$ (d^2 g / d \tau^2) \f$ */
-<<<<<<< HEAD
   int index_th_g_reco;        /**< visibility function for recombination only */
   int index_th_g_reio;        /**< visibility function for reionization only  */
-=======
   int index_th_dmu_idm_dr;    /**< scattering rate of idr with idm_dr (i.e. idr opacity to idm_dr scattering) (units 1/Mpc) */
   int index_th_ddmu_idm_dr;   /**< derivative of this scattering rate */
   int index_th_dddmu_idm_dr;  /**< second derivative of this scattering rate */
@@ -203,7 +201,6 @@
   int index_th_g_idm_dr;      /**< visibility function of idm_idr */
   int index_th_cidm_dr2;      /**< interacting dark matter squared sound speed \f$ c_{dm}^2 \f$ */
   int index_th_Tidm_dr;       /**< temperature of DM interacting with DR \f$ T_{idm_dr} \f$ */
->>>>>>> 03552684
   int index_th_Tb;            /**< baryon temperature \f$ T_b \f$ */
   int index_th_dTb;           /**< derivative of baryon temperature */
   int index_th_wb;            /**< baryon equation of state parameter \f$ w_b = k_B T_b / \mu \f$ */
