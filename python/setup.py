--- conflicted
+++ resolved
@@ -38,28 +38,19 @@
 
 # Define cython extension and fix Python version
 classy_ext = Extension("classy", [os.path.join(classy_folder, "classy.pyx")],
-                           include_dirs=[nm.get_include(), include_folder],
+                           include_dirs=[nm.get_include(), include_folder, heat_folder, recfast_folder, hyrec_folder],
                            libraries=liblist,
                            library_dirs=[root_folder, GCCPATH],
                            extra_link_args=['-lgomp'])
 import six
 classy_ext.cython_directives = {'language_level': "3" if six.PY3 else "2"}
-        
+
 setup(
     name='classy',
     version=VERSION,
     description='Python interface to the Cosmological Boltzmann code CLASS',
     url='http://www.class-code.net',
     cmdclass={'build_ext': build_ext},
-<<<<<<< HEAD
-    ext_modules=[Extension("classy", [os.path.join(classy_folder, "classy.pyx")],
-                           include_dirs=[nm.get_include(), include_folder, heat_folder, recfast_folder, hyrec_folder],
-                           libraries=liblist,
-                           library_dirs=[root_folder, GCCPATH],
-                           extra_link_args=['-lgomp'],
-                           )],
-=======
     ext_modules=[classy_ext],
->>>>>>> 0ef4f7b6
     #data_files=[('bbn', ['../bbn/sBBN.dat'])]
 )