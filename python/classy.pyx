"""
.. module:: classy
    :synopsis: Python wrapper around CLASS
.. moduleauthor:: Karim Benabed <benabed@iap.fr>
.. moduleauthor:: Benjamin Audren <benjamin.audren@epfl.ch>
.. moduleauthor:: Julien Lesgourgues <lesgourg@cern.ch>

This module defines a class called Class. It is used with Monte Python to
extract cosmological parameters.

# JL 14.06.2017: TODO: check whether we should free somewhere the allocated fc.filename and titles, data (4 times)

"""
from math import exp,log
import numpy as np
cimport numpy as np
from libc.stdlib cimport *
from libc.stdio cimport *
from libc.string cimport *
import cython
cimport cython

# Nils : Added for python 3.x and python 2.x compatibility
import sys
def viewdictitems(d):
    if sys.version_info >= (3,0):
        return d.items()
    else:
        return d.viewitems()

ctypedef np.float_t DTYPE_t
ctypedef np.int_t DTYPE_i



# Import the .pxd containing definitions
from cclassy cimport *

DEF _MAXTITLESTRINGLENGTH_ = 8000

__version__ = _VERSION_.decode("utf-8")

# Implement a specific Exception (this might not be optimally designed, nor
# even acceptable for python standards. It, however, does the job).
# The idea is to raise either an AttributeError if the problem happened while
# reading the parameters (in the normal Class, this would just return a line in
# the unused_parameters file), or a NameError in other cases. This allows
# MontePython to handle things differently.
class CosmoError(Exception):
    def __init__(self, message=""):
        self.message = message.decode() if isinstance(message,bytes) else message

    def __str__(self):
        return '\n\nError in Class: ' + self.message


class CosmoSevereError(CosmoError):
    """
    Raised when Class failed to understand one or more input parameters.

    This case would not raise any problem in Class default behaviour. However,
    for parameter extraction, one has to be sure that all input parameters were
    understood, otherwise the wrong cosmological model would be selected.
    """
    pass


class CosmoComputationError(CosmoError):
    """
    Raised when Class could not compute the cosmology at this point.

    This will be caught by the parameter extraction code to give an extremely
    unlikely value to this point
    """
    pass


cdef class Class:
    """
    Class wrapping, creates the glue between C and python

    The actual Class wrapping, the only class we will call from MontePython
    (indeed the only one we will import, with the command:
    from classy import Class

    """
    # List of used structures, defined in the header file. They have to be
    # "cdefined", because they correspond to C structures
    cdef precision pr
    cdef background ba
    cdef thermodynamics th
    cdef perturbations pt
    cdef primordial pm
    cdef fourier fo
    cdef transfer tr
    cdef harmonic hr
    cdef output op
    cdef lensing le
    cdef distortions sd
    cdef file_content fc

    cpdef int computed # Flag to see if classy has already computed with the given pars
    cpdef int allocated # Flag to see if classy structs are allocated already
    cpdef object _pars # Dictionary of the parameters
    cpdef object ncp   # Keeps track of the structures initialized, in view of cleaning.

    # Defining two new properties to recover, respectively, the parameters used
    # or the age (set after computation). Follow this syntax if you want to
    # access other quantities. Alternatively, you can also define a method, and
    # call it (see _T_cmb method, at the very bottom).
    property pars:
        def __get__(self):
            return self._pars
    property state:
        def __get__(self):
            return True
    property Omega_nu:
        def __get__(self):
            return self.ba.Omega0_ncdm_tot
    property fourier_method:
        def __get__(self):
            return self.fo.method

    def set_default(self):
        _pars = {
            "output":"tCl mPk",}
        self.set(**_pars)

    def __cinit__(self, default=False):
        cpdef char* dumc
        self.allocated = False
        self.computed = False
        self._pars = {}
        self.fc.size=0
        self.fc.filename = <char*>malloc(sizeof(char)*30)
        assert(self.fc.filename!=NULL)
        dumc = "NOFILE"
        sprintf(self.fc.filename,"%s",dumc)
        self.ncp = set()
        if default: self.set_default()

    def __dealloc__(self):
        if self.allocated:
          self.struct_cleanup()
        self.empty()
        # Reset all the fc to zero if its not already done
        if self.fc.size !=0:
            self.fc.size=0
            free(self.fc.name)
            free(self.fc.value)
            free(self.fc.read)
            free(self.fc.filename)

    # Set up the dictionary
    def set(self,*pars,**kars):
        oldpars = self._pars.copy()
        if len(pars)==1:
            self._pars.update(dict(pars[0]))
        elif len(pars)!=0:
            raise CosmoSevereError("bad call")
        self._pars.update(kars)
        if viewdictitems(self._pars) <= viewdictitems(oldpars):
          return # Don't change the computed states, if the new dict was already contained in the previous dict
        self.computed=False
        return True

    def empty(self):
        self._pars = {}
        self.computed = False

    # Create an equivalent of the parameter file. Non specified values will be
    # taken at their default (in Class)
    def _fillparfile(self):
        cdef char* dumc

        if self.fc.size!=0:
            free(self.fc.name)
            free(self.fc.value)
            free(self.fc.read)
        self.fc.size = len(self._pars)
        self.fc.name = <FileArg*> malloc(sizeof(FileArg)*len(self._pars))
        assert(self.fc.name!=NULL)

        self.fc.value = <FileArg*> malloc(sizeof(FileArg)*len(self._pars))
        assert(self.fc.value!=NULL)

        self.fc.read = <short*> malloc(sizeof(short)*len(self._pars))
        assert(self.fc.read!=NULL)

        # fill parameter file
        i = 0
        for kk in self._pars:

            dumcp = kk.encode()
            dumc = dumcp
            sprintf(self.fc.name[i],"%s",dumc)
            dumcp = str(self._pars[kk]).strip().encode()
            dumc = dumcp
            sprintf(self.fc.value[i],"%s",dumc)
            self.fc.read[i] = _FALSE_
            i+=1

    # Called at the end of a run, to free memory
    def struct_cleanup(self):
        if(self.allocated != True):
          return
        if "distortions" in self.ncp:
            distortions_free(&self.sd)
        if "lensing" in self.ncp:
            lensing_free(&self.le)
        if "harmonic" in self.ncp:
            harmonic_free(&self.hr)
        if "transfer" in self.ncp:
            transfer_free(&self.tr)
        if "fourier" in self.ncp:
            fourier_free(&self.fo)
        if "primordial" in self.ncp:
            primordial_free(&self.pm)
        if "perturb" in self.ncp:
            perturbations_free(&self.pt)
        if "thermodynamics" in self.ncp:
            thermodynamics_free(&self.th)
        if "background" in self.ncp:
            background_free(&self.ba)
        self.allocated = False
        self.computed = False

    def _check_task_dependency(self, level):
        """
        Fill the level list with all the needed modules

        .. warning::

            the ordering of modules is obviously dependent on CLASS module order
            in the main.c file. This has to be updated in case of a change to
            this file.

        Parameters
        ----------

        level : list
            list of strings, containing initially only the last module required.
            For instance, to recover all the modules, the input should be
            ['lensing']

        """
        if "distortions" in level:
            if "lensing" not in level:
                level.append("lensing")
        if "lensing" in level:
            if "harmonic" not in level:
                level.append("harmonic")
        if "harmonic" in level:
            if "transfer" not in level:
                level.append("transfer")
        if "transfer" in level:
            if "fourier" not in level:
                level.append("fourier")
        if "fourier" in level:
            if "primordial" not in level:
                level.append("primordial")
        if "primordial" in level:
            if "perturb" not in level:
                level.append("perturb")
        if "perturb" in level:
            if "thermodynamics" not in level:
                level.append("thermodynamics")
        if "thermodynamics" in level:
            if "background" not in level:
                level.append("background")
        if len(level)!=0 :
            if "input" not in level:
                level.append("input")
        return level

    def _pars_check(self, key, value, contains=False, add=""):
        val = ""
        if key in self._pars:
            val = self._pars[key]
            if contains:
                if value in val:
                    return True
            else:
                if value==val:
                    return True
        if add:
            sep = " "
            if isinstance(add,str):
                sep = add

            if contains and val:
                    self.set({key:val+sep+value})
            else:
                self.set({key:value})
            return True
        return False

    def compute(self, level=["distortions"]):
        """
        compute(level=["distortions"])

        Main function, execute all the _init methods for all desired modules.
        This is called in MontePython, and this ensures that the Class instance
        of this class contains all the relevant quantities. Then, one can deduce
        Pk, Cl, etc...

        Parameters
        ----------
        level : list
                list of the last module desired. The internal function
                _check_task_dependency will then add to this list all the
                necessary modules to compute in order to initialize this last
                one. The default last module is "lensing".

        .. warning::

            level default value should be left as an array (it was creating
            problem when casting as a set later on, in _check_task_dependency)

        """
        cdef ErrorMsg errmsg

        # Append to the list level all the modules necessary to compute.
        level = self._check_task_dependency(level)

        # Check if this function ran before (self.computed should be true), and
        # if no other modules were requested, i.e. if self.ncp contains (or is
        # equivalent to) level. If it is the case, simply stop the execution of
        # the function.
        if self.computed and self.ncp.issuperset(level):
            return

        # Check if already allocated to prevent memory leaks
        if self.allocated:
            self.struct_cleanup()

        # Otherwise, proceed with the normal computation.
        self.computed = False

        # Equivalent of writing a parameter file
        self._fillparfile()

        # self.ncp will contain the list of computed modules (under the form of
        # a set, instead of a python list)
        self.ncp=set()
        # Up until the empty set, all modules are allocated
        # (And then we successively keep track of the ones we allocate additionally)
        self.allocated = True

        # --------------------------------------------------------------------
        # Check the presence for all CLASS modules in the list 'level'. If a
        # module is found in level, executure its "_init" method.
        # --------------------------------------------------------------------
        # The input module should raise a CosmoSevereError, because
        # non-understood parameters asked to the wrapper is a problematic
        # situation.
        if "input" in level:
            if input_read_from_file(&self.fc, &self.pr, &self.ba, &self.th,
                                    &self.pt, &self.tr, &self.pm, &self.hr,
                                    &self.fo, &self.le, &self.sd, &self.op, errmsg) == _FAILURE_:
                raise CosmoSevereError(errmsg)
            self.ncp.add("input")
            # This part is done to list all the unread parameters, for debugging
            problem_flag = False
            problematic_parameters = []
            for i in range(self.fc.size):
                if self.fc.read[i] == _FALSE_:
                    problem_flag = True
                    problematic_parameters.append(self.fc.name[i].decode())
            if problem_flag:
                raise CosmoSevereError(
                    "Class did not read input parameter(s): %s\n" % ', '.join(
                    problematic_parameters))

        # The following list of computation is straightforward. If the "_init"
        # methods fail, call `struct_cleanup` and raise a CosmoComputationError
        # with the error message from the faulty module of CLASS.
        if "background" in level:
            if background_init(&(self.pr), &(self.ba)) == _FAILURE_:
                self.struct_cleanup()
                raise CosmoComputationError(self.ba.error_message)
            self.ncp.add("background")

        if "thermodynamics" in level:
            if thermodynamics_init(&(self.pr), &(self.ba),
                                   &(self.th)) == _FAILURE_:
                self.struct_cleanup()
                raise CosmoComputationError(self.th.error_message)
            self.ncp.add("thermodynamics")

        if "perturb" in level:
            if perturbations_init(&(self.pr), &(self.ba),
                            &(self.th), &(self.pt)) == _FAILURE_:
                self.struct_cleanup()
                raise CosmoComputationError(self.pt.error_message)
            self.ncp.add("perturb")

        if "primordial" in level:
            if primordial_init(&(self.pr), &(self.pt),
                               &(self.pm)) == _FAILURE_:
                self.struct_cleanup()
                raise CosmoComputationError(self.pm.error_message)
            self.ncp.add("primordial")

        if "fourier" in level:
            if fourier_init(&self.pr, &self.ba, &self.th,
                              &self.pt, &self.pm, &self.fo) == _FAILURE_:
                self.struct_cleanup()
                raise CosmoComputationError(self.fo.error_message)
            self.ncp.add("fourier")

        if "transfer" in level:
            if transfer_init(&(self.pr), &(self.ba), &(self.th),
                             &(self.pt), &(self.fo), &(self.tr)) == _FAILURE_:
                self.struct_cleanup()
                raise CosmoComputationError(self.tr.error_message)
            self.ncp.add("transfer")

        if "harmonic" in level:
            if harmonic_init(&(self.pr), &(self.ba), &(self.pt),
                            &(self.pm), &(self.fo), &(self.tr),
                            &(self.hr)) == _FAILURE_:
                self.struct_cleanup()
                raise CosmoComputationError(self.hr.error_message)
            self.ncp.add("harmonic")

        if "lensing" in level:
            if lensing_init(&(self.pr), &(self.pt), &(self.hr),
                            &(self.fo), &(self.le)) == _FAILURE_:
                self.struct_cleanup()
                raise CosmoComputationError(self.le.error_message)
            self.ncp.add("lensing")

        if "distortions" in level:
            if distortions_init(&(self.pr), &(self.ba), &(self.th),
                                &(self.pt), &(self.pm), &(self.sd)) == _FAILURE_:
                self.struct_cleanup()
                raise CosmoComputationError(self.sd.error_message)
            self.ncp.add("distortions")

        self.computed = True

        # At this point, the cosmological instance contains everything needed. The
        # following functions are only to output the desired numbers
        return

    def raw_cl(self, lmax=-1, nofail=False):
        """
        raw_cl(lmax=-1, nofail=False)

        Return a dictionary of the primary C_l

        Parameters
        ----------
        lmax : int, optional
                Define the maximum l for which the C_l will be returned
                (inclusively). This number will be checked against the maximum l
                at which they were actually computed by CLASS, and an error will
                be raised if the desired lmax is bigger than what CLASS can
                give.
        nofail: bool, optional
                Check and enforce the computation of the harmonic module
                beforehand, with the desired lmax.

        Returns
        -------
        cl : dict
                Dictionary that contains the power spectrum for 'tt', 'te', etc... The
                index associated with each is defined wrt. Class convention, and are non
                important from the python point of view. It also returns now the
                ell array.
        """
        cdef int lmaxR
        cdef double *rcl = <double*> calloc(self.hr.ct_size,sizeof(double))

        # Quantities for tensor modes
        cdef double **cl_md = <double**> calloc(self.hr.md_size, sizeof(double*))
        for index_md in range(self.hr.md_size):
            cl_md[index_md] = <double*> calloc(self.hr.ct_size, sizeof(double))

        # Quantities for isocurvature modes
        cdef double **cl_md_ic = <double**> calloc(self.hr.md_size, sizeof(double*))
        for index_md in range(self.hr.md_size):
            cl_md_ic[index_md] = <double*> calloc(self.hr.ct_size*self.hr.ic_ic_size[index_md], sizeof(double))

        # Define a list of integers, refering to the flags and indices of each
        # possible output Cl. It allows for a clear and concise way of looping
        # over them, checking if they are defined or not.
        has_flags = [
            (self.hr.has_tt, self.hr.index_ct_tt, 'tt'),
            (self.hr.has_ee, self.hr.index_ct_ee, 'ee'),
            (self.hr.has_te, self.hr.index_ct_te, 'te'),
            (self.hr.has_bb, self.hr.index_ct_bb, 'bb'),
            (self.hr.has_pp, self.hr.index_ct_pp, 'pp'),
            (self.hr.has_tp, self.hr.index_ct_tp, 'tp'),]
        spectra = []

        for flag, index, name in has_flags:
            if flag:
                spectra.append(name)

        if not spectra:
            raise CosmoSevereError("No Cl computed")
        lmaxR = self.hr.l_max_tot
        if lmax == -1:
            lmax = lmaxR
        if lmax > lmaxR:
            if nofail:
                self._pars_check("l_max_scalars",lmax)
                self.compute(["lensing"])
            else:
                raise CosmoSevereError("Can only compute up to lmax=%d"%lmaxR)

        # Initialise all the needed Cls arrays
        cl = {}
        for elem in spectra:
            cl[elem] = np.zeros(lmax+1, dtype=np.double)

        # Recover for each ell the information from CLASS
        for ell from 2<=ell<lmax+1:
            if harmonic_cl_at_l(&self.hr, ell, rcl, cl_md, cl_md_ic) == _FAILURE_:
                raise CosmoSevereError(self.hr.error_message)
            for flag, index, name in has_flags:
                if name in spectra:
                    cl[name][ell] = rcl[index]
        cl['ell'] = np.arange(lmax+1)

        free(rcl)
        for index_md in range(self.hr.md_size):
            free(cl_md[index_md])
            free(cl_md_ic[index_md])
        free(cl_md)
        free(cl_md_ic)

        return cl

    def lensed_cl(self, lmax=-1,nofail=False):
        """
        lensed_cl(lmax=-1, nofail=False)

        Return a dictionary of the lensed C_l, computed by CLASS, without the
        density C_ls. They must be asked separately with the function aptly
        named density_cl

        Parameters
        ----------
        lmax : int, optional
                Define the maximum l for which the C_l will be returned (inclusively)
        nofail: bool, optional
                Check and enforce the computation of the lensing module beforehand

        Returns
        -------
        cl : dict
                Dictionary that contains the power spectrum for 'tt', 'te', etc... The
                index associated with each is defined wrt. Class convention, and are non
                important from the python point of view.
        """
        cdef int lmaxR
        cdef double *lcl = <double*> calloc(self.le.lt_size,sizeof(double))

        # Define a list of integers, refering to the flags and indices of each
        # possible output Cl. It allows for a clear and concise way of looping
        # over them, checking if they are defined or not.
        has_flags = [
            (self.le.has_tt, self.le.index_lt_tt, 'tt'),
            (self.le.has_ee, self.le.index_lt_ee, 'ee'),
            (self.le.has_te, self.le.index_lt_te, 'te'),
            (self.le.has_bb, self.le.index_lt_bb, 'bb'),
            (self.le.has_pp, self.le.index_lt_pp, 'pp'),
            (self.le.has_tp, self.le.index_lt_tp, 'tp'),]
        spectra = []

        for flag, index, name in has_flags:
            if flag:
                spectra.append(name)

        if not spectra:
            raise CosmoSevereError("No lensed Cl computed")
        lmaxR = self.le.l_lensed_max

        if lmax == -1:
            lmax = lmaxR
        if lmax > lmaxR:
            if nofail:
                self._pars_check("l_max_scalars",lmax)
                self.compute(["lensing"])
            else:
                raise CosmoSevereError("Can only compute up to lmax=%d"%lmaxR)

        cl = {}
        # Simple Cls, for temperature and polarisation, are not so big in size
        for elem in spectra:
            cl[elem] = np.zeros(lmax+1, dtype=np.double)
        for ell from 2<=ell<lmax+1:
            if lensing_cl_at_l(&self.le,ell,lcl) == _FAILURE_:
                raise CosmoSevereError(self.le.error_message)
            for flag, index, name in has_flags:
                if name in spectra:
                    cl[name][ell] = lcl[index]
        cl['ell'] = np.arange(lmax+1)

        free(lcl)
        return cl

    def density_cl(self, lmax=-1, nofail=False):
        """
        density_cl(lmax=-1, nofail=False)

        Return a dictionary of the primary C_l for the matter

        Parameters
        ----------
        lmax : int, optional
            Define the maximum l for which the C_l will be returned (inclusively)
        nofail: bool, optional
            Check and enforce the computation of the lensing module beforehand

        Returns
        -------
        cl : numpy array of numpy.ndarrays
            Array that contains the list (in this order) of self correlation of
            1st bin, then successive correlations (set by non_diagonal) to the
            following bins, then self correlation of 2nd bin, etc. The array
            starts at index_ct_dd.
        """
        cdef int lmaxR
        cdef double *dcl = <double*> calloc(self.hr.ct_size,sizeof(double))

        # Quantities for tensor modes
        cdef double **cl_md = <double**> calloc(self.hr.md_size, sizeof(double*))
        for index_md in range(self.hr.md_size):
            cl_md[index_md] = <double*> calloc(self.hr.ct_size, sizeof(double))

        # Quantities for isocurvature modes
        cdef double **cl_md_ic = <double**> calloc(self.hr.md_size, sizeof(double*))
        for index_md in range(self.hr.md_size):
            cl_md_ic[index_md] = <double*> calloc(self.hr.ct_size*self.hr.ic_ic_size[index_md], sizeof(double))

        lmaxR = self.pt.l_lss_max
        has_flags = [
            (self.hr.has_dd, self.hr.index_ct_dd, 'dd'),
            (self.hr.has_td, self.hr.index_ct_td, 'td'),
            (self.hr.has_ll, self.hr.index_ct_ll, 'll'),
            (self.hr.has_dl, self.hr.index_ct_dl, 'dl'),
            (self.hr.has_tl, self.hr.index_ct_tl, 'tl')]
        spectra = []

        for flag, index, name in has_flags:
            if flag:
                spectra.append(name)
                l_max_flag = self.hr.l_max_ct[self.hr.index_md_scalars][index]
                if l_max_flag < lmax and lmax > 0:
                    raise CosmoSevereError(
                        "the %s spectrum was computed until l=%i " % (
                            name.upper(), l_max_flag) +
                        "but you asked a l=%i" % lmax)

        if not spectra:
            raise CosmoSevereError("No density Cl computed")
        if lmax == -1:
            lmax = lmaxR
        if lmax > lmaxR:
            if nofail:
                self._pars_check("l_max_lss",lmax)
                self._pars_check("output",'nCl')
                self.compute()
            else:
                raise CosmoSevereError("Can only compute up to lmax=%d"%lmaxR)

        cl = {}

        # For density Cls, the size is bigger (different redshfit bins)
        # computes the size, given the number of correlations needed to be computed
        size = int((self.hr.d_size*(self.hr.d_size+1)-(self.hr.d_size-self.hr.non_diag)*
                (self.hr.d_size-1-self.hr.non_diag))/2);
        for elem in ['dd', 'll', 'dl']:
            if elem in spectra:
                cl[elem] = {}
                for index in range(size):
                    cl[elem][index] = np.zeros(
                        lmax+1, dtype=np.double)
        for elem in ['td', 'tl']:
            if elem in spectra:
                cl[elem] = np.zeros(lmax+1, dtype=np.double)

        for ell from 2<=ell<lmax+1:
            if harmonic_cl_at_l(&self.hr, ell, dcl, cl_md, cl_md_ic) == _FAILURE_:
                raise CosmoSevereError(self.hr.error_message)
            if 'dd' in spectra:
                for index in range(size):
                    cl['dd'][index][ell] = dcl[self.hr.index_ct_dd+index]
            if 'll' in spectra:
                for index in range(size):
                    cl['ll'][index][ell] = dcl[self.hr.index_ct_ll+index]
            if 'dl' in spectra:
                for index in range(size):
                    cl['dl'][index][ell] = dcl[self.hr.index_ct_dl+index]
            if 'td' in spectra:
                cl['td'][ell] = dcl[self.hr.index_ct_td]
            if 'tl' in spectra:
                cl['tl'][ell] = dcl[self.hr.index_ct_tl]
        cl['ell'] = np.arange(lmax+1)

        free(dcl)
        for index_md in range(self.hr.md_size):
            free(cl_md[index_md])
            free(cl_md_ic[index_md])
        free(cl_md)
        free(cl_md_ic)

        return cl

    def z_of_r (self,z_array):
        cdef double tau=0.0
        cdef int last_index=0 #junk
        cdef double * pvecback
        r = np.zeros(len(z_array),'float64')
        dzdr = np.zeros(len(z_array),'float64')

        pvecback = <double*> calloc(self.ba.bg_size,sizeof(double))

        i = 0
        for redshift in z_array:
            if background_tau_of_z(&self.ba,redshift,&tau)==_FAILURE_:
                raise CosmoSevereError(self.ba.error_message)

            if background_at_tau(&self.ba,tau,long_info,inter_normal,&last_index,pvecback)==_FAILURE_:
                raise CosmoSevereError(self.ba.error_message)

            # store r
            r[i] = pvecback[self.ba.index_bg_conf_distance]
            # store dz/dr = H
            dzdr[i] = pvecback[self.ba.index_bg_H]

            i += 1

        free(pvecback)
        return r[:],dzdr[:]

    def luminosity_distance(self, z):
        """
        luminosity_distance(z)
        """
        cdef double tau=0.0
        cdef int last_index = 0  # junk
        pvecback = <double*> calloc(self.ba.bg_size,sizeof(double))

        if background_tau_of_z(&self.ba, z, &tau)==_FAILURE_:
            raise CosmoSevereError(self.ba.error_message)

        if background_at_tau(&self.ba, tau, long_info,
                inter_normal, &last_index, pvecback)==_FAILURE_:
            raise CosmoSevereError(self.ba.error_message)
        lum_distance = pvecback[self.ba.index_bg_lum_distance]
        free(pvecback)
        return lum_distance

    # Gives the total matter pk for a given (k,z)
    def pk(self,double k,double z):
        """
        Gives the total matter pk (in Mpc**3) for a given k (in 1/Mpc) and z (will be non linear if requested to Class, linear otherwise)

        .. note::

            there is an additional check that output contains `mPk`,
            because otherwise a segfault will occur

        """
        cdef double pk

        if (self.pt.has_pk_matter == _FALSE_):
            raise CosmoSevereError("No power spectrum computed. You must add mPk to the list of outputs.")

        if (self.fo.method == nl_none):
            if fourier_pk_at_k_and_z(&self.ba,&self.pm,&self.fo,pk_linear,k,z,self.fo.index_pk_m,&pk,NULL)==_FAILURE_:
                raise CosmoSevereError(self.fo.error_message)
        else:
            if fourier_pk_at_k_and_z(&self.ba,&self.pm,&self.fo,pk_nonlinear,k,z,self.fo.index_pk_m,&pk,NULL)==_FAILURE_:
                raise CosmoSevereError(self.fo.error_message)

        return pk

    # Gives the cdm+b pk for a given (k,z)
    def pk_cb(self,double k,double z):
        """
        Gives the cdm+b pk (in Mpc**3) for a given k (in 1/Mpc) and z (will be non linear if requested to Class, linear otherwise)

        .. note::

            there is an additional check that output contains `mPk`,
            because otherwise a segfault will occur

        """
        cdef double pk_cb

        if (self.pt.has_pk_matter == _FALSE_):
            raise CosmoSevereError("No power spectrum computed. You must add mPk to the list of outputs.")
        if (self.fo.has_pk_cb == _FALSE_):
            raise CosmoSevereError("P_cb not computed (probably because there are no massive neutrinos) so you cannot ask for it")

        if (self.fo.method == nl_none):
            if fourier_pk_at_k_and_z(&self.ba,&self.pm,&self.fo,pk_linear,k,z,self.fo.index_pk_cb,&pk_cb,NULL)==_FAILURE_:
                raise CosmoSevereError(self.fo.error_message)
        else:
            if fourier_pk_at_k_and_z(&self.ba,&self.pm,&self.fo,pk_nonlinear,k,z,self.fo.index_pk_cb,&pk_cb,NULL)==_FAILURE_:
                raise CosmoSevereError(self.fo.error_message)

        return pk_cb

    # Gives the total matter pk for a given (k,z)
    def pk_lin(self,double k,double z):
        """
        Gives the linear total matter pk (in Mpc**3) for a given k (in 1/Mpc) and z

        .. note::

            there is an additional check that output contains `mPk`,
            because otherwise a segfault will occur

        """
        cdef double pk_lin

        if (self.pt.has_pk_matter == _FALSE_):
            raise CosmoSevereError("No power spectrum computed. You must add mPk to the list of outputs.")

        if fourier_pk_at_k_and_z(&self.ba,&self.pm,&self.fo,pk_linear,k,z,self.fo.index_pk_m,&pk_lin,NULL)==_FAILURE_:
            raise CosmoSevereError(self.fo.error_message)

        return pk_lin

    # Gives the cdm+b pk for a given (k,z)
    def pk_cb_lin(self,double k,double z):
        """
        Gives the linear cdm+b pk (in Mpc**3) for a given k (in 1/Mpc) and z

        .. note::

            there is an additional check that output contains `mPk`,
            because otherwise a segfault will occur

        """
        cdef double pk_cb_lin

        if (self.pt.has_pk_matter == _FALSE_):
            raise CosmoSevereError("No power spectrum computed. You must add mPk to the list of outputs.")

        if (self.fo.has_pk_cb == _FALSE_):
            raise CosmoSevereError("P_cb not computed by CLASS (probably because there are no massive neutrinos)")

        if fourier_pk_at_k_and_z(&self.ba,&self.pm,&self.fo,pk_linear,k,z,self.fo.index_pk_cb,&pk_cb_lin,NULL)==_FAILURE_:
            raise CosmoSevereError(self.fo.error_message)

        return pk_cb_lin

    def get_pk(self, np.ndarray[DTYPE_t,ndim=3] k, np.ndarray[DTYPE_t,ndim=1] z, int k_size, int z_size, int mu_size):
        """ Fast function to get the power spectrum on a k and z array """
        cdef np.ndarray[DTYPE_t, ndim=3] pk = np.zeros((k_size,z_size,mu_size),'float64')
        cdef int index_k, index_z, index_mu

        for index_k in xrange(k_size):
            for index_z in xrange(z_size):
                for index_mu in xrange(mu_size):
                    pk[index_k,index_z,index_mu] = self.pk(k[index_k,index_z,index_mu],z[index_z])
        return pk

    def get_pk_cb(self, np.ndarray[DTYPE_t,ndim=3] k, np.ndarray[DTYPE_t,ndim=1] z, int k_size, int z_size, int mu_size):
        """ Fast function to get the power spectrum on a k and z array """
        cdef np.ndarray[DTYPE_t, ndim=3] pk_cb = np.zeros((k_size,z_size,mu_size),'float64')
        cdef int index_k, index_z, index_mu

        for index_k in xrange(k_size):
            for index_z in xrange(z_size):
                for index_mu in xrange(mu_size):
                    pk_cb[index_k,index_z,index_mu] = self.pk_cb(k[index_k,index_z,index_mu],z[index_z])
        return pk_cb

    def get_pk_lin(self, np.ndarray[DTYPE_t,ndim=3] k, np.ndarray[DTYPE_t,ndim=1] z, int k_size, int z_size, int mu_size):
        """ Fast function to get the linear power spectrum on a k and z array """
        cdef np.ndarray[DTYPE_t, ndim=3] pk = np.zeros((k_size,z_size,mu_size),'float64')
        cdef int index_k, index_z, index_mu

        for index_k in xrange(k_size):
            for index_z in xrange(z_size):
                for index_mu in xrange(mu_size):
                    pk[index_k,index_z,index_mu] = self.pk_lin(k[index_k,index_z,index_mu],z[index_z])
        return pk

    def get_pk_cb_lin(self, np.ndarray[DTYPE_t,ndim=3] k, np.ndarray[DTYPE_t,ndim=1] z, int k_size, int z_size, int mu_size):
        """ Fast function to get the linear power spectrum on a k and z array """
        cdef np.ndarray[DTYPE_t, ndim=3] pk_cb = np.zeros((k_size,z_size,mu_size),'float64')
        cdef int index_k, index_z, index_mu

        for index_k in xrange(k_size):
            for index_z in xrange(z_size):
                for index_mu in xrange(mu_size):
                    pk_cb[index_k,index_z,index_mu] = self.pk_cb_lin(k[index_k,index_z,index_mu],z[index_z])
        return pk_cb

    # [NS] :: TODO :: check optimization
    def get_pk_all(self, k, z, nonlinear = True, cdmbar = False, z_axis_in_k_arr = 0):
        """ General function to get the P(k,z) for ARBITRARY shapes of k,z
            Additionally, it includes the functionality of selecting wether to use the non-linear parts or not,
            and wether to use the cdm baryon power spectrum only
            For Multi-Dimensional k-arrays, it assumes that one of the dimensions is the z-axis
            This is handled by the z_axis_in_k_arr integer, as described in the source code """
        # z_axis_in_k_arr specifies the integer position of the z_axis wihtin the n-dimensional k_arr
        # Example: 1-d k_array -> z_axis_in_k_arr = 0
        # Example: 3-d k_array with z_axis being the first axis -> z_axis_in_k_arr = 0
        # Example: 3-d k_array with z_axis being the last axis  -> z_axis_in_k_arr = 2


        # 1) Select the correct function
        if nonlinear:
            if cdmbar and not (self.ba.Omega0_ncdm_tot == 0.):
                pk_function = self.pk_cb
            else:
                pk_function = self.pk
        else:
            if cdmbar and not (self.ba.Omega0_ncdm_tot == 0.):
                pk_function = self.pk_cb_lin
            else:
                pk_function = self.pk_lin

        # 2) Check if z array, or z value
        if not isinstance(z,(list,np.ndarray)):
            # Only single z value was passed -> k could still be an array of arbitrary dimension
            if not isinstance(k,(list,np.ndarray)):
                # Only single z value AND only single k value -> just return a value
                # This iterates over ALL remaining dimensions
                return pk_function(k,z)
            else:
                k_arr = np.array(k)
                out_pk = np.empty(np.shape(k_arr))
                iterator = np.nditer(k_arr,flags=['multi_index'])
                while not iterator.finished:
                    out_pk[iterator.multi_index] = pk_function(iterator[0],z)
                    iterator.iternext()
                # This iterates over ALL remaining dimensions
                #for index_k in range(k_arr.shape[-1]):
                #    out_pk[...,index_k] = pk_function(k_arr[...,index_k],z)
                return out_pk

        # 3) An array of z values was passed
        k_arr = np.array(k)
        z_arr = np.array(z)
        if( z_arr.ndim != 1 ):
            raise CosmoSevereError("Can only parse one-dimensional z-arrays, not multi-dimensional")

        if( k_arr.ndim > 1 ):
            # 3.1) If there is a multi-dimensional k-array of EQUAL lenghts
            out_pk = np.empty(np.shape(k_arr))
            # Bring the z_axis to the front
            k_arr = np.moveaxis(k_arr, z_axis_in_k_arr, 0)
            out_pk = np.moveaxis(out_pk, z_axis_in_k_arr, 0)
            if( len(k_arr) != len(z_arr) ):
                raise CosmoSevereError("Mismatching array lengths of the z-array")
            for index_z in range(len(z_arr)):
                iterator = np.nditer(k_arr[index_z],flags=['multi_index'])
                while not iterator.finished:
                    out_pk[index_z][iterator.multi_index] = pk_function(iterator[0],z[index_z])
                    iterator.iternext()
                # This iterates over ALL remaining dimensions
                #for index_k in range(k_arr[index_z].shape[-1]):
                #    out_pk[index_z][...,index_k] = pk_function(k_arr[index_z][...,index_k],z_arr[index_z])
            # Move the z_axis back into position
            k_arr = np.moveaxis(k_arr, 0, z_axis_in_k_arr)
            out_pk = np.moveaxis(out_pk, 0, z_axis_in_k_arr)
            return out_pk
        else:
            # 3.2) If there is a multi-dimensional k-array of UNEQUAL lenghts
            if isinstance(k_arr[0],(list,np.ndarray)):
                # A very special thing happened: The user passed a k array with UNEQUAL lengths of k arrays for each z
                out_pk = []
                for index_z in range(len(z_arr)):
                    k_arr_at_z = np.array(k_arr[index_z])
                    out_pk_at_z = np.empty(np.shape(k_arr_at_z))
                    iterator = np.nditer(k_arr_at_z,flags=['multi_index'])
                    while not iterator.finished:
                        out_pk_at_z[iterator.multi_index] = pk_function(iterator[0],z[index_z])
                        iterator.iternext()
                    #for index_k in range(k_arr_at_z.shape[-1]):
                    #   out_pk_at_z[...,index_k] = pk_function(k_arr_at_z[...,index_k],z_arr[index_z])
                    out_pk.append(out_pk_at_z)
                return out_pk

            # 3.3) If there is a single-dimensional k-array
            # The user passed a z-array, but only a 1-d k array
            # Assume thus, that the k array should be reproduced for all z
            out_pk = np.empty((len(z_arr),len(k_arr)))
            for index_z in range(len(z_arr)):
                for index_k in range(len(k_arr)):
                    out_pk[index_z,index_k] = pk_function(k_arr[index_k],z_arr[index_z])
            return out_pk


    def get_pk_and_k_and_z(self, nonlinear=True, only_clustering_species = False):
        """
        Returns a grid of matter power spectrum values and the z and k
        at which it has been fully computed. Useful for creating interpolators.

        Parameters
        ----------
        nonlinear : bool
                Whether the returned power spectrum values are linear or non-linear (default)
        nonlinear : bool
                Whether the returned power spectrum is for galaxy clustering and excludes massive neutrinos, or always includes evrything (default)
        """
        cdef np.ndarray[DTYPE_t,ndim=2] pk_at_k_z = np.zeros((self.fo.k_size, self.fo.ln_tau_size),'float64')
        cdef np.ndarray[DTYPE_t,ndim=1] k = np.zeros((self.fo.k_size),'float64')
        cdef np.ndarray[DTYPE_t,ndim=1] z = np.zeros((self.fo.ln_tau_size),'float64')
        cdef int index_k, index_tau, index_pk
        cdef double z_max_nonlinear, z_max_requested

        # consistency checks

        if self.fo.has_pk_matter == False:
            raise CosmoSevereError("You ask classy to return an array of P(k,z) values, but the input parameters sent to CLASS did not require any P(k,z) calculations; add 'mPk' in 'output'")

        if nonlinear == True and self.fo.method == nl_none:
            raise CosmoSevereError("You ask classy to return an array of nonlinear P(k,z) values, but the input parameters sent to CLASS did not require any non-linear P(k,z) calculations; add e.g. 'halofit' or 'HMcode' in 'nonlinear'")

        # check wich type of P(k) to return (total or clustering only, i.e. without massive neutrino contribution)
        if (only_clustering_species == True):
            index_pk = self.fo.index_pk_cluster
        else:
            index_pk = self.fo.index_pk_total

        # get list of redshfits

        if self.fo.ln_tau_size == 1:
            raise CosmoSevereError("You ask classy to return an array of P(k,z) values, but the input parameters sent to CLASS did not require any P(k,z) calculations for z>0; pass either a list of z in 'z_pk' or one non-zero value in 'z_max_pk'")
        else:
            for index_tau in xrange(self.fo.ln_tau_size):
                if index_tau == self.fo.ln_tau_size-1:
                    z[index_tau] = 0.
                else:
                    z[index_tau] = self.z_of_tau(np.exp(self.fo.ln_tau[index_tau]))

        # check consitency of the list of redshifts
#EDE-Edit: change CosmoSevereError-->CosmoComputationError
        if nonlinear == True:
            z_max_nonlinear = self.z_of_tau(self.fo.tau[self.fo.index_tau_min_nl])
            z_max_requested = z[0]
            if ((self.fo.tau_size - self.fo.ln_tau_size) < self.fo.index_tau_min_nl):
<<<<<<< HEAD
                raise CosmoComputationError("get_pk_and_k_and_z() is trying to return P(k,z) up to z_max=%e (to encompass your requested maximum value of z); but the input parameters sent to CLASS were such that the non-linear P(k,z) could only be consistently computed up to z=%e; increase the input parameter 'P_k_max_h/Mpc' or 'P_k_max_1/Mpc', or increase the precision parameters 'halofit_min_k_max' and/or 'hmcode_min_k_max', or decrease your requested z_max"%(z_max_requested,z_max_nonlinear))
=======
                raise CosmoSevereError("get_pk_and_k_and_z() is trying to return P(k,z) up to z_max=%e (to encompass your requested maximum value of z); but the input parameters sent to CLASS were such that the non-linear P(k,z) could only be consistently computed up to z=%e; increase the input parameter 'P_k_max_h/Mpc' or 'P_k_max_1/Mpc', or increase the precision parameter 'fourier_min_k_max', or decrease your requested z_max"%(z_max_requested,z_max_nonlinear))
>>>>>>> f57047ab

        # get list of k

        for index_k in xrange(self.fo.k_size):
            k[index_k] = self.fo.k[index_k]

        # get P(k,z) array

        for index_tau in xrange(self.fo.ln_tau_size):
            for index_k in xrange(self.fo.k_size):
                if nonlinear == True:
                    pk_at_k_z[index_k, index_tau] = np.exp(self.fo.ln_pk_nl[index_pk][index_tau * self.fo.k_size + index_k])
                else:
                    pk_at_k_z[index_k, index_tau] = np.exp(self.fo.ln_pk_l[index_pk][index_tau * self.fo.k_size + index_k])

        return pk_at_k_z, k, z

    # Gives sigma(R,z) for a given (R,z)
    def sigma(self,double R,double z):
        """
        Gives sigma (total matter) for a given R and z
        (R is the radius in units of Mpc, so if R=8/h this will be the usual sigma8(z)

        .. note::

            there is an additional check to verify whether output contains `mPk`,
            and whether k_max > ...
            because otherwise a segfault will occur

        """
        cdef double sigma

        if (self.pt.has_pk_matter == _FALSE_):
            raise CosmoSevereError("No power spectrum computed. In order to get sigma(R,z) you must add mPk to the list of outputs.")

        if (self.pt.k_max_for_pk < self.ba.h):
            raise CosmoSevereError("In order to get sigma(R,z) you must set 'P_k_max_h/Mpc' to 1 or bigger, in order to have k_max > 1 h/Mpc.")

        if fourier_sigmas_at_z(&self.pr,&self.ba,&self.fo,R,z,self.fo.index_pk_m,out_sigma,&sigma)==_FAILURE_:
            raise CosmoSevereError(self.fo.error_message)

        return sigma

    # Gives sigma_cb(R,z) for a given (R,z)
    def sigma_cb(self,double R,double z):
        """
        Gives sigma (cdm+b) for a given R and z
        (R is the radius in units of Mpc, so if R=8/h this will be the usual sigma8(z)

        .. note::

            there is an additional check to verify whether output contains `mPk`,
            and whether k_max > ...
            because otherwise a segfault will occur

        """
        cdef double sigma_cb

        if (self.pt.has_pk_matter == _FALSE_):
            raise CosmoSevereError("No power spectrum computed. In order to get sigma(R,z) you must add mPk to the list of outputs.")

        if (self.fo.has_pk_cb == _FALSE_):
            raise CosmoSevereError("sigma_cb not computed by CLASS (probably because there are no massive neutrinos)")

        if (self.pt.k_max_for_pk < self.ba.h):
            raise CosmoSevereError("In order to get sigma(R,z) you must set 'P_k_max_h/Mpc' to 1 or bigger, in order to have k_max > 1 h/Mpc.")

        if fourier_sigmas_at_z(&self.pr,&self.ba,&self.fo,R,z,self.fo.index_pk_cb,out_sigma,&sigma_cb)==_FAILURE_:
            raise CosmoSevereError(self.fo.error_message)

        return sigma_cb

    # Gives effective logarithmic slope of P_L(k,z) (total matter) for a given (k,z)
    def pk_tilt(self,double k,double z):
        """
        Gives effective logarithmic slope of P_L(k,z) (total matter) for a given k and z
        (k is the wavenumber in units of 1/Mpc, z is the redshift, the output is dimensionless)

        .. note::

            there is an additional check to verify whether output contains `mPk` and whether k is in the right range

        """
        cdef double pk_tilt

        if (self.pt.has_pk_matter == _FALSE_):
            raise CosmoSevereError("No power spectrum computed. In order to get pk_tilt(k,z) you must add mPk to the list of outputs.")

        if (k < self.fo.k[1] or k > self.fo.k[self.fo.k_size-2]):
            raise CosmoSevereError("In order to get pk_tilt at k=%e 1/Mpc, you should compute P(k,z) in a wider range of k's"%k)

        if fourier_pk_tilt_at_k_and_z(&self.ba,&self.pm,&self.fo,pk_linear,k,z,self.fo.index_pk_total,&pk_tilt)==_FAILURE_:
            raise CosmoSevereError(self.fo.error_message)

        return pk_tilt

    #calculates the hmcode window_function of the Navarrow Frenk White Profile
    def fourier_hmcode_window_nfw(self,double k,double rv,double c):
        """
        Gives window_nfw for a given wavevector k, virial radius rv and concentration c

        """
        cdef double window_nfw


        if fourier_hmcode_window_nfw(&self.fo,k,rv,c,&window_nfw)==_FAILURE_:
                 raise CosmoSevereError(self.hr.error_message)

        return window_nfw

    def age(self):
        self.compute(["background"])
        return self.ba.age

    def h(self):
        return self.ba.h

    def n_s(self):
        return self.pm.n_s

    def tau_reio(self):
        return self.th.tau_reio

    def Omega_m(self):
        return self.ba.Omega0_m

    def Omega_r(self):
        return self.ba.Omega0_r

    def theta_s_100(self):
        return 100.*self.th.rs_rec/self.th.da_rec/(1.+self.th.z_rec)

    def zrec(self):
        return self.th.z_rec

    def theta_star_100(self):
        return 100.*self.th.rs_star/self.th.da_star/(1.+self.th.z_star)

    def Omega_Lambda(self):
        return self.ba.Omega0_lambda

    def Omega_g(self):
        return self.ba.Omega0_g

    def Omega_b(self):
        return self.ba.Omega0_b

    def omega_b(self):
        return self.ba.Omega0_b * self.ba.h * self.ba.h

    def Neff(self):
        return self.ba.Neff

    def k_eq(self):
        self.compute(["background"])
        return self.ba.a_eq*self.ba.H_eq

    def z_eq(self):
        self.compute(["background"])
        return 1./self.ba.a_eq-1.

    def sigma8(self):
        self.compute(["fourier"])
        return self.fo.sigma8[self.fo.index_pk_m]

    #def neff(self):
    #    self.compute(["harmonic"])
    #    return self.hr.neff

    def sigma8_cb(self):
        self.compute(["fourier"])
        return self.fo.sigma8[self.fo.index_pk_cb]
<<<<<<< HEAD

    """
    EDE-Edit: Add in ability to read fEDE and zc as derived parameter
    """
    def fEDE(self):
        return self.ba.fEDE

    def As(self):
        return self.pm.A_s

    def zreio(self):
        return self.th.z_reio

    def z_eq(self):
        return self.ba.z_eq

    def z_c(self):
        return self.ba.z_c


    def log10z_c(self):
        return self.ba.log10z_c

    """
    EDE-Edit: read in m_scf and f_scf as derived parameter
    """
    def log10f_scf(self):
        return self.ba.log10f_scf

    def log10m_scf(self):
        return self.ba.log10m_scf

    def thetai_scf(self):
        return self.ba.thetai_scf
=======
>>>>>>> f57047ab

    def rs_drag(self):
        self.compute(["thermodynamics"])
        return self.th.rs_d

    def z_reio(self):
        self.compute(["thermodynamics"])
        return self.th.z_reio

    def angular_distance(self, z):
        """
        angular_distance(z)

        Return the angular diameter distance (exactly, the quantity defined by Class
        as index_bg_ang_distance in the background module)

        Parameters
        ----------
        z : float
                Desired redshift
        """
        cdef double tau
        cdef int last_index #junk
        cdef double * pvecback

        pvecback = <double*> calloc(self.ba.bg_size,sizeof(double))

        if background_tau_of_z(&self.ba,z,&tau)==_FAILURE_:
            raise CosmoSevereError(self.ba.error_message)

        if background_at_tau(&self.ba,tau,long_info,inter_normal,&last_index,pvecback)==_FAILURE_:
            raise CosmoSevereError(self.ba.error_message)

        D_A = pvecback[self.ba.index_bg_ang_distance]

        free(pvecback)

        return D_A

    def comoving_distance(self, z):
        """
        comoving_distance(z)

        Return the comoving distance

        Parameters
        ----------
        z : float
                Desired redshift
        """
        cdef double tau
        cdef int last_index #junk
        cdef double * pvecback

        pvecback = <double*> calloc(self.ba.bg_size,sizeof(double))

        if background_tau_of_z(&self.ba,z,&tau)==_FAILURE_:
            raise CosmoSevereError(self.ba.error_message)

        if background_at_tau(&self.ba,tau,long_info,inter_normal,&last_index,pvecback)==_FAILURE_:
            raise CosmoSevereError(self.ba.error_message)

        r = pvecback[self.ba.index_bg_conf_distance]

        free(pvecback)

        return r

    def scale_independent_growth_factor(self, z):
        """
        scale_independent_growth_factor(z)

        Return the scale invariant growth factor D(a) for CDM perturbations
        (exactly, the quantity defined by Class as index_bg_D in the background module)

        Parameters
        ----------
        z : float
                Desired redshift
        """
        cdef double tau
        cdef int last_index #junk
        cdef double * pvecback

        pvecback = <double*> calloc(self.ba.bg_size,sizeof(double))

        if background_tau_of_z(&self.ba,z,&tau)==_FAILURE_:
            raise CosmoSevereError(self.ba.error_message)

        if background_at_tau(&self.ba,tau,long_info,inter_normal,&last_index,pvecback)==_FAILURE_:
            raise CosmoSevereError(self.ba.error_message)

        D = pvecback[self.ba.index_bg_D]

        free(pvecback)

        return D

    def scale_independent_growth_factor_f(self, z):
        """
        scale_independent_growth_factor_f(z)

        Return the scale invariant growth factor f(z)=d ln D / d ln a for CDM perturbations
        (exactly, the quantity defined by Class as index_bg_f in the background module)

        Parameters
        ----------
        z : float
                Desired redshift
        """
        cdef double tau
        cdef int last_index #junk
        cdef double * pvecback

        pvecback = <double*> calloc(self.ba.bg_size,sizeof(double))

        if background_tau_of_z(&self.ba,z,&tau)==_FAILURE_:
            raise CosmoSevereError(self.ba.error_message)

        if background_at_tau(&self.ba,tau,long_info,inter_normal,&last_index,pvecback)==_FAILURE_:
            raise CosmoSevereError(self.ba.error_message)

        f = pvecback[self.ba.index_bg_f]

        free(pvecback)

        return f

#EDE-edit changed to compute at individual value of z.
    def get_fsigma8(self, z):
        cdef double fsigma
        fsigma = self.sigma(8./self.h(),z)*self.scale_independent_growth_factor_f(z)
        return fsigma


    def z_of_tau(self, tau):
        """
        Redshift corresponding to a given conformal time.

        Parameters
        ----------
        tau : float
                Conformal time
        """
        cdef double z
        cdef int last_index #junk
        cdef double * pvecback

        pvecback = <double*> calloc(self.ba.bg_size,sizeof(double))

        if background_at_tau(&self.ba,tau,long_info,inter_normal,&last_index,pvecback)==_FAILURE_:
            raise CosmoSevereError(self.ba.error_message)

        z = 1./pvecback[self.ba.index_bg_a]-1.

        free(pvecback)

        return z

    def Hubble(self, z):
        """
        Hubble(z)

        Return the Hubble rate (exactly, the quantity defined by Class as index_bg_H
        in the background module)

        Parameters
        ----------
        z : float
                Desired redshift
        """
        cdef double tau
        cdef int last_index #junk
        cdef double * pvecback

        pvecback = <double*> calloc(self.ba.bg_size,sizeof(double))

        if background_tau_of_z(&self.ba,z,&tau)==_FAILURE_:
            raise CosmoSevereError(self.ba.error_message)

        if background_at_tau(&self.ba,tau,long_info,inter_normal,&last_index,pvecback)==_FAILURE_:
            raise CosmoSevereError(self.ba.error_message)

        H = pvecback[self.ba.index_bg_H]

        free(pvecback)

        return H

    def Om_m(self, z):
        """
        Omega_m(z)

        Return the matter density fraction (exactly, the quantity defined by Class as index_bg_Omega_m
        in the background module)

        Parameters
        ----------
        z : float
                Desired redshift
        """
        cdef double tau
        cdef int last_index #junk
        cdef double * pvecback

        pvecback = <double*> calloc(self.ba.bg_size,sizeof(double))

        if background_tau_of_z(&self.ba,z,&tau)==_FAILURE_:
            raise CosmoSevereError(self.ba.error_message)

        if background_at_tau(&self.ba,tau,long_info,inter_normal,&last_index,pvecback)==_FAILURE_:
            raise CosmoSevereError(self.ba.error_message)

        Om_m = pvecback[self.ba.index_bg_Omega_m]

        free(pvecback)

        return Om_m


    def ionization_fraction(self, z):
        """
        ionization_fraction(z)

        Return the ionization fraction for a given redshift z

        Parameters
        ----------
        z : float
                Desired redshift
        """
        cdef double tau
        cdef int last_index #junk
        cdef double * pvecback
        cdef double * pvecthermo

        pvecback = <double*> calloc(self.ba.bg_size,sizeof(double))
        pvecthermo = <double*> calloc(self.th.th_size,sizeof(double))

        if background_tau_of_z(&self.ba,z,&tau)==_FAILURE_:
            raise CosmoSevereError(self.ba.error_message)

        if background_at_tau(&self.ba,tau,long_info,inter_normal,&last_index,pvecback)==_FAILURE_:
            raise CosmoSevereError(self.ba.error_message)

        if thermodynamics_at_z(&self.ba,&self.th,z,inter_normal,&last_index,pvecback,pvecthermo) == _FAILURE_:
            raise CosmoSevereError(self.th.error_message)

        xe = pvecthermo[self.th.index_th_xe]

        free(pvecback)
        free(pvecthermo)

        return xe

    def baryon_temperature(self, z):
        """
        baryon_temperature(z)

        Give the baryon temperature for a given redshift z

        Parameters
        ----------
        z : float
                Desired redshift
        """
        cdef double tau
        cdef int last_index #junk
        cdef double * pvecback
        cdef double * pvecthermo

        pvecback = <double*> calloc(self.ba.bg_size,sizeof(double))
        pvecthermo = <double*> calloc(self.th.th_size,sizeof(double))

        if background_tau_of_z(&self.ba,z,&tau)==_FAILURE_:
            raise CosmoSevereError(self.ba.error_message)

        if background_at_tau(&self.ba,tau,long_info,inter_normal,&last_index,pvecback)==_FAILURE_:
            raise CosmoSevereError(self.ba.error_message)

        if thermodynamics_at_z(&self.ba,&self.th,z,inter_normal,&last_index,pvecback,pvecthermo) == _FAILURE_:
            raise CosmoSevereError(self.th.error_message)

        Tb = pvecthermo[self.th.index_th_Tb]

        free(pvecback)
        free(pvecthermo)

        return Tb

    def T_cmb(self):
        """
        Return the CMB temperature
        """
        return self.ba.T_cmb

    # redundent with a previous Omega_m() funciton,
    # but we leave it not to break compatibility
    def Omega0_m(self):
        """
        Return the sum of Omega0 for all non-relativistic components
        """
        return self.ba.Omega0_m

    def get_background(self):
        """
        Return an array of the background quantities at all times.

        Parameters
        ----------

        Returns
        -------
        background : dictionary containing background.
        """
        cdef char *titles
        cdef double* data
        titles = <char*>calloc(_MAXTITLESTRINGLENGTH_,sizeof(char))

        if background_output_titles(&self.ba, titles)==_FAILURE_:
            raise CosmoSevereError(self.ba.error_message)

        tmp = <bytes> titles
        tmp = str(tmp.decode())
        names = tmp.split("\t")[:-1]
        number_of_titles = len(names)
        timesteps = self.ba.bt_size

        data = <double*>malloc(sizeof(double)*timesteps*number_of_titles)

        if background_output_data(&self.ba, number_of_titles, data)==_FAILURE_:
            raise CosmoSevereError(self.ba.error_message)

        background = {}

        for i in range(number_of_titles):
            background[names[i]] = np.zeros(timesteps, dtype=np.double)
            for index in range(timesteps):
                background[names[i]][index] = data[index*number_of_titles+i]

        free(titles)
        free(data)
        return background

    def get_thermodynamics(self):
        """
        Return the thermodynamics quantities.

        Returns
        -------
        thermodynamics : dictionary containing thermodynamics.
        """
        cdef char *titles
        cdef double* data

        titles = <char*>calloc(_MAXTITLESTRINGLENGTH_,sizeof(char))

        if thermodynamics_output_titles(&self.ba, &self.th, titles)==_FAILURE_:
            raise CosmoSevereError(self.th.error_message)

        tmp = <bytes> titles
        tmp = str(tmp.decode())
        names = tmp.split("\t")[:-1]
        number_of_titles = len(names)
        timesteps = self.th.tt_size

        data = <double*>malloc(sizeof(double)*timesteps*number_of_titles)

        if thermodynamics_output_data(&self.ba, &self.th, number_of_titles, data)==_FAILURE_:
            raise CosmoSevereError(self.th.error_message)

        thermodynamics = {}

        for i in range(number_of_titles):
            thermodynamics[names[i]] = np.zeros(timesteps, dtype=np.double)
            for index in range(timesteps):
                thermodynamics[names[i]][index] = data[index*number_of_titles+i]

        free(titles)
        free(data)
        return thermodynamics

    def get_primordial(self):
        """
        Return the primordial scalar and/or tensor spectrum depending on 'modes'.
        'output' must be set to something, e.g. 'tCl'.

        Returns
        -------
        primordial : dictionary containing k-vector and primordial scalar and tensor P(k).
        """
        cdef char *titles
        cdef double* data

        titles = <char*>calloc(_MAXTITLESTRINGLENGTH_,sizeof(char))

        if primordial_output_titles(&self.pt, &self.pm, titles)==_FAILURE_:
            raise CosmoSevereError(self.pm.error_message)

        tmp = <bytes> titles
        tmp = str(tmp.decode())
        names = tmp.split("\t")[:-1]
        number_of_titles = len(names)
        timesteps = self.pm.lnk_size

        data = <double*>malloc(sizeof(double)*timesteps*number_of_titles)

        if primordial_output_data(&self.pt, &self.pm, number_of_titles, data)==_FAILURE_:
            raise CosmoSevereError(self.pm.error_message)

        primordial = {}

        for i in range(number_of_titles):
            primordial[names[i]] = np.zeros(timesteps, dtype=np.double)
            for index in range(timesteps):
                primordial[names[i]][index] = data[index*number_of_titles+i]

        free(titles)
        free(data)
        return primordial


    @cython.returns(dict)
    @cython.initializedcheck(False)
    @cython.boundscheck(False)
    @cython.cdivision(True)
    @cython.ccall
    def get_perturbations(self):
        """
        Return scalar, vector and/or tensor perturbations as arrays for requested
        k-values.

        .. note::

            you need to specify both 'k_output_values', and have some
            perturbations computed, for instance by setting 'output' to 'tCl'.

        Returns
        -------
        perturbations : dict of array of dicts
                perturbations['scalar'] is an array of length 'k_output_values' of
                dictionary containing scalar perturbations.
                Similar for perturbations['vector'] and perturbations['tensor'].
        """

        perturbations = {}

        if self.pt.k_output_values_num<1:
            return perturbations

        cdef:
            Py_ssize_t j
            Py_ssize_t i
            Py_ssize_t number_of_titles
            Py_ssize_t timesteps
            list names
            list tmparray
            dict tmpdict
            double[:,::1] data_mv
            double ** thedata
            int * thesizes

        # Doing the exact same thing 3 times, for scalar, vector and tensor. Sorry
        # for copy-and-paste here, but I don't know what else to do.
        for mode in ['scalar','vector','tensor']:
            if mode=='scalar' and self.pt.has_scalars:
                thetitles = <bytes> self.pt.scalar_titles
                thedata = self.pt.scalar_perturbations_data
                thesizes = self.pt.size_scalar_perturbation_data
            elif mode=='vector' and self.pt.has_vectors:
                thetitles = <bytes> self.pt.vector_titles
                thedata = self.pt.vector_perturbations_data
                thesizes = self.pt.size_vector_perturbation_data
            elif mode=='tensor' and self.pt.has_tensors:
                thetitles = <bytes> self.pt.tensor_titles
                thedata = self.pt.tensor_perturbations_data
                thesizes = self.pt.size_tensor_perturbation_data
            else:
                continue
            thetitles = str(thetitles.decode())
            names = thetitles.split("\t")[:-1]
            number_of_titles = len(names)
            tmparray = []
            if number_of_titles != 0:
                for j in range(self.pt.k_output_values_num):
                    timesteps = thesizes[j]//number_of_titles
                    tmpdict={}
                    data_mv = <double[:timesteps,:number_of_titles]> thedata[j]
                    for i in range(number_of_titles):
                        tmpdict[names[i]] = np.asarray(data_mv[:,i])
                    tmparray.append(tmpdict)
            perturbations[mode] = tmparray

        return perturbations

    def get_transfer(self, z=0., output_format='class'):
        """
        Return the density and/or velocity transfer functions for all initial
        conditions today. You must include 'mTk' and/or 'vCTk' in the list of
        'output'. The transfer functions can also be computed at higher redshift z
        provided that 'z_pk' has been set and that 0<z<z_pk.

        Parameters
        ----------
        z  : redshift (default = 0)
        output_format  : ('class' or 'camb') Format transfer functions according to
                         CLASS convention (default) or CAMB convention.

        Returns
        -------
        tk : dictionary containing transfer functions.
        """
        cdef char *titles
        cdef double* data
        cdef char ic_info[1024]
        cdef FileName ic_suffix
        cdef file_format outf

        if (not self.pt.has_density_transfers) and (not self.pt.has_velocity_transfers):
            return {}

        if output_format == 'camb':
            outf = camb_format
        else:
            outf = class_format

        index_md = self.pt.index_md_scalars;
        titles = <char*>calloc(_MAXTITLESTRINGLENGTH_,sizeof(char))

        if perturbations_output_titles(&self.ba,&self.pt, outf, titles)==_FAILURE_:
            raise CosmoSevereError(self.pt.error_message)

        tmp = <bytes> titles
        tmp = str(tmp.decode())
        names = tmp.split("\t")[:-1]
        number_of_titles = len(names)
        timesteps = self.pt.k_size[index_md]

        size_ic_data = timesteps*number_of_titles;
        ic_num = self.pt.ic_size[index_md];

        data = <double*>malloc(sizeof(double)*size_ic_data*ic_num)

        if perturbations_output_data(&self.ba, &self.pt, outf, <double> z, number_of_titles, data)==_FAILURE_:
            raise CosmoSevereError(self.pt.error_message)

        transfers = {}

        for index_ic in range(ic_num):
            if perturbations_output_firstline_and_ic_suffix(&self.pt, index_ic, ic_info, ic_suffix)==_FAILURE_:
                raise CosmoSevereError(self.pt.error_message)
            ic_key = <bytes> ic_suffix

            tmpdict = {}
            for i in range(number_of_titles):
                tmpdict[names[i]] = np.zeros(timesteps, dtype=np.double)
                for index in range(timesteps):
                    tmpdict[names[i]][index] = data[index_ic*size_ic_data+index*number_of_titles+i]

            if ic_num==1:
                transfers = tmpdict
            else:
                transfers[ic_key] = tmpdict

        free(titles)
        free(data)

        return transfers

    def get_current_derived_parameters(self, names):
        """
        get_current_derived_parameters(names)

        Return a dictionary containing an entry for all the names defined in the
        input list.

        Parameters
        ----------
        names : list
                Derived parameters that can be asked from Monte Python, or
                elsewhere.

        Returns
        -------
        derived : dict

        .. warning::

            This method used to take as an argument directly the data class from
            Monte Python. To maintain compatibility with this old feature, a
            check is performed to verify that names is indeed a list. If not, it
            returns a TypeError. The old version of this function, when asked
            with the new argument, will raise an AttributeError.

        """
        if type(names) != type([]):
            raise TypeError("Deprecated")

        derived = {}
        for name in names:
            if name == 'h':
                value = self.ba.h
            elif name == 'H0':
                value = self.ba.h*100
            elif name == 'Omega0_lambda' or name == 'Omega_Lambda':
                value = self.ba.Omega0_lambda
            elif name == 'Omega0_fld':
                value = self.ba.Omega0_fld
            elif name == 'age':
                value = self.ba.age
            elif name == 'conformal_age':
                value = self.ba.conformal_age

# EDE-edit: adding Omega_nu
            elif name == 'Omega_nu':
                value = self.ba.Omega0_ncdm_tot

            elif name == 'm_ncdm_in_eV':
                value = self.ba.m_ncdm_in_eV[0]
            elif name == 'm_ncdm_tot':
                value = self.ba.Omega0_ncdm_tot*self.ba.h*self.ba.h*93.14
            elif name == 'Neff':
                value = self.ba.Neff
            elif name == 'Omega_m':
                value = self.ba.Omega0_m
            elif name == 'omega_m':
                value = self.ba.Omega0_m*self.ba.h**2
            elif name == 'xi_idr':
                value = self.ba.T_idr/self.ba.T_cmb
            elif name == 'N_dg':
                value = self.ba.Omega0_idr/self.ba.Omega0_g*8./7.*pow(11./4.,4./3.)
            elif name == 'Gamma_0_nadm':
                value = self.th.a_idm_dr*(4./3.)*(self.ba.h*self.ba.h*self.ba.Omega0_idr)
            elif name == 'a_dark':
                value = self.th.a_idm_dr
            elif name == 'tau_reio':
                value = self.th.tau_reio
            elif name == 'z_reio':
                value = self.th.z_reio
            elif name == 'z_rec':
                value = self.th.z_rec
            elif name == 'tau_rec':
                value = self.th.tau_rec
            elif name == 'rs_rec':
                value = self.th.rs_rec
            elif name == 'rs_rec_h':
                value = self.th.rs_rec*self.ba.h
            elif name == 'ds_rec':
                value = self.th.ds_rec

            # EDE-edit: Add in capability to read fEDE and z_c
            elif name == 'fEDE':
                value = self.ba.fEDE
            elif name == 'z_c':
                value = self.ba.z_c
            elif name == 'z_eq':
                value = self.ba.z_eq
            elif name == 'log10z_c':
                value = self.ba.log10z_c
            # EDE-edit: Add in capability to read m and f
            elif name == 'log10m_scf':
                value = self.ba.log10m_scf
            elif name == 'log10f_scf':
                value = self.ba.log10f_scf
            elif name == 'thetai_scf':
                value = self.ba.thetai_scf


            elif name == 'ds_rec_h':
                value = self.th.ds_rec*self.ba.h
            elif name == 'ra_rec':
                value = self.th.da_rec*(1.+self.th.z_rec)
            elif name == 'ra_rec_h':
                value = self.th.da_rec*(1.+self.th.z_rec)*self.ba.h
            elif name == 'da_rec':
                value = self.th.da_rec
            elif name == 'da_rec_h':
                value = self.th.da_rec*self.ba.h
            elif name == 'z_star':
                value = self.th.z_star
            elif name == 'tau_star':
                value = self.th.tau_star
            elif name == 'rs_star':
                value = self.th.rs_star
            elif name == 'ds_star':
                value = self.th.ds_star
            elif name == 'ra_star':
                value = self.th.ra_star
            elif name == 'da_star':
                value = self.th.da_star
            elif name == 'rd_star':
                value = self.th.rd_star
            elif name == 'z_d':
                value = self.th.z_d
            elif name == 'tau_d':
                value = self.th.tau_d
            elif name == 'ds_d':
                value = self.th.ds_d
            elif name == 'ds_d_h':
                value = self.th.ds_d*self.ba.h
            elif name == 'rs_d':
                value = self.th.rs_d
            elif name == 'rs_d_h':
                value = self.th.rs_d*self.ba.h
            elif name == '100*theta_s':
                value = 100.*self.th.rs_rec/self.th.da_rec/(1.+self.th.z_rec)
            elif name == '100*theta_star':
                value = 100.*self.th.rs_star/self.th.da_star/(1.+self.th.z_star)
            elif name == 'YHe':
                value = self.th.YHe
            elif name == 'n_e':
                value = self.th.n_e
            elif name == 'A_s':
                value = self.pm.A_s
            elif name == 'ln10^{10}A_s':
                value = log(1.e10*self.pm.A_s)
            elif name == 'n_s':
                value = self.pm.n_s
            elif name == 'alpha_s':
                value = self.pm.alpha_s
            elif name == 'beta_s':
                value = self.pm.beta_s
            elif name == 'r':
                # This is at the pivot scale
                value = self.pm.r
            elif name == 'r_0002':
                # at k_pivot = 0.002/Mpc
                value = self.pm.r*(0.002/self.pm.k_pivot)**(
                    self.pm.n_t-self.pm.n_s-1+0.5*self.pm.alpha_s*log(
                        0.002/self.pm.k_pivot))
            elif name == 'n_t':
                value = self.pm.n_t
            elif name == 'alpha_t':
                value = self.pm.alpha_t
            elif name == 'V_0':
                value = self.pm.V0
            elif name == 'V_1':
                value = self.pm.V1
            elif name == 'V_2':
                value = self.pm.V2
            elif name == 'V_3':
                value = self.pm.V3
            elif name == 'V_4':
                value = self.pm.V4
            elif name == 'epsilon_V':
                eps1 = self.pm.r*(1./16.-0.7296/16.*(self.pm.r/8.+self.pm.n_s-1.))
                eps2 = -self.pm.n_s+1.-0.7296*self.pm.alpha_s-self.pm.r*(1./8.+1./8.*(self.pm.n_s-1.)*(-0.7296-1.5))-(self.pm.r/8.)**2*(-0.7296-1.)
                value = eps1*((1.-eps1/3.+eps2/6.)/(1.-eps1/3.))**2
            elif name == 'eta_V':
                eps1 = self.pm.r*(1./16.-0.7296/16.*(self.pm.r/8.+self.pm.n_s-1.))
                eps2 = -self.pm.n_s+1.-0.7296*self.pm.alpha_s-self.pm.r*(1./8.+1./8.*(self.pm.n_s-1.)*(-0.7296-1.5))-(self.pm.r/8.)**2*(-0.7296-1.)
                eps23 = 1./8.*(self.pm.r**2/8.+(self.pm.n_s-1.)*self.pm.r-8.*self.pm.alpha_s)
                value = (2.*eps1-eps2/2.-2./3.*eps1**2+5./6.*eps1*eps2-eps2**2/12.-eps23/6.)/(1.-eps1/3.)
            elif name == 'ksi_V^2':
                eps1 = self.pm.r*(1./16.-0.7296/16.*(self.pm.r/8.+self.pm.n_s-1.))
                eps2 = -self.pm.n_s+1.-0.7296*self.pm.alpha_s-self.pm.r*(1./8.+1./8.*(self.pm.n_s-1.)*(-0.7296-1.5))-(self.pm.r/8.)**2*(-0.7296-1.)
                eps23 = 1./8.*(self.pm.r**2/8.+(self.pm.n_s-1.)*self.pm.r-8.*self.pm.alpha_s)
                value = 2.*(1.-eps1/3.+eps2/6.)*(2.*eps1**2-3./2.*eps1*eps2+eps23/4.)/(1.-eps1/3.)**2
            elif name == 'exp_m_2_tau_As':
                value = exp(-2.*self.th.tau_reio)*self.pm.A_s
            elif name == 'phi_min':
                value = self.pm.phi_min
            elif name == 'phi_max':
                value = self.pm.phi_max
            elif name == 'sigma8':
                value = self.fo.sigma8[self.fo.index_pk_m]
            elif name == 'sigma8_cb':
                value = self.fo.sigma8[self.fo.index_pk_cb]
            elif name == 'k_eq':
                value = self.ba.a_eq*self.ba.H_eq
            elif name == 'g_sd':
                value = self.sd.sd_parameter_table[0]
            elif name == 'y_sd':
                value = self.sd.sd_parameter_table[1]
            elif name == 'mu_sd':
                value = self.sd.sd_parameter_table[2]
            else:
                raise CosmoSevereError("%s was not recognized as a derived parameter" % name)
            derived[name] = value
        return derived

    def fourier_scale(self, np.ndarray[DTYPE_t,ndim=1] z, int z_size):
        """
        fourier_scale(z, z_size)

        Return the nonlinear scale for all the redshift specified in z, of size
        z_size

        Parameters
        ----------
        z : numpy array
                Array of requested redshifts
        z_size : int
                Size of the redshift array
        """
        cdef int index_z
        cdef np.ndarray[DTYPE_t, ndim=1] k_nl = np.zeros(z_size,'float64')
        cdef np.ndarray[DTYPE_t, ndim=1] k_nl_cb = np.zeros(z_size,'float64')
        #cdef double *k_nl
        #k_nl = <double*> calloc(z_size,sizeof(double))
        for index_z in range(z_size):
            if fourier_k_nl_at_z(&self.ba,&self.fo,z[index_z],&k_nl[index_z],&k_nl_cb[index_z]) == _FAILURE_:
                raise CosmoSevereError(self.fo.error_message)

        return k_nl

    def fourier_scale_cb(self, np.ndarray[DTYPE_t,ndim=1] z, int z_size):
        """

make        fourier_scale_cb(z, z_size)

        Return the nonlinear scale for all the redshift specified in z, of size

        z_size

        Parameters
        ----------
        z : numpy array
                Array of requested redshifts
        z_size : int
                Size of the redshift array
        """
        cdef int index_z
        cdef np.ndarray[DTYPE_t, ndim=1] k_nl = np.zeros(z_size,'float64')
        cdef np.ndarray[DTYPE_t, ndim=1] k_nl_cb = np.zeros(z_size,'float64')
        #cdef double *k_nl
        #k_nl = <double*> calloc(z_size,sizeof(double))
        if (self.ba.Omega0_ncdm_tot == 0.):
            raise CosmoSevereError(
                "No massive neutrinos. You must use pk, rather than pk_cb."
                )
        for index_z in range(z_size):
            if fourier_k_nl_at_z(&self.ba,&self.fo,z[index_z],&k_nl[index_z],&k_nl_cb[index_z]) == _FAILURE_:
                raise CosmoSevereError(self.fo.error_message)

        return k_nl_cb

    def fourier_hmcode_sigma8(self, np.ndarray[DTYPE_t,ndim=1] z, int z_size):
        """
        fourier_hmcode_sigma8(z, z_size)

        Return sigma_8 for all the redshift specified in z, of size

        """
        cdef int index_z

        cdef np.ndarray[DTYPE_t, ndim=1] sigma_8 = np.zeros(z_size,'float64')
        cdef np.ndarray[DTYPE_t, ndim=1] sigma_8_cb = np.zeros(z_size,'float64')

#        for index_z in range(z_size):
#            if fourier_hmcode_sigma8_at_z(&self.ba,&self.fo,z[index_z],&sigma_8[index_z],&sigma_8_cb[index_z]) == _FAILURE_:
#                raise CosmoSevereError(self.fo.error_message)

        return sigma_8

    def fourier_hmcode_sigma8_cb(self, np.ndarray[DTYPE_t,ndim=1] z, int z_size):
        """
        fourier_hmcode_sigma8(z, z_size)

        Return sigma_8 for all the redshift specified in z, of size

        """
        cdef int index_z

        cdef np.ndarray[DTYPE_t, ndim=1] sigma_8 = np.zeros(z_size,'float64')
        cdef np.ndarray[DTYPE_t, ndim=1] sigma_8_cb = np.zeros(z_size,'float64')

#        for index_z in range(z_size):
#            if fourier_hmcode_sigma8_at_z(&self.ba,&self.fo,z[index_z],&sigma_8[index_z],&sigma_8_cb[index_z]) == _FAILURE_:
#                raise CosmoSevereError(self.fo.error_message)

        return sigma_8_cb

    def fourier_hmcode_sigmadisp(self, np.ndarray[DTYPE_t,ndim=1] z, int z_size):
        """
        fourier_hmcode_sigmadisp(z, z_size)

        Return sigma_disp for all the redshift specified in z, of size
        z_size

        Parameters
        ----------
        z : numpy array
                Array of requested redshifts
        z_size : int
                Size of the redshift array
        """
        cdef int index_z
        cdef np.ndarray[DTYPE_t, ndim=1] sigma_disp = np.zeros(z_size,'float64')
        cdef np.ndarray[DTYPE_t, ndim=1] sigma_disp_cb = np.zeros(z_size,'float64')

#        for index_z in range(z_size):
#            if fourier_hmcode_sigmadisp_at_z(&self.ba,&self.fo,z[index_z],&sigma_disp[index_z],&sigma_disp_cb[index_z]) == _FAILURE_:
#                raise CosmoSevereError(self.fo.error_message)

        return sigma_disp

    def fourier_hmcode_sigmadisp_cb(self, np.ndarray[DTYPE_t,ndim=1] z, int z_size):
        """
        fourier_hmcode_sigmadisp(z, z_size)

        Return sigma_disp for all the redshift specified in z, of size
        z_size

        Parameters
        ----------
        z : numpy array
                Array of requested redshifts
        z_size : int
                Size of the redshift array
        """
        cdef int index_z
        cdef np.ndarray[DTYPE_t, ndim=1] sigma_disp = np.zeros(z_size,'float64')
        cdef np.ndarray[DTYPE_t, ndim=1] sigma_disp_cb = np.zeros(z_size,'float64')

#        for index_z in range(z_size):
#            if fourier_hmcode_sigmadisp_at_z(&self.ba,&self.fo,z[index_z],&sigma_disp[index_z],&sigma_disp_cb[index_z]) == _FAILURE_:
#                raise CosmoSevereError(self.fo.error_message)

        return sigma_disp_cb

    def fourier_hmcode_sigmadisp100(self, np.ndarray[DTYPE_t,ndim=1] z, int z_size):
        """
        fourier_hmcode_sigmadisp100(z, z_size)

        Return sigma_disp_100 for all the redshift specified in z, of size
        z_size

        Parameters
        ----------
        z : numpy array
                Array of requested redshifts
        z_size : int
                Size of the redshift array
        """
        cdef int index_z
        cdef np.ndarray[DTYPE_t, ndim=1] sigma_disp_100 = np.zeros(z_size,'float64')
        cdef np.ndarray[DTYPE_t, ndim=1] sigma_disp_100_cb = np.zeros(z_size,'float64')

#        for index_z in range(z_size):
#            if fourier_hmcode_sigmadisp100_at_z(&self.ba,&self.fo,z[index_z],&sigma_disp_100[index_z],&sigma_disp_100_cb[index_z]) == _FAILURE_:
#                raise CosmoSevereError(self.fo.error_message)

        return sigma_disp_100

    def fourier_hmcode_sigmadisp100_cb(self, np.ndarray[DTYPE_t,ndim=1] z, int z_size):
        """
        fourier_hmcode_sigmadisp100(z, z_size)

        Return sigma_disp_100 for all the redshift specified in z, of size
        z_size

        Parameters
        ----------
        z : numpy array
                Array of requested redshifts
        z_size : int
                Size of the redshift array
        """
        cdef int index_z
        cdef np.ndarray[DTYPE_t, ndim=1] sigma_disp_100 = np.zeros(z_size,'float64')
        cdef np.ndarray[DTYPE_t, ndim=1] sigma_disp_100_cb = np.zeros(z_size,'float64')

#        for index_z in range(z_size):
#            if fourier_hmcode_sigmadisp100_at_z(&self.ba,&self.fo,z[index_z],&sigma_disp_100[index_z],&sigma_disp_100_cb[index_z]) == _FAILURE_:
#                raise CosmoSevereError(self.fo.error_message)

        return sigma_disp_100_cb

    def fourier_hmcode_sigmaprime(self, np.ndarray[DTYPE_t,ndim=1] z, int z_size):
        """
        fourier_hmcode_sigmaprime(z, z_size)

        Return sigma_disp for all the redshift specified in z, of size
        z_size

        Parameters
        ----------
        z : numpy array
                Array of requested redshifts
        z_size : int
                Size of the redshift array
        """
        cdef int index_z
        cdef np.ndarray[DTYPE_t, ndim=1] sigma_prime = np.zeros(z_size,'float64')
        cdef np.ndarray[DTYPE_t, ndim=1] sigma_prime_cb = np.zeros(z_size,'float64')

#        for index_z in range(z_size):
#            if fourier_hmcode_sigmaprime_at_z(&self.ba,&self.fo,z[index_z],&sigma_prime[index_z],&sigma_prime_cb[index_z]) == _FAILURE_:
#                raise CosmoSevereError(self.fo.error_message)

        return sigma_prime

    def fourier_hmcode_sigmaprime_cb(self, np.ndarray[DTYPE_t,ndim=1] z, int z_size):
        """
        fourier_hmcode_sigmaprime(z, z_size)

        Return sigma_disp for all the redshift specified in z, of size
        z_size

        Parameters
        ----------
        z : numpy array
                Array of requested redshifts
        z_size : int
                Size of the redshift array
        """
        cdef int index_z
        cdef np.ndarray[DTYPE_t, ndim=1] sigma_prime = np.zeros(z_size,'float64')
        cdef np.ndarray[DTYPE_t, ndim=1] sigma_prime_cb = np.zeros(z_size,'float64')

#        for index_z in range(z_size):
#            if fourier_hmcode_sigmaprime_at_z(&self.ba,&self.fo,z[index_z],&sigma_prime[index_z],&sigma_prime_cb[index_z]) == _FAILURE_:
#                raise CosmoSevereError(self.fo.error_message)

        return sigma_prime_cb

    def __call__(self, ctx):
        """
        Function to interface with CosmoHammer

        Parameters
        ----------
        ctx : context
                Contains several dictionaries storing data and cosmological
                information

        """
        data = ctx.get('data')  # recover data from the context

        # If the module has already been called once, clean-up
        if self.state:
            self.struct_cleanup()

        # Set the module to the current values
        self.set(data.cosmo_arguments)
        self.compute(["lensing"])

        # Compute the derived paramter value and store them
        params = ctx.getData()
        self.get_current_derived_parameters(
            data.get_mcmc_parameters(['derived']))
        for elem in data.get_mcmc_parameters(['derived']):
            data.mcmc_parameters[elem]['current'] /= \
                data.mcmc_parameters[elem]['scale']
            params[elem] = data.mcmc_parameters[elem]['current']

        ctx.add('boundary', True)
        # Store itself into the context, to be accessed by the likelihoods
        ctx.add('cosmo', self)

    def get_pk_array(self, np.ndarray[DTYPE_t,ndim=1] k, np.ndarray[DTYPE_t,ndim=1] z, int k_size, int z_size, nonlinear):
        """ Fast function to get the power spectrum on a k and z array """
        cdef np.ndarray[DTYPE_t, ndim=1] pk = np.zeros(k_size*z_size,'float64')
        cdef np.ndarray[DTYPE_t, ndim=1] pk_cb = np.zeros(k_size*z_size,'float64')

        if nonlinear == 0:
            fourier_pks_at_kvec_and_zvec(&self.ba, &self.fo, pk_linear, <double*> k.data, k_size, <double*> z.data, z_size, <double*> pk.data, <double*> pk_cb.data)

        else:
            fourier_pks_at_kvec_and_zvec(&self.ba, &self.fo, pk_nonlinear, <double*> k.data, k_size, <double*> z.data, z_size, <double*> pk.data, <double*> pk_cb.data)

        return pk

    def get_pk_cb_array(self, np.ndarray[DTYPE_t,ndim=1] k, np.ndarray[DTYPE_t,ndim=1] z, int k_size, int z_size, nonlinear):
        """ Fast function to get the power spectrum on a k and z array """
        cdef np.ndarray[DTYPE_t, ndim=1] pk = np.zeros(k_size*z_size,'float64')
        cdef np.ndarray[DTYPE_t, ndim=1] pk_cb = np.zeros(k_size*z_size,'float64')

        if nonlinear == 0:
            fourier_pks_at_kvec_and_zvec(&self.ba, &self.fo, pk_linear, <double*> k.data, k_size, <double*> z.data, z_size, <double*> pk.data, <double*> pk_cb.data)

        else:
            fourier_pks_at_kvec_and_zvec(&self.ba, &self.fo, pk_nonlinear, <double*> k.data, k_size, <double*> z.data, z_size, <double*> pk.data, <double*> pk_cb.data)

        return pk_cb

    def Omega0_k(self):
        """ Curvature contribution """
        return self.ba.Omega0_k

    def Omega0_cdm(self):
        return self.ba.Omega0_cdm

    def spectral_distortion_amplitudes(self):
        if self.sd.type_size == 0:
          raise CosmoSevereError("No spectral distortions have been calculated. Check that the output contains 'Sd' and the compute level is at least 'distortions'.")
        cdef np.ndarray[DTYPE_t, ndim=1] sd_type_amps = np.zeros(self.sd.type_size,'float64')
        for i in range(self.sd.type_size):
          sd_type_amps[i] = self.sd.sd_parameter_table[i]
        return sd_type_amps

    def spectral_distortion(self):
        if self.sd.x_size == 0:
          raise CosmoSevereError("No spectral distortions have been calculated. Check that the output contains 'Sd' and the compute level is at least 'distortions'.")
        cdef np.ndarray[DTYPE_t, ndim=1] sd_amp = np.zeros(self.sd.x_size,'float64')
        cdef np.ndarray[DTYPE_t, ndim=1] sd_nu = np.zeros(self.sd.x_size,'float64')
        for i in range(self.sd.x_size):
          sd_amp[i] = self.sd.DI[i]*self.sd.DI_units*1.e26
          sd_nu[i] = self.sd.x[i]*self.sd.x_to_nu
        return sd_nu,sd_amp<|MERGE_RESOLUTION|>--- conflicted
+++ resolved
@@ -1043,11 +1043,7 @@
             z_max_nonlinear = self.z_of_tau(self.fo.tau[self.fo.index_tau_min_nl])
             z_max_requested = z[0]
             if ((self.fo.tau_size - self.fo.ln_tau_size) < self.fo.index_tau_min_nl):
-<<<<<<< HEAD
-                raise CosmoComputationError("get_pk_and_k_and_z() is trying to return P(k,z) up to z_max=%e (to encompass your requested maximum value of z); but the input parameters sent to CLASS were such that the non-linear P(k,z) could only be consistently computed up to z=%e; increase the input parameter 'P_k_max_h/Mpc' or 'P_k_max_1/Mpc', or increase the precision parameters 'halofit_min_k_max' and/or 'hmcode_min_k_max', or decrease your requested z_max"%(z_max_requested,z_max_nonlinear))
-=======
                 raise CosmoSevereError("get_pk_and_k_and_z() is trying to return P(k,z) up to z_max=%e (to encompass your requested maximum value of z); but the input parameters sent to CLASS were such that the non-linear P(k,z) could only be consistently computed up to z=%e; increase the input parameter 'P_k_max_h/Mpc' or 'P_k_max_1/Mpc', or increase the precision parameter 'fourier_min_k_max', or decrease your requested z_max"%(z_max_requested,z_max_nonlinear))
->>>>>>> f57047ab
 
         # get list of k
 
@@ -1220,7 +1216,6 @@
     def sigma8_cb(self):
         self.compute(["fourier"])
         return self.fo.sigma8[self.fo.index_pk_cb]
-<<<<<<< HEAD
 
     """
     EDE-Edit: Add in ability to read fEDE and zc as derived parameter
@@ -1255,8 +1250,6 @@
 
     def thetai_scf(self):
         return self.ba.thetai_scf
-=======
->>>>>>> f57047ab
 
     def rs_drag(self):
         self.compute(["thermodynamics"])
