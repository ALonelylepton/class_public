"""
.. module:: classy
    :synopsis: Python wrapper around CLASS
.. moduleauthor:: Karim Benabed <benabed@iap.fr>
.. moduleauthor:: Benjamin Audren <benjamin.audren@epfl.ch>
.. moduleauthor:: Julien Lesgourgues <lesgourg@cern.ch>

This module defines a class called Class. It is used with Monte Python to
extract cosmological parameters.

"""
from math import exp,log
import numpy as np
cimport numpy as np
from libc.stdlib cimport *
from libc.stdio cimport *
from libc.string cimport *
cimport cython

ctypedef np.float_t DTYPE_t
ctypedef np.int_t DTYPE_i

# Import the .pxd containing definitions
from cclassy cimport *

# Implement a specific Exception (this might not be optimally designed, nor
# even acceptable for python standards. It, however, does the job).
# The idea is to raise either an AttributeError if the problem happened while
# reading the parameters (in the normal Class, this would just return a line in
# the unused_parameters file), or a NameError in other cases. This allows
# MontePython to handle things differently.
class CosmoError(Exception):
    def __init__(self, message=""):
        self.message = message

    def __str__(self):
        return '\n\nError in Class: ' + self.message


class CosmoSevereError(CosmoError):
    """
    Raised when Class failed to understand one or more input parameters.

    This case would not raise any problem in Class default behaviour. However,
    for parameter extraction, one has to be sure that all input parameters were
    understood, otherwise the wrong cosmological model would be selected.
    """
    pass


class CosmoComputationError(CosmoError):
    """
    Raised when Class could not compute the cosmology at this point.

    This will be caught by the parameter extraction code to give an extremely
    unlikely value to this point
    """
    pass


cdef class Class:
    """
    Class wrapping, creates the glue between C and python

    The actual Class wrapping, the only class we will call from MontePython
    (indeed the only one we will import, with the command:
    from classy import Class

    """
    # List of used structures, defined in the header file. They have to be
    # "cdefined", because they correspond to C structures
    cdef precision pr
    cdef background ba
    cdef thermo th
    cdef perturbs pt
    cdef primordial pm
    cdef nonlinear nl
    cdef transfers tr
    cdef spectra sp
    cdef output op
    cdef lensing le
    cdef file_content fc

    cpdef int ready # Flag
    cpdef object _pars # Dictionary of the parameters
    cpdef object ncp   # Keeps track of the structures initialized, in view of cleaning.

    # Defining two new properties to recover, respectively, the parameters used
    # or the age (set after computation). Follow this syntax if you want to
    # access other quantities. Alternatively, you can also define a method, and
    # call it (see _T_cmb method, at the very bottom).
    property pars:
        def __get__(self):
            return self._pars
    property state:
        def __get__(self):
            return self.ready
    property Omega_nu:
        def __get__(self):
            return self.ba.Omega0_ncdm_tot
    property nonlinear_method:
        def __get__(self):
            return self.nl.method

    def set_default(self):
        _pars = {
            "output":"tCl mPk",}
        self.set(**_pars)

    def __cinit__(self, default=False):
        cpdef char* dumc
        self.ready = False
        self._pars = {}
        self.fc.size=0
        self.fc.filename = <char*>malloc(sizeof(char)*30)
        assert(self.fc.filename!=NULL)
        dumc = "NOFILE"
        sprintf(self.fc.filename,"%s",dumc)
        self.ncp = set()
        if default: self.set_default()

    # Set up the dictionary
    def set(self,*pars,**kars):
        if len(pars)==1:
            self._pars.update(dict(pars[0]))
        elif len(pars)!=0:
            raise CosmoSevereError("bad call")
        self._pars.update(kars)
        self.ready=False
        return True

    def empty(self):
        self._pars = {}
        self.ready=False

    def cleanup(self):
        if self.ready==False:
            return True
        for i in range(len(self._pars)):
            if self.fc.read[i]==0:
                del(self._pars[self.fc.name[i]])

    # Create an equivalent of the parameter file. Non specified values will be
    # taken at their default (in Class)
    def _fillparfile(self):
        cdef char* dumc

        if self.fc.size!=0:
            free(self.fc.name)
            free(self.fc.value)
            free(self.fc.read)
        self.fc.size = len(self._pars)
        self.fc.name = <FileArg*> malloc(sizeof(FileArg)*len(self._pars))
        assert(self.fc.name!=NULL)

        self.fc.value = <FileArg*> malloc(sizeof(FileArg)*len(self._pars))
        assert(self.fc.value!=NULL)

        self.fc.read = <short*> malloc(sizeof(short)*len(self._pars))
        assert(self.fc.read!=NULL)

        # fill parameter file
        i = 0
        for kk in self._pars:

            dumc = kk
            sprintf(self.fc.name[i],"%s",dumc)
            dumcp = str(self._pars[kk])
            dumc = dumcp
            sprintf(self.fc.value[i],"%s",dumc)
            self.fc.read[i] = _FALSE_
            i+=1

    # Called at the end of a run, to free memory
    def struct_cleanup(self):
        if self.ready == _FALSE_:
             return
        if "lensing" in self.ncp:
            lensing_free(&self.le)
        if "spectra" in self.ncp:
            spectra_free(&self.sp)
        if "transfer" in self.ncp:
            transfer_free(&self.tr)
        if "nonlinear" in self.ncp:
            nonlinear_free(&self.nl)
        if "primordial" in self.ncp:
            primordial_free(&self.pm)
        if "perturb" in self.ncp:
            perturb_free(&self.pt)
        if "thermodynamics" in self.ncp:
            thermodynamics_free(&self.th)
        if "background" in self.ncp:
            background_free(&self.ba)
        self.ready = False

    def _check_task_dependency(self, level):
        """
        Fill the level list with all the needed modules

        .. warning::

            the ordering of modules is obviously dependent on CLASS module order
            in the main.c file. This has to be updated in case of a change to
            this file.

        Parameters
        ----------

        level : list
            list of strings, containing initially only the last module required.
            For instance, to recover all the modules, the input should be
            ['lensing']

        """
        if "lensing" in level:
            level.append("spectra")
        if "spectra" in level:
            level.append("transfer")
        if "transfer" in level:
            level.append("nonlinear")
        if "nonlinear" in level:
            level.append("primordial")
        if "primordial" in level:
            level.append("perturb")
        if "perturb" in level:
            level.append("thermodynamics")
        if "thermodynamics" in level:
            level.append("background")
        if len(level)!=0 :
            level.append("input")
        return level

    def _pars_check(self, key, value, contains=False, add=""):
        val = ""
        if key in self._pars:
            val = self._pars[key]
            if contains:
                if value in val:
                    return True
            else:
                if value==val:
                    return True
        if add:
            sep = " "
            if isinstance(add,str):
                sep = add

            if contains and val:
                    self.set({key:val+sep+value})
            else:
                self.set({key:value})
            return True
        return False

    def compute(self, level=["lensing"]):
        """
        compute(level=["lensing"])

        Main function, execute all the _init methods for all desired modules.
        This is called in MontePython, and this ensures that the Class instance
        of this class contains all the relevant quantities. Then, one can deduce
        Pk, Cl, etc...

        Parameters
        ----------
        level : list
                list of the last module desired. The internal function
                _check_task_dependency will then add to this list all the
                necessary modules to compute in order to initialize this last
                one. The default last module is "lensing".

        .. warning::

            level default value should be left as an array (it was creating
            problem when casting as a set later on, in _check_task_dependency)

        """
        cdef ErrorMsg errmsg

        # Append to the list level all the modules necessary to compute.
        level = self._check_task_dependency(level)

        # Check if this function ran before (self.ready should be true), and
        # if no other modules were requested, i.e. if self.ncp contains (or is
        # equivalent to) level. If it is the case, simply stop the execution of
        # the function.
        if self.ready and self.ncp.issuperset(level):
            return

        # Otherwise, proceed with the normal computation.
        self.ready = False

        # Equivalent of writing a parameter file
        self._fillparfile()

        # self.ncp will contain the list of computed modules (under the form of
        # a set, instead of a python list)
        self.ncp=set()

        # --------------------------------------------------------------------
        # Check the presence for all CLASS modules in the list 'level'. If a
        # module is found in level, executure its "_init" method.
        # --------------------------------------------------------------------
        # The input module should raise a CosmoSevereError, because
        # non-understood parameters asked to the wrapper is a problematic
        # situation.
        if "input" in level:
            if input_init(&self.fc, &self.pr, &self.ba, &self.th,
                          &self.pt, &self.tr, &self.pm, &self.sp,
                          &self.nl, &self.le, &self.op, errmsg) == _FAILURE_:
                raise CosmoSevereError(errmsg)
            self.ncp.add("input")
            # This part is done to list all the unread parameters, for debugging
            problem_flag = False
            problematic_parameters = []
            for i in range(self.fc.size):
                if self.fc.read[i] == _FALSE_:
                    problem_flag = True
                    problematic_parameters.append(self.fc.name[i])
            if problem_flag:
                raise CosmoSevereError(
                    "Class did not read input parameter(s): %s\n" % ', '.join(
                    problematic_parameters))

        # The following list of computation is straightforward. If the "_init"
        # methods fail, call `struct_cleanup` and raise a CosmoComputationError
        # with the error message from the faulty module of CLASS.
        if "background" in level:
            if background_init(&(self.pr), &(self.ba)) == _FAILURE_:
                self.struct_cleanup()
                raise CosmoComputationError(self.ba.error_message)
            self.ncp.add("background")

        if "thermodynamics" in level:
            if thermodynamics_init(&(self.pr), &(self.ba),
                                   &(self.th)) == _FAILURE_:
                self.struct_cleanup()
                raise CosmoComputationError(self.th.error_message)
            self.ncp.add("thermodynamics")

        if "perturb" in level:
            if perturb_init(&(self.pr), &(self.ba),
                            &(self.th), &(self.pt)) == _FAILURE_:
                self.struct_cleanup()
                raise CosmoComputationError(self.pt.error_message)
            self.ncp.add("perturb")

        if "primordial" in level:
            if primordial_init(&(self.pr), &(self.pt),
                               &(self.pm)) == _FAILURE_:
                self.struct_cleanup()
                raise CosmoComputationError(self.pm.error_message)
            self.ncp.add("primordial")

        if "nonlinear" in level:
            if nonlinear_init(&self.pr, &self.ba, &self.th,
                              &self.pt, &self.pm, &self.nl) == _FAILURE_:
                self.struct_cleanup()
                raise CosmoComputationError(self.nl.error_message)
            self.ncp.add("nonlinear")

        if "transfer" in level:
            if transfer_init(&(self.pr), &(self.ba), &(self.th),
                             &(self.pt), &(self.nl), &(self.tr)) == _FAILURE_:
                self.struct_cleanup()
                raise CosmoComputationError(self.tr.error_message)
            self.ncp.add("transfer")

        if "spectra" in level:
            if spectra_init(&(self.pr), &(self.ba), &(self.pt),
                            &(self.pm), &(self.nl), &(self.tr),
                            &(self.sp)) == _FAILURE_:
                self.struct_cleanup()
                raise CosmoComputationError(self.sp.error_message)
            self.ncp.add("spectra")

        if "lensing" in level:
            if lensing_init(&(self.pr), &(self.pt), &(self.sp),
                            &(self.nl), &(self.le)) == _FAILURE_:
                self.struct_cleanup()
                raise CosmoComputationError(self.le.error_message)
            self.ncp.add("lensing")

        self.ready = True

        # At this point, the cosmological instance contains everything needed. The
        # following functions are only to output the desired numbers
        return

    def raw_cl(self, lmax=-1, nofail=False):
        """
        raw_cl(lmax=-1, nofail=False)

        Return a dictionary of the primary C_l

        Parameters
        ----------
        lmax : int, optional
                Define the maximum l for which the C_l will be returned
                (inclusively). This number will be checked against the maximum l
                at which they were actually computed by CLASS, and an error will
                be raised if the desired lmax is bigger than what CLASS can
                give.
        nofail: bool, optional
                Check and enforce the computation of the spectra module
                beforehand, with the desired lmax.

        Returns
        -------
        cl : dict
                Dictionary that contains the power spectrum for 'tt', 'te', etc... The
                index associated with each is defined wrt. Class convention, and are non
                important from the python point of view. It also returns now the
                ell array.
        """
        cdef int lmaxR
        cdef double *rcl = <double*> calloc(self.sp.ct_size,sizeof(double))

        # Quantities for tensor modes
        cdef double **cl_md = <double**> calloc(self.sp.md_size, sizeof(double*))
        for index_md in range(self.sp.md_size):
            cl_md[index_md] = <double*> calloc(self.sp.ct_size, sizeof(double))

        # Quantities for isocurvature modes
        cdef double **cl_md_ic = <double**> calloc(self.sp.md_size, sizeof(double*))
        for index_md in range(self.sp.md_size):
            cl_md_ic[index_md] = <double*> calloc(self.sp.ct_size*self.sp.ic_ic_size[index_md], sizeof(double))

        # Define a list of integers, refering to the flags and indices of each
        # possible output Cl. It allows for a clear and concise way of looping
        # over them, checking if they are defined or not.
        has_flags = [
            (self.sp.has_tt, self.sp.index_ct_tt, 'tt'),
            (self.sp.has_ee, self.sp.index_ct_ee, 'ee'),
            (self.sp.has_te, self.sp.index_ct_te, 'te'),
            (self.sp.has_bb, self.sp.index_ct_bb, 'bb'),
            (self.sp.has_pp, self.sp.index_ct_pp, 'pp'),
            (self.sp.has_tp, self.sp.index_ct_tp, 'tp'),]
        spectra = []

        for flag, index, name in has_flags:
            if flag:
                spectra.append(name)

        lmaxR = self.sp.l_max_tot
        if lmax == -1:
            lmax = lmaxR
        if lmax > lmaxR:
            if nofail:
                self._pars_check("l_max_scalars",lmax)
                self.compute(["lensing"])
            else:
                raise CosmoSevereError("Can only compute up to lmax=%d"%lmaxR)

        # Initialise all the needed Cls arrays
        cl = {}
        for elem in spectra:
            cl[elem] = np.zeros(lmax+1, dtype=np.double)

        # Recover for each ell the information from CLASS
        for ell from 2<=ell<lmax+1:
            if spectra_cl_at_l(&self.sp, ell, rcl, cl_md, cl_md_ic) == _FAILURE_:
                raise CosmoSevereError(self.sp.error_message)
            for flag, index, name in has_flags:
                if name in spectra:
                    cl[name][ell] = rcl[index]
        cl['ell'] = np.arange(lmax+1)

        free(rcl)
        return cl

    def lensed_cl(self, lmax=-1,nofail=False):
        """
        lensed_cl(lmax=-1, nofail=False)

        Return a dictionary of the lensed C_l, computed by CLASS, without the
        density C_ls. They must be asked separately with the function aptly
        named density_cl

        Parameters
        ----------
        lmax : int, optional
                Define the maximum l for which the C_l will be returned (inclusively)
        nofail: bool, optional
                Check and enforce the computation of the lensing module beforehand

        Returns
        -------
        cl : dict
                Dictionary that contains the power spectrum for 'tt', 'te', etc... The
                index associated with each is defined wrt. Class convention, and are non
                important from the python point of view.
        """
        cdef int lmaxR
        cdef double *lcl = <double*> calloc(self.le.lt_size,sizeof(double))

        # Define a list of integers, refering to the flags and indices of each
        # possible output Cl. It allows for a clear and concise way of looping
        # over them, checking if they are defined or not.
        has_flags = [
            (self.le.has_tt, self.le.index_lt_tt, 'tt'),
            (self.le.has_ee, self.le.index_lt_ee, 'ee'),
            (self.le.has_te, self.le.index_lt_te, 'te'),
            (self.le.has_bb, self.le.index_lt_bb, 'bb'),
            (self.le.has_pp, self.le.index_lt_pp, 'pp'),
            (self.le.has_tp, self.le.index_lt_tp, 'tp'),]
        spectra = []

        for flag, index, name in has_flags:
            if flag:
                spectra.append(name)

        lmaxR = self.le.l_lensed_max

        if lmax == -1:
            lmax = lmaxR
        if lmax > lmaxR:
            if nofail:
                self._pars_check("l_max_scalars",lmax)
                self.compute(["lensing"])
            else:
                raise CosmoSevereError("Can only compute up to lmax=%d"%lmaxR)

        cl = {}
        # Simple Cls, for temperature and polarisation, are not so big in size
        for elem in spectra:
            cl[elem] = np.zeros(lmax+1, dtype=np.double)
        for ell from 2<=ell<lmax+1:
            if lensing_cl_at_l(&self.le,ell,lcl) == _FAILURE_:
                raise CosmoSevereError(self.le.error_message)
            for flag, index, name in has_flags:
                if name in spectra:
                    cl[name][ell] = lcl[index]
        cl['ell'] = np.arange(lmax+1)

        free(lcl)
        return cl

    def density_cl(self, lmax=-1, nofail=False):
        """
        density_cl(lmax=-1, nofail=False)

        Return a dictionary of the primary C_l for the matter

        Parameters
        ----------
        lmax : int, optional
            Define the maximum l for which the C_l will be returned (inclusively)
        nofail: bool, optional
            Check and enforce the computation of the lensing module beforehand

        Returns
        -------
        cl : numpy array of numpy.ndarrays
            Array that contains the list (in this order) of self correlation of
            1st bin, then successive correlations (set by non_diagonal) to the
            following bins, then self correlation of 2nd bin, etc. The array
            starts at index_ct_dd.
        """
        cdef int lmaxR
        cdef double *lcl = <double*> calloc(self.le.lt_size,sizeof(double))

        lmaxR = self.pt.l_lss_max
        has_flags = [
            (self.le.has_dd, self.le.index_lt_dd, 'dd'),
            (self.le.has_td, self.le.index_lt_td, 'td'),
            (self.le.has_ll, self.le.index_lt_ll, 'll'),
            (self.le.has_tl, self.le.index_lt_tl, 'tl')]
        spectra = []

        for flag, index, name in has_flags:
            if flag:
                spectra.append(name)
                l_max_flag = self.le.l_max_lt[index]
                if l_max_flag < lmax and lmax > 0:
                    raise CosmoSevereError(
                        "the %s spectrum was computed until l=%i " % (
                            name.upper(), l_max_flag) +
                        "but you asked a l=%i" % lmax)

        if lmax == -1:
            lmax = lmaxR
        if lmax > lmaxR:
            if nofail:
                self._pars_check("l_max_lss",lmax)
                self._pars_check("output",'rCl')
                self.compute()
            else:
                raise CosmoSevereError("Can only compute up to lmax=%d"%lmaxR)

        cl = {}

        # For density Cls, the size is bigger (different redshfit bins)
        # computes the size, given the number of correlations needed to be computed
        size = (self.sp.d_size*(self.sp.d_size+1)-(self.sp.d_size-self.sp.non_diag)*
                (self.sp.d_size-1-self.sp.non_diag))/2;
        for elem in ['dd', 'll']:
            if elem in spectra:
                cl[elem] = {}
                for index in range(size):
                    cl[elem][index] = np.zeros(
                        lmax+1, dtype=np.double)
        for elem in ['td', 'tl']:
            if elem in spectra:
                cl[elem] = np.zeros(lmax+1, dtype=np.double)

        for ell from 2<=ell<lmax+1:
            if lensing_cl_at_l(&self.le,ell,lcl) == _FAILURE_:
                raise CosmoSevereError(self.le.error_message)
            if 'dd' in spectra:
                for index in range(size):
                    cl['dd'][index][ell] = lcl[self.le.index_lt_dd+index]
            if 'll' in spectra:
                for index in range(size):
                    cl['ll'][index][ell] = lcl[self.le.index_lt_ll+index]
            if 'td' in spectra:
                cl['td'][ell] = lcl[self.le.index_lt_td]
            if 'tl' in spectra:
                cl['tl'][ell] = lcl[self.le.index_lt_tl]
        cl['ell'] = np.arange(lmax+1)

        free(lcl)
        return cl

    def z_of_r (self,z_array):
        cdef double tau=0.0
        cdef int last_index=0 #junk
        cdef double * pvecback
        r = np.zeros(len(z_array),'float64')
        dzdr = np.zeros(len(z_array),'float64')

        pvecback = <double*> calloc(self.ba.bg_size,sizeof(double))

        i = 0
        for redshift in z_array:
            if background_tau_of_z(&self.ba,redshift,&tau)==_FAILURE_:
                raise CosmoSevereError(self.ba.error_message)

            if background_at_tau(&self.ba,tau,self.ba.long_info,self.ba.inter_normal,&last_index,pvecback)==_FAILURE_:
                raise CosmoSevereError(self.ba.error_message)

            # store r
            r[i] = pvecback[self.ba.index_bg_conf_distance]
            # store dz/dr = H
            dzdr[i] = pvecback[self.ba.index_bg_H]

            i += 1

        free(pvecback)
        return r[:],dzdr[:]

    def luminosity_distance(self, z):
        """
        luminosity_distance(z)
        """
        cdef double tau=0.0
        cdef int last_index = 0  # junk
        pvecback = <double*> calloc(self.ba.bg_size,sizeof(double))

        if background_tau_of_z(&self.ba, z, &tau)==_FAILURE_:
            raise CosmoSevereError(self.ba.error_message)

        if background_at_tau(&self.ba, tau, self.ba.long_info,
                self.ba.inter_normal, &last_index, pvecback)==_FAILURE_:
            raise CosmoSevereError(self.ba.error_message)
        lum_distance = pvecback[self.ba.index_bg_lum_distance]
        free(pvecback)
        return lum_distance

    # Gives the pk for a given (k,z)
    def pk(self,double k,double z):
        """
        Gives the pk for a given k and z

        .. note::

            there is an additional check to verify if output contains `mPk`,
            because otherwise a segfault will occur

        """
        cdef double pk
        cdef double pk_velo
        cdef double pk_cross
        cdef int dummy

        # Quantities for the isocurvature modes
        cdef double *pk_ic = <double*> calloc(self.sp.ic_ic_size[self.sp.index_md_scalars], sizeof(double))
        abort = True
        if 'output' in self._pars:
            options = self._pars['output'].split()
            for option in options:
                if option in ['mPk', 'mTk', 'vTk']:
                    abort = False
                    break
        if abort:
            raise CosmoSevereError(
                "No power spectrum nor transfer function"
                " asked: you should not ask for a power"
                " spectrum, then")

        if (self.nl.method == 0):
             if spectra_pk_at_k_and_z(&self.ba,&self.pm,&self.sp,k,z,&pk,pk_ic)==_FAILURE_:
                 raise CosmoSevereError(self.sp.error_message)
        else:
             if spectra_pk_nl_at_k_and_z(&self.ba,&self.pm,&self.sp,k,z,&pk) ==_FAILURE_:
                    raise CosmoSevereError(self.sp.error_message)
        return pk

    def get_pk(self, np.ndarray[DTYPE_t,ndim=3] k, np.ndarray[DTYPE_t,ndim=1] z, int k_size, int z_size, int mu_size):
        """ Fast function to get a power spectrum on a k and z array """
        cdef np.ndarray[DTYPE_t, ndim=3] pk = np.zeros((k_size,z_size,mu_size),'float64')
        cdef int index_k, index_z, index_mu

        for index_k in xrange(k_size):
            for index_z in xrange(z_size):
                for index_mu in xrange(mu_size):
                    pk[index_k,index_z,index_mu] = self.pk(k[index_k,index_z,index_mu],z[index_z])
        return pk

    def age(self):
        self.compute(["background"])
        return self.ba.age

    def h(self):
        return self.ba.h

    def n_s(self):
        return self.pm.n_s

    # Defined twice ?
    def Omega_m(self):
        return self.ba.Omega0_b+self.ba.Omega0_cdm

    def Omega_b(self):
        return self.ba.Omega0_b

    def omega_b(self):
        return self.ba.Omega0_b * self.ba.h * self.ba.h

    def Neff(self):
        return self.ba.Neff

    def sigma8(self):
        self.compute(["spectra"])
        return self.sp.sigma8

    def rs_drag(self):
        self.compute(["thermodynamics"])
        return self.th.rs_d

    def angular_distance(self, z):
        """
        angular_distance(z)

        Return the angular diameter distance (exactly, the quantity defined by Class
        as index_bg_ang_distance in the background module)

        Parameters
        ----------
        z : float
                Desired redshift
        """
        cdef double tau
        cdef int last_index #junk
        cdef double * pvecback

        pvecback = <double*> calloc(self.ba.bg_size,sizeof(double))

        if background_tau_of_z(&self.ba,z,&tau)==_FAILURE_:
            raise CosmoSevereError(self.ba.error_message)

        if background_at_tau(&self.ba,tau,self.ba.long_info,self.ba.inter_normal,&last_index,pvecback)==_FAILURE_:
            raise CosmoSevereError(self.ba.error_message)

        D_A = pvecback[self.ba.index_bg_ang_distance]

        free(pvecback)

        return D_A

    def Hubble(self, z):
        """
        Hubble(z)

        Return the Hubble rate (exactly, the quantity defined by Class as index_bg_H
        in the background module)

        Parameters
        ----------
        z : float
                Desired redshift
        """
        cdef double tau
        cdef int last_index #junk
        cdef double * pvecback

        pvecback = <double*> calloc(self.ba.bg_size,sizeof(double))

        if background_tau_of_z(&self.ba,z,&tau)==_FAILURE_:
            raise CosmoSevereError(self.ba.error_message)

        if background_at_tau(&self.ba,tau,self.ba.long_info,self.ba.inter_normal,&last_index,pvecback)==_FAILURE_:
            raise CosmoSevereError(self.ba.error_message)

        H = pvecback[self.ba.index_bg_H]

        free(pvecback)

        return H

    def ionization_fraction(self, z):
        """
        ionization_fraction(z)

        Return the ionization fraction for a given redshift z

        Parameters
        ----------
        z : float
                Desired redshift
        """
        cdef double tau
        cdef int last_index #junk
        cdef double * pvecback
        cdef double * pvecthermo

        pvecback = <double*> calloc(self.ba.bg_size,sizeof(double))
        pvecthermo = <double*> calloc(self.th.th_size,sizeof(double))

        if background_tau_of_z(&self.ba,z,&tau)==_FAILURE_:
            raise CosmoSevereError(self.ba.error_message)

        if background_at_tau(&self.ba,tau,self.ba.long_info,self.ba.inter_normal,&last_index,pvecback)==_FAILURE_:
            raise CosmoSevereError(self.ba.error_message)

        if thermodynamics_at_z(&self.ba,&self.th,z,self.th.inter_normal,&last_index,pvecback,pvecthermo) == _FAILURE_:
            raise CosmoSevereError(self.th.error_message)

        xe = pvecthermo[self.th.index_th_xe]

        free(pvecback)
        free(pvecthermo)

        return xe

    def baryon_temperature(self, z):
        """
        baryon_temperature(z)

        Give the baryon temperature for a given redshift z

        Parameters
        ----------
        z : float
                Desired redshift
        """
        cdef double tau
        cdef int last_index #junk
        cdef double * pvecback
        cdef double * pvecthermo

        pvecback = <double*> calloc(self.ba.bg_size,sizeof(double))
        pvecthermo = <double*> calloc(self.th.th_size,sizeof(double))

        if background_tau_of_z(&self.ba,z,&tau)==_FAILURE_:
            raise CosmoSevereError(self.ba.error_message)

        if background_at_tau(&self.ba,tau,self.ba.long_info,self.ba.inter_normal,&last_index,pvecback)==_FAILURE_:
            raise CosmoSevereError(self.ba.error_message)

        if thermodynamics_at_z(&self.ba,&self.th,z,self.th.inter_normal,&last_index,pvecback,pvecthermo) == _FAILURE_:
            raise CosmoSevereError(self.th.error_message)

        Tb = pvecthermo[self.th.index_th_Tb]

        free(pvecback)
        free(pvecthermo)

        return Tb

    def T_cmb(self):
        """
        Return the CMB temperature
        """
        return self.ba.T_cmb

    def Omega0_m(self):
        """
        Return the sum of Omega0 for baryon and CDM
        """
        return self.ba.Omega0_b+self.ba.Omega0_cdm

    def get_background(self):
        """
        Return the background quantities if 'store_output' is set to yes.

        Parameters
        ----------

        Returns
        -------
        background : dictionary containing background.
        """
        background = {}

        if not self.ba.store_background:
            return background

        tmp = <bytes> self.ba.background_titles
        names = tmp.split("\t")[:-1]
        number_of_titles = len(names)
        timesteps = self.ba.size_background_data/number_of_titles;
        for i in range(number_of_titles):
            background[names[i]] = np.zeros(timesteps, dtype=np.double)
            for index in range(timesteps):
                background[names[i]][index] = self.ba.background_data[index*number_of_titles+i]

        return background

    def get_thermodynamics(self):
        """
        Return the thermodynamics quantities.

        Returns
        -------
        thermodynamics : dictionary containing thermodynamics.
        """

        thermodynamics = {}

        if not self.th.store_thermodynamics:
            return thermodynamics

        tmp = <bytes> self.th.thermodynamics_titles
        names = tmp.split("\t")[:-1]
        number_of_titles = len(names)
        timesteps = self.th.size_thermodynamics_data/number_of_titles;
        for i in range(number_of_titles):
            thermodynamics[names[i]] = np.zeros(timesteps, dtype=np.double)
            for index in range(timesteps):
                thermodynamics[names[i]][index] = self.th.thermodynamics_data[index*number_of_titles+i]

        return thermodynamics

    def get_perturbations(self):
        """
        Return scalar, vector and/or tensor perturbations as arrays for requested
        k-values.

        .. note::
        
            you need to specify both 'k_output_values', and have some
            perturbations computed, for instance by setting 'output' to 'tCl'.

        Returns
        -------
        perturbations : dict of array of dicts
                perturbations['scalar'] is an array of length 'k_output_values' of
                dictionary containing scalar perturbations.
                Similar for perturbations['vector'] and perturbations['tensor'].
        """

        perturbations = {}

<<<<<<< HEAD
        if not self.pt.store_perturbations:
            return perturbations

=======
        if self.pt.k_output_values_num<1:
            return perturbations
>>>>>>> bdfdb31f
        # Doing the exact same thing 3 times, for scalar, vector and tensor. Sorry
        # for copy-and-paste here, but I don't know what else to do.

        #Scalar:
        if self.pt.has_scalars:
            tmp = <bytes> self.pt.scalar_titles
            names = tmp.split("\t")[:-1]
            number_of_titles = len(names)
            tmparray = [];
            if number_of_titles != 0:
                for j in range(self.pt.k_output_values_num):
                    timesteps = self.pt.size_scalar_perturbation_data[j]/number_of_titles;
                    tmpdict={}
                    for i in range(number_of_titles):
                        tmpdict[names[i]] = np.zeros(timesteps, dtype=np.double)
                        for index in range(timesteps):
                            tmpdict[names[i]][index] = self.pt.scalar_perturbations_data[j][index*number_of_titles+i]
                    tmparray.append(tmpdict)
            perturbations['scalar'] = tmparray;

        #Vector:
        if self.pt.has_vectors:
            tmp = <bytes> self.pt.vector_titles
            names = tmp.split("\t")[:-1]
            number_of_titles = len(names)
            tmparray = [];
            if number_of_titles != 0:
                for j in range(self.pt.k_output_values_num):
                    timesteps = self.pt.size_vector_perturbation_data[j]/number_of_titles;
                    tmpdict={}
                    for i in range(number_of_titles):
                        tmpdict[names[i]] = np.zeros(timesteps, dtype=np.double)
                        for index in range(timesteps):
                            tmpdict[names[i]][index] = self.pt.vector_perturbations_data[j][index*number_of_titles+i]
                    tmparray.append(tmpdict)
            perturbations['vector'] = tmparray;

        #Tensor:
        if self.pt.has_tensors:
            tmp = <bytes> self.pt.tensor_titles
            names = tmp.split("\t")[:-1]
            number_of_titles = len(names)
            tmparray = [];
            if number_of_titles != 0:
                for j in range(self.pt.k_output_values_num):
                    timesteps = self.pt.size_tensor_perturbation_data[j]/number_of_titles;
                    tmpdict={}
                    for i in range(number_of_titles):
                        tmpdict[names[i]] = np.zeros(timesteps, dtype=np.double)
                        for index in range(timesteps):
                            tmpdict[names[i]][index] = self.pt.tensor_perturbations_data[j][index*number_of_titles+i]
                    tmparray.append(tmpdict)
            perturbations['tensor'] = tmparray;

        return perturbations

    def get_current_derived_parameters(self, names):
        """
        get_current_derived_parameters(names)

        Return a dictionary containing an entry for all the names defined in the
        input list.

        Parameters
        ----------
        names : list
                Derived parameters that can be asked from Monte Python, or
                elsewhere.

        Returns
        -------
        derived : dict

        .. warning::

            This method used to take as an argument directly the data class from
            Monte Python. To maintain compatibility with this old feature, a
            check is performed to verify that names is indeed a list. If not, it
            returns a TypeError. The old version of this function, when asked
            with the new argument, will raise an AttributeError.

        """
        if type(names) != type([]):
            raise TypeError("Deprecated")

        derived = {}
        for name in names:
            if name == 'h':
                value = self.ba.h
            elif name == 'H0':
                value = self.ba.h*100
            elif name == 'Omega0_lambda' or name == 'Omega_Lambda':
                value = self.ba.Omega0_lambda
            elif name == 'Omega0_fld':
                value = self.ba.Omega0_fld
            elif name == 'age':
                value = self.ba.age
            elif name == 'conformal_age':
                value = self.ba.conformal_age
            elif name == 'm_ncdm_in_eV':
                value = self.ba.m_ncdm_in_eV[0]
            elif name == 'm_ncdm_tot':
                value = self.ba.Omega0_ncdm_tot*self.ba.h*self.ba.h*93.14
            elif name == 'Neff':
                value = self.ba.Neff
            elif name == 'Omega_m':
                value = (self.ba.Omega0_b + self.ba.Omega0_cdm+
                         self.ba.Omega0_ncdm_tot + self.ba.Omega0_dcdm)
            elif name == 'omega_m':
                value = (self.ba.Omega0_b + self.ba.Omega0_cdm+
                         self.ba.Omega0_ncdm_tot + self.ba.Omega0_dcdm)/self.ba.h**2
            elif name == 'tau_reio':
                value = self.th.tau_reio
            elif name == 'z_reio':
                value = self.th.z_reio
            elif name == 'z_rec':
                value = self.th.z_rec
            elif name == 'tau_rec':
                value = self.th.tau_rec
            elif name == 'rs_rec':
                value = self.th.rs_rec
            elif name == 'rs_rec_h':
                value = self.th.rs_rec*self.ba.h
            elif name == 'ds_rec':
                value = self.th.ds_rec
            elif name == 'ds_rec_h':
                value = self.th.ds_rec*self.ba.h
            elif name == 'ra_rec':
                value = self.th.da_rec*(1.+self.th.z_rec)
            elif name == 'ra_rec_h':
                value = self.th.da_rec*(1.+self.th.z_rec)*self.ba.h
            elif name == 'da_rec':
                value = self.th.da_rec
            elif name == 'da_rec_h':
                value = self.th.da_rec*self.ba.h
            elif name == 'z_d':
                value = self.th.z_d
            elif name == 'tau_d':
                value = self.th.tau_d
            elif name == 'ds_d':
                value = self.th.ds_d
            elif name == 'ds_d_h':
                value = self.th.ds_d*self.ba.h
            elif name == 'rs_d':
                value = self.th.rs_d
            elif name == 'rs_d_h':
                value = self.th.rs_d*self.ba.h
            elif name == '100*theta_s':
                value = 100.*self.th.rs_rec/self.th.da_rec/(1.+self.th.z_rec)
            elif name == 'YHe':
                value = self.th.YHe
            elif name == 'n_e':
                value = self.th.n_e
            elif name == 'A_s':
                value = self.pm.A_s
            elif name == 'ln10^{10}A_s':
                value = log(1.e10*self.pm.A_s)
            elif name == 'n_s':
                value = self.pm.n_s
            elif name == 'alpha_s':
                value = self.pm.alpha_s
            elif name == 'beta_s':
                value = self.pm.beta_s
            elif name == 'r':
                # This is at the pivot scale
                value = self.pm.r
            elif name == 'r_0002':
                # at k_pivot = 0.002/Mpc
                value = self.pm.r*(0.002/self.pm.k_pivot)**(
                    self.pm.n_t-self.pm.n_s-1+0.5*self.pm.alpha_s*log(
                        0.002/self.pm.k_pivot))
            elif name == 'n_t':
                value = self.pm.n_t
            elif name == 'alpha_t':
                value = self.pm.alpha_t
            elif name == 'V_0':
                value = self.pm.V0
            elif name == 'V_1':
                value = self.pm.V1
            elif name == 'V_2':
                value = self.pm.V2
            elif name == 'V_3':
                value = self.pm.V3
            elif name == 'V_4':
                value = self.pm.V4
            elif name == 'epsilon_V':
                eps1 = self.pm.r*(1./16.-0.7296/16.*(self.pm.r/8.+self.pm.n_s-1.))
                eps2 = -self.pm.n_s+1.-0.7296*self.pm.alpha_s-self.pm.r*(1./8.+1./8.*(self.pm.n_s-1.)*(-0.7296-1.5))-(self.pm.r/8.)**2*(-0.7296-1.)
                value = eps1*((1.-eps1/3.+eps2/6.)/(1.-eps1/3.))**2
            elif name == 'eta_V':
                eps1 = self.pm.r*(1./16.-0.7296/16.*(self.pm.r/8.+self.pm.n_s-1.))
                eps2 = -self.pm.n_s+1.-0.7296*self.pm.alpha_s-self.pm.r*(1./8.+1./8.*(self.pm.n_s-1.)*(-0.7296-1.5))-(self.pm.r/8.)**2*(-0.7296-1.)
                eps23 = 1./8.*(self.pm.r**2/8.+(self.pm.n_s-1.)*self.pm.r-8.*self.pm.alpha_s)
                value = (2.*eps1-eps2/2.-2./3.*eps1**2+5./6.*eps1*eps2-eps2**2/12.-eps23/6.)/(1.-eps1/3.)
            elif name == 'ksi_V^2':
                eps1 = self.pm.r*(1./16.-0.7296/16.*(self.pm.r/8.+self.pm.n_s-1.))
                eps2 = -self.pm.n_s+1.-0.7296*self.pm.alpha_s-self.pm.r*(1./8.+1./8.*(self.pm.n_s-1.)*(-0.7296-1.5))-(self.pm.r/8.)**2*(-0.7296-1.)
                eps23 = 1./8.*(self.pm.r**2/8.+(self.pm.n_s-1.)*self.pm.r-8.*self.pm.alpha_s)
                value = 2.*(1.-eps1/3.+eps2/6.)*(2.*eps1**2-3./2.*eps1*eps2+eps23/4.)/(1.-eps1/3.)**2
            elif name == 'exp_m_2_tau_As':
                value = exp(-2.*self.th.tau_reio)*self.pm.A_s
            elif name == 'phi_min':
                value = self.pm.phi_min
            elif name == 'phi_max':
                value = self.pm.phi_max
            elif name == 'alpha_kp':
                value = self.sp.alpha_kp
            elif name == 'alpha_k1':
                value = self.sp.alpha_k1
            elif name == 'alpha_k2':
                value = self.sp.alpha_k2
            elif name == 'alpha_II_2_20':
                value = self.sp.alpha_II_2_20
            elif name == 'alpha_RI_2_20':
                value = self.sp.alpha_RI_2_20
            elif name == 'alpha_RR_2_20':
                value = self.sp.alpha_RR_2_20
            elif name == 'alpha_II_21_200':
                value = self.sp.alpha_II_21_200
            elif name == 'alpha_RI_21_200':
                value = self.sp.alpha_RI_21_200
            elif name == 'alpha_RR_21_200':
                value = self.sp.alpha_RR_21_200
            elif name == 'alpha_II_201_2500':
                value = self.sp.alpha_II_201_2500
            elif name == 'alpha_RI_201_2500':
                value = self.sp.alpha_RI_201_2500
            elif name == 'alpha_RR_201_2500':
                value = self.sp.alpha_RR_201_2500
            elif name == 'alpha_II_2_2500':
                value = self.sp.alpha_II_2_2500
            elif name == 'alpha_RI_2_2500':
                value = self.sp.alpha_RI_2_2500
            elif name == 'alpha_RR_2_2500':
                value = self.sp.alpha_RR_2_2500
            elif name == 'sigma8':
                value = self.sp.sigma8
            else:
                raise CosmoSevereError("%s was not recognized as a derived parameter" % name)
            derived[name] = value
        return derived

    def nonlinear_scale(self, np.ndarray[DTYPE_t,ndim=1] z, int z_size):
        """
        nonlinear_scale(z, z_size)

        Return the nonlinear scale for all the redshift specified in z, of size
        z_size

        Parameters
        ----------
        z : numpy array
                Array of requested redshifts
        z_size : int
                Size of the redshift array
        """
        cdef int index_z
        cdef np.ndarray[DTYPE_t, ndim=1] k_nl = np.zeros(z_size,'float64')
        #cdef double *k_nl

        #k_nl = <double*> calloc(z_size,sizeof(double))
        for index_z in range(z_size):
            if nonlinear_k_nl_at_z(&self.ba,&self.nl,z[index_z],&k_nl[index_z]) == _FAILURE_:
                raise CosmoSevereError(self.nl.error_message)

        return k_nl

    def __call__(self, ctx):
        """
        Function to interface with CosmoHammer

        Parameters
        ----------
        ctx : context
                Contains several dictionaries storing data and cosmological
                information

        """
        data = ctx.get('data')  # recover data from the context

        # If the module has already been called once, clean-up
        if self.state:
            self.struct_cleanup()

        # Set the module to the current values
        self.set(data.cosmo_arguments)
        self.compute(["lensing"])

        # Compute the derived paramter value and store them
        params = ctx.getData()
        self.get_current_derived_parameters(data)
        for elem in data.get_mcmc_parameters(['derived']):
            data.mcmc_parameters[elem]['current'] /= \
                data.mcmc_parameters[elem]['scale']
            params[elem] = data.mcmc_parameters[elem]['current']

        ctx.add('boundary', True)
        # Store itself into the context, to be accessed by the likelihoods
        ctx.add('cosmo', self)<|MERGE_RESOLUTION|>--- conflicted
+++ resolved
@@ -948,7 +948,7 @@
         k-values.
 
         .. note::
-        
+
             you need to specify both 'k_output_values', and have some
             perturbations computed, for instance by setting 'output' to 'tCl'.
 
@@ -962,14 +962,11 @@
 
         perturbations = {}
 
-<<<<<<< HEAD
         if not self.pt.store_perturbations:
             return perturbations
-
-=======
         if self.pt.k_output_values_num<1:
             return perturbations
->>>>>>> bdfdb31f
+
         # Doing the exact same thing 3 times, for scalar, vector and tensor. Sorry
         # for copy-and-paste here, but I don't know what else to do.
 
