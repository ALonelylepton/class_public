"""
.. module:: classy
    :synopsis: Python wrapper around CLASS
.. moduleauthor:: Karim Benabed <benabed@iap.fr>
.. moduleauthor:: Benjamin Audren <benjamin.audren@epfl.ch>
.. moduleauthor:: Julien Lesgourgues <lesgourg@cern.ch>

This module defines a class called Class. It is used with Monte Python to
extract cosmological parameters.

# JL 14.06.2017: TODO: check whether we should free somewhere the allocated fc.filename and titles, data (4 times)

"""
import time
import os
from math import exp,log
import numpy as np
cimport numpy as np
from libc.stdlib cimport *
from libc.stdio cimport *
from libc.string cimport *
import cython
from cython.parallel import prange
cimport cython

# TODO conditional import?
# TODO relative import?
import classynet.workspace
import classynet.predictors

import sys
def viewdictitems(d):
    if sys.version_info >= (3,0):
        return d.items()
    else:
        return d.viewitems()
def string_to_char(d):
    if (sys.version_info >= (3,0) and isinstance(d,str)) or isinstance(d,unicode):
        d = d.encode('utf8')
    return d

ctypedef np.float_t DTYPE_t
ctypedef np.int_t DTYPE_i



# Import the .pxd containing definitions
from cclassy cimport *

DEF _MAXTITLESTRINGLENGTH_ = 8000

__version__ = _VERSION_.decode("utf-8")

# Implement a specific Exception (this might not be optimally designed, nor
# even acceptable for python standards. It, however, does the job).
# The idea is to raise either an AttributeError if the problem happened while
# reading the parameters (in the normal Class, this would just return a line in
# the unused_parameters file), or a NameError in other cases. This allows
# MontePython to handle things differently.
class CosmoError(Exception):
    def __init__(self, message=""):
        self.message = message.decode() if isinstance(message,bytes) else message

    def __str__(self):
        return '\n\nError in Class: ' + self.message


class CosmoSevereError(CosmoError):
    """
    Raised when Class failed to understand one or more input parameters.

    This case would not raise any problem in Class default behaviour. However,
    for parameter extraction, one has to be sure that all input parameters were
    understood, otherwise the wrong cosmological model would be selected.
    """
    pass


class CosmoComputationError(CosmoError):
    """
    Raised when Class could not compute the cosmology at this point.

    This will be caught by the parameter extraction code to give an extremely
    unlikely value to this point
    """
    pass

cdef class c_linked_list:
    cdef clist_node* tail

    def __cinit__(self):
      # The list is empty
      self.tail = NULL

    def __dealloc__(self):
      while not (self.tail==NULL):
        temp = self.tail.prev
        free(self.tail)
        self.tail=temp

    cdef append(self,item):
      # Allocate new node
      newnode = <clist_node*>malloc(sizeof(clist_node))
      newnode.next = NULL
      newnode.prev = self.tail
<<<<<<< HEAD
      item = item.encode("utf-8")
      newnode.value = item
=======
      # Setting the value is a bit difficult, and proceeds in two steps:
      sanitized_item = string_to_char(item) # First, make sure it's a bytes object
      strcpy(newnode.value,sanitized_item)  # Second, copy the string into the node (at most lenght 40)
>>>>>>> d96c3585
      # Connect previous node with new node, if that exists
      if self.tail != NULL:
        self.tail.next = newnode
      # Update what is the 'tail node'=last node
      self.tail = newnode

    cdef pop(self):
      # Keep temporary reference to 'tail node'=last node
      temp = self.tail
      # Retrieve the memory stored in it
      content = temp.value
      # Now we can discard the node
      self.tail = temp.prev
      if temp.prev != NULL:
        temp.prev.next = NULL
      free(temp)
      # Now we can return the memory
      return content

    cdef empty(self):
      return (self.tail==NULL)

    # Check if the linked list contains a single value
    cdef contains(self,value):
      temp = self.tail
      sanitized_value = string_to_char(value)
      while temp!=NULL:
        if(temp.value==sanitized_value):
          return True
        temp = temp.prev
      return False

    # Check if the linked list contains all values
    cdef contains_all(self,values):
      flag = True
      for value in values:
        if not self.contains(value):
          flag=False
          break
      return flag

    cdef clean(self):
      while not self.empty():
        self.pop()

<<<<<<< HEAD

class Timer:
    """
    Simple help for performance measurements.
    """
    def __init__(self):
        self._start = {}
        self._end = {}
        self._times = {}

    def start(self, name):
        if name in self._start:
            print("WARNING: Overwriting measurement {}".format(name))
        self._start[name] = time.perf_counter()

    def end(self, name):
        if name not in self._start:
            raise ValueError(
               "Measurement '{}' has not started; cannot end!".format(name)
               )
        if name in self._end:
            print("WARNING: Overwriting measurement {}".format(name))
        self._end[name] = time.perf_counter()
        self._times[name] = self._end[name] - self._start[name]

    @property
    def times(self):
        return self._times

    def __getitem__(self, name):
        return self._times[name]

    def __setitem__(self, name, value):
        self._times[name] = value

=======
>>>>>>> d96c3585
cdef class Class:
    """
    Class wrapping, creates the glue between C and python

    The actual Class wrapping, the only class we will call from MontePython
    (indeed the only one we will import, with the command:
    from classy import Class

    """
    # List of used structures, defined in the header file. They have to be
    # "cdefined", because they correspond to C structures
    cdef precision pr
    cdef background ba
    cdef thermo th
    cdef perturbs pt
    cdef primordial pm
    cdef nonlinear nl
    cdef transfers tr
    cdef spectra sp
    cdef output op
    cdef lensing le
    cdef distortions sd
    cdef file_content fc

    cpdef int computed # Flag to see if classy has already computed with the given pars
    cpdef int allocated # Flag to see if classy structs are allocated already
    cpdef object _pars # Dictionary of the parameters
    cpdef object ncp   # Keeps track of the structures initialized, in view of cleaning.
    cdef c_linked_list module_list

    cpdef bint use_NN
    cpdef object predictor

    # Defining two new properties to recover, respectively, the parameters used
    # or the age (set after computation). Follow this syntax if you want to
    # access other quantities. Alternatively, you can also define a method, and
    # call it (see _T_cmb method, at the very bottom).
    property pars:
        def __get__(self):
            return self._pars
    property state:
        def __get__(self):
            return True
    property Omega_nu:
        def __get__(self):
            return self.ba.Omega0_ncdm_tot
    property nonlinear_method:
        def __get__(self):
            return self.nl.method

    def set_default(self):
        _pars = {
            "output":"tCl mPk",}
        self.set(**_pars)

    def __cinit__(self, default=False):
        cpdef char* dumc
        self.allocated = False
        self.use_NN = False
        self.computed = False
        self._pars = {}
        self.fc.size=0
        self.fc.filename = <char*>malloc(sizeof(char)*30)
        assert(self.fc.filename!=NULL)
        dumc = "NOFILE"
        sprintf(self.fc.filename,"%s",dumc)
        self.module_list = c_linked_list()
        if default: self.set_default()

    def __dealloc__(self):
        if self.allocated:
          self.struct_cleanup()
        self.empty()
        # This part should always be done
        free(self.fc.filename)
        # Reset all the fc to zero if its not already done
        if self.fc.size !=0:
            self.fc.size=0
            free(self.fc.name)
            free(self.fc.value)
            free(self.fc.read)

    # Set up the dictionary
    def set(self,*pars,**kars):
        oldpars = self._pars.copy()
        if len(pars)==1:
            self._pars.update(dict(pars[0]))
        elif len(pars)!=0:
            raise CosmoSevereError("bad call")

        self._pars.update(kars)
        if viewdictitems(self._pars) <= viewdictitems(oldpars):
          return # Don't change the computed states, if the new dict was already contained in the previous dict
        self.computed=False

        # TODO if pars contains NN enable, load models here?
        # TODO if pars contains NN enable, set use_NN

        return True

    def use_nn(self):
        """
        Utility methods that returns whether neural networks are enabled
        by checking whether 'neural network path' is in the input parameters.
        Also checks the 'nn_verbose' parameter to determine how much information 
        to print about the usage of neural networks.
        """
        if not "neural network path" in self._pars:
            return False
        elif "neural network path" in self.pars and "nn_verbose" in self.pars:
            if self.pars["nn_verbose"]>1:
                if not self.can_use_nn():
                    print("##################################")
                    print("#   NOT USING NEURAL NETWORKS!   #")
                    print("##################################")
                    return False
                else:
                    print("##################################")
                    print("#    USING NEURAL NETWORKS!      #")
                    print("##################################")
                    return True
            elif self.pars["nn_verbose"]==1:
                if not self.can_use_nn():
                    print("USING NEURAL NETWORKS : False!")
                    return False
                else:
                    print("USING NEURAL NETWORKS :          True!")
                    return True
            elif self.pars["nn_verbose"]==0:
                if not self.can_use_nn():
                    return False
                else:
                    return True
            else:
                raise ValueError("nn_verbose is not set to valid value: should be integer above 0 but is {}".format(self.pars["nn_verbose"]))
        else:
            if not self.can_use_nn():
                print("##################################")
                print("#   NOT USING NEURAL NETWORKS!   #")
                print("##################################")
                return False
            else:
                print("##################################")
                print("#    USING NEURAL NETWORKS!      #")
                print("##################################")
                return True
 



    def can_use_nn(self):
        """ may only be called if neural networks are enabled """
        workspace = self.nn_workspace()
        domain = workspace.loader().domain_descriptor()

        if not domain.contains(self._pars):
            if "nn_verbose" in self.pars:
                if self.pars["nn_verbose"]>1:
                    print("neural network domain of validity does not contain requested parameters")
            else:
                print("neural network domain of validity does not contain requested parameters")
            return False

        def expect(key, value):
            if not key in self._pars:
                print("expected key '{}' not found in parameters.".format(key))
                return False
            else:
                found = self._pars[key]
                if found != value:
                    print("expected parameter '{}' to be {}; got {} instead.".format(key, value, found))
                    return False
                else:
                    return True

        if not expect("N_ncdm", 1):
            return False
        if not expect("deg_ncdm", 3):
            return False
        if not expect("Omega_Lambda", 0):
            return False
        # TODO are there other valid values (e.g. 'true' or something like that)?
        if not expect("compute damping scale", "yes"):
            return False

        pk_max = self._pars.get("P_k_max_1/Mpc")
        if pk_max is not None and pk_max > 100.0:
            print("neural networks only applicable with 'P_k_max_1/Mpc' <= 100.0")
            return False

        return True

    def empty(self):
        self._pars = {}
        self.computed = False

    # Create an equivalent of the parameter file. Non specified values will be
    # taken at their default (in Class)
    def _fillparfile(self):
        cdef char* dumc

        if self.fc.size!=0:
            free(self.fc.name)
            free(self.fc.value)
            free(self.fc.read)
        self.fc.size = len(self._pars)
        self.fc.name = <FileArg*> malloc(sizeof(FileArg)*len(self._pars))
        assert(self.fc.name!=NULL)

        self.fc.value = <FileArg*> malloc(sizeof(FileArg)*len(self._pars))
        assert(self.fc.value!=NULL)

        self.fc.read = <short*> malloc(sizeof(short)*len(self._pars))
        assert(self.fc.read!=NULL)

        # fill parameter file
        i = 0
        for kk in self._pars:

            dumcp = kk.encode()
            dumc = dumcp
            sprintf(self.fc.name[i],"%s",dumc)
            dumcp = str(self._pars[kk]).strip().encode()
            dumc = dumcp
            sprintf(self.fc.value[i],"%s",dumc)
            self.fc.read[i] = _FALSE_
            i+=1

    # Called at the end of a run, to free memory 
    def struct_cleanup(self):
        if(self.allocated != True):
          return
        if self.module_list.contains("distortions"):
            distortions_free(&self.sd)
        if self.module_list.contains("lensing"):
            lensing_free(&self.le)
        if self.module_list.contains("spectra"):
            spectra_free(&self.sp)
        if self.module_list.contains("transfer"):
            transfer_free(&self.tr)
        if self.module_list.contains("nonlinear"):
            nonlinear_free(&self.nl)
        if self.module_list.contains("primordial"):
            primordial_free(&self.pm)
        if self.module_list.contains("perturb"):
            perturb_free(&self.pt)
        if self.module_list.contains("thermodynamics"):
            thermodynamics_free(&self.th)
        if self.module_list.contains("background"):
            background_free(&self.ba)
        self.allocated = False
        self.computed = False
        

    def _check_task_dependency(self, level):
        """
        Fill the level list with all the needed modules

        .. warning::

            the ordering of modules is obviously dependent on CLASS module order
            in the main.c file. This has to be updated in case of a change to
            this file.

        Parameters
        ----------

        level : list
            list of strings, containing initially only the last module required.
            For instance, to recover all the modules, the input should be
            ['lensing']

        """
        if "distortions" in level:
            if "lensing" not in level:
                level.append("lensing")
        if "lensing" in level:
            if "spectra" not in level:
                level.append("spectra")
        if "spectra" in level:
            if "transfer" not in level:
                level.append("transfer")
        if "transfer" in level:
            if "nonlinear" not in level:
                level.append("nonlinear")
        if "nonlinear" in level:
            if "primordial" not in level:
                level.append("primordial")
        if "primordial" in level:
            if "perturb" not in level:
                level.append("perturb")
        if "perturb" in level:
            if "thermodynamics" not in level:
                level.append("thermodynamics")
        if "thermodynamics" in level:
            if "background" not in level:
                level.append("background")
        if len(level)!=0 :
            if "input" not in level:
                level.append("input")
        return level

    def _pars_check(self, key, value, contains=False, add=""):
        val = ""
        if key in self._pars:
            val = self._pars[key]
            if contains:
                if value in val:
                    return True
            else:
                if value==val:
                    return True
        if add:
            sep = " "
            if isinstance(add,str):
                sep = add

            if contains and val:
                    self.set({key:val+sep+value})
            else:
                self.set({key:value})
            return True
        return False

    cdef void overwrite_source_function(self, int index_md, int index_ic,
            int index_type,
            int k_NN_size, int tau_size, double[:, :] S):
        """
        This utility function overwrites a single source function specified by `index_type`
        with the given source function `S`.
        Used by NN code (see below in "perturb" section of `compute()`).
        """
        cdef int tp_size = self.pt.tp_size[index_md]
        cdef int index_tau
        cdef int index_k
        ## -> Not reuqired if perform_NN_skip is true :
        # Required again because all source functions have been allocated earlier
        free(self.pt.sources[index_md][index_ic * tp_size + index_type])
        # Allocate memory for source function
        self.pt.sources[index_md][index_ic * tp_size + index_type] = <double*> malloc(k_NN_size * tau_size * sizeof(double))

        for index_tau in range(tau_size):
            for index_k in range(k_NN_size):
                # GS TODO: More efficient way to copy memory from numpy array??
                self.pt.sources[index_md][index_ic*tp_size + index_type][index_tau*k_NN_size + index_k] = S[index_k][index_tau]

    # GS: TODO remove this function
    def debug_overwrite_source(self, name, double[:, :] S):
        cdef int index_md = self.pt.index_md_scalars
        cdef int index_ic = self.pt.index_ic_ad
        cdef int tp_size = self.pt.tp_size[index_md]
        cdef int tau_size = self.pt.tau_size
        cdef int k_size = self.pt.k_size[index_md]
        cdef int i_tau
        cdef int i_k

        index_type = self.translate_source_to_index(name)

        print("expected S.shape of", (k_size, tau_size))
        print("got      S.shape of", S.shape)

        for i_tau in range(tau_size):
            for i_k in range(k_size):
                self.pt.sources[index_md][index_ic*tp_size + index_type][i_tau*k_size + i_k] = S[i_k][i_tau]


    def compute(self, level=["distortions"], performance_report=None, post_perturb_callback=None):
        """
        compute(level=["distortions"])

        Main function, execute all the _init methods for all desired modules.
        This is called in MontePython, and this ensures that the Class instance
        of this class contains all the relevant quantities. Then, one can deduce
        Pk, Cl, etc...

        Parameters
        ----------
        level : list
                list of the last module desired. The internal function
                _check_task_dependency will then add to this list all the
                necessary modules to compute in order to initialize this last
                one. The default last module is "lensing".

        .. warning::

            level default value should be left as an array (it was creating
            problem when casting as a set later on, in _check_task_dependency)

        """
        cdef ErrorMsg errmsg
        cdef int i

        timer = Timer()

        timer.start("compute")

        # Append to the list level all the modules necessary to compute.
        level = self._check_task_dependency(level)

        # Check if this function ran before (self.computed should be true), and
        # if no other modules were requested, i.e. if self.module_list contains (or is
        # equivalent to) level. If it is the case, simply stop the execution of
        # the function.
        if self.computed and self.module_list.contains_all(level):
            return

        # Check if already allocated to prevent memory leaks
        if self.allocated:
            self.struct_cleanup()

        # Otherwise, proceed with the normal computation.
        self.computed = False

        # Equivalent of writing a parameter file
        self._fillparfile()

        # self.module_list will contain the list of computed modules
        self.module_list.clean()

        # Up until the empty set, all modules are allocated
        # (And then we successively keep track of the ones we allocate additionally)
        self.allocated = True

        # --------------------------------------------------------------------
        # Check the presence for all CLASS modules in the list 'level'. If a
        # module is found in level, executure its "_init" method.
        # --------------------------------------------------------------------
        # The input module should raise a CosmoSevereError, because
        # non-understood parameters asked to the wrapper is a problematic
        # situation.
        if "input" in level:
            timer.start("input")
            if input_read_from_file(&self.fc, &self.pr, &self.ba, &self.th,
                                    &self.pt, &self.tr, &self.pm, &self.sp,
                                    &self.nl, &self.le, &self.sd, &self.op, errmsg) == _FAILURE_:
                raise CosmoSevereError(errmsg)
            self.module_list.append("input")
            # This part is done to list all the unread parameters, for debugging
            problem_flag = False
            problematic_parameters = []
            # GS: added this because neural network arguments are not relevant
            # to the C code.
            problematic_exceptions = set(["neural network path", "nn_cheat", "nn_debug","nn_verbose"])
            for i in range(self.fc.size):
                if self.fc.read[i] == _FALSE_:
                    name = self.fc.name[i].decode()
                    # GS: if parameter is an exception, do not raise problem flag
                    if name in problematic_exceptions:
                        continue
                    problem_flag = True
                    problematic_parameters.append(name)
            if problem_flag:
                raise CosmoSevereError(
                    "Class did not read input parameter(s): %s\n" % ', '.join(
                    problematic_parameters))
            timer.end("input")

        # The following list of computation is straightforward. If the "_init"
        # methods fail, call `struct_cleanup` and raise a CosmoComputationError
        # with the error message from the faulty module of CLASS.
        if "background" in level:
            timer.start("background")
            if background_init(&(self.pr), &(self.ba)) == _FAILURE_:
                self.struct_cleanup()
                raise CosmoComputationError(self.ba.error_message)
            self.module_list.append("background")
            timer.end("background")

        if "thermodynamics" in level:
            timer.start("thermodynamics")
            if thermodynamics_init(&(self.pr), &(self.ba),
                                   &(self.th)) == _FAILURE_:
                self.struct_cleanup()
                raise CosmoComputationError(self.th.error_message)
            self.module_list.append("thermodynamics")
            timer.end("thermodynamics")

        # define objects for NN
        cdef:
            int i_index_type, index_k, index_tau, i_k
            int k_NN_size, tau_NN_size
            double [:] k_CLASS
            double [:] tau_CLASS
            # double * c_tau_NN
            # int c_tau_NN_size
            # double [:] numpy_k_CLASS
            # double [:] numpy_tau_CLASS
            int index_md
            int k_size
            int tau_size
            int index_ic
            int index_type
            # int tp_size = 0
            int tp_size
            int tot_num_of_sources = 11
            int index_tp_x
            # double [:,:] NN_interpolated
            # double [:] NN_interpolated
            # TODO remove some of the unused ones here
            double [:, :, :] NN_prediction
            double * c_NN_sources


        if "perturb" in level:

            timer.start("perturb")
            timer.start("perturb_init")


            # Allocate memory for ALL source functions (since transfer.c iterates over them)

            use_nn = self.use_nn()

            if use_nn and not self.nn_cheat_enabled():
                if "nn_verbose" in self.pars:
                    if self.pars["nn_verbose"]>2:
                        print("Using neural networks; skipping regular perturbation module.")
                self.pt.perform_NN_skip = _TRUE_

            if perturb_init(&(self.pr), &(self.ba),
                            &(self.th), &(self.pt)) == _FAILURE_:
                self.struct_cleanup()
                raise CosmoComputationError(self.pt.error_message)
            
            self.module_list.append("perturb")
            timer.end("perturb_init")

            # flag for using NN
            if use_nn:
                timer.start("neural network complete")
                timer.start("neural network initialization")

                index_md = self.pt.index_md_scalars;
                k_size = self.pt.k_size[index_md];
                tau_size = self.pt.tau_size;
                index_ic = self.pt.index_ic_ad;

                tp_size = self.pt.tp_size[index_md];

                tau_CLASS = np.zeros((tau_size))
                for index_tau in range(tau_size):
                    tau_CLASS[index_tau] = self.pt.tau_sampling[index_tau]

                requested_index_types = []

                # add all sources that class calculates to the list for predicting
                source_names = []
                if self.pt.has_source_t:
                    requested_index_types.extend([
                        self.pt.index_tp_t0,
                        self.pt.index_tp_t1,
                        self.pt.index_tp_t2,
                        ])
                    source_names.extend(["t0", "t1", "t2"])

                    if self.nn_debug_enabled():
                        requested_index_types.extend([
                            self.pt.index_tp_t0_reco_no_isw,
                            self.pt.index_tp_t0_reio_no_isw,
                            self.pt.index_tp_t0_isw,
                            self.pt.index_tp_t2_reco,
                            self.pt.index_tp_t2_reio,
                            ])
                        source_names.extend([
                            "t0_reco_no_isw", "t0_reio_no_isw", "t0_isw",
                            "t2_reco", "t2_reio"
                        ])
                if self.pt.has_source_phi_plus_psi:
                    requested_index_types.append(self.pt.index_tp_phi_plus_psi)
                    source_names.append("phi_plus_psi")

                if self.pt.has_source_delta_m:
                    requested_index_types.append(self.pt.index_tp_delta_m)
                    source_names.append("delta_m")

                '''
                if self.pt.has_source_delta_g:
                    index_type_list.append(self.pt.index_tp_delta_g)
                    names.append('delta_g')
                if self.pt.has_source_theta_m:
                    index_type_list.append(self.pt.index_tp_theta_m)
                    names.append('theta_m')
                if self.pt.has_source_phi:
                    index_type_list.append(self.pt.index_tp_phi)
                    names.append('phi')
                if self.pt.has_source_phi_prime:
                    index_type_list.append(self.pt.index_tp_phi_prime)
                    names.append('phi_prime')
                if self.pt.has_source_psi:
                    index_type_list.append(self.pt.index_tp_psi)
                    names.append('psi')
                '''

                timer.end("neural network initialization")

                timer.start("get all sources")
                timer.start("build predictor")
                predictor = classynet.predictors.build_predictor(self)
                timer.end("build predictor")
                timer.start("predictor.predict_many")
                k_NN, NN_prediction = predictor.predict_many(source_names, np.asarray(tau_CLASS))
                timer.end("predictor.predict_many")
                timer.end("get all sources")

                timer.start("overwrite k array")

                # Copy k values from NN
                k_NN_size = len(k_NN)
                free(self.pt.k[index_md])
                self.pt.k[index_md] = <double*>malloc(k_NN_size * sizeof(double))
                for i_k in range(k_NN_size):
                    self.pt.k[index_md][i_k] = k_NN[i_k]

                self.pt.k_min = k_NN[0]
                self.pt.k_max = k_NN[-1]
                self.pt.k_size[index_md] = k_NN_size

                k_max_cl = 0.4
                # TODO - 1 maybe?
                k_max_cl_idx = np.searchsorted(k_NN, k_max_cl)
                # self.pt.k_size_cl[index_md] = k_NN_size
                self.pt.k_size_cl[index_md] = k_max_cl_idx

                _k_max_dbg = self.pt.k[index_md][self.pt.k_size_cl[index_md] - 1]
                if "nn_verbose" in self.pars:
                    if self.pars["nn_verbose"]>2:
                        print("pt.k[index_md][pt.k_size_cl[index_md] - 1] =", _k_max_dbg)


                timer.end("overwrite k array")

                timer.start("allocate unused source functions")

                for index_type in range(tp_size):
                    # Using malloc instead of calloc here will cause the splining
                    # in transfer.c to explode, but that doesn't seem to be an issue.
                    # Using malloc over calloc saves about a factor of 10 in runtime.
                    # self.pt.sources[index_md][index_ic * tp_size + index_type] = <double*> calloc(k_NN_size * tau_size,  sizeof(double))
                    self.pt.sources[index_md][index_ic * tp_size + index_type] = <double*> malloc(k_NN_size * tau_size * sizeof(double))
                timer.end("allocate unused source functions")

                for key, value in predictor.times.items():
                    timer[key] = value

                for key, value in predictor.time_prediction_per_network.items():
                    timer["indiv. network: '{}'".format(key)] = value

                timer.start("overwrite source functions")

                for i, index_tp_x in enumerate(requested_index_types):
                    self.overwrite_source_function(
                            index_md, index_ic,
                            index_tp_x,
                            k_NN_size, tau_size, NN_prediction[i, :, :]
                            )
                if self.pt.has_source_delta_cb:
                    self.overwrite_source_function(
                            index_md, index_ic,
                            self.pt.index_tp_delta_cb,
                            k_NN_size, tau_size, NN_prediction[source_names.index("delta_m"), :, :]
                            )


                ############################################################
                # if self.pt.has_source_t:
                #     self.overwrite_source_function(
                #             index_md, index_ic,
                #             self.pt.index_tp_t0,
                #             k_NN_size, tau_size, NN_prediction[0, :, :]
                #             )
                #     self.overwrite_source_function(
                #             index_md, index_ic,
                #             self.pt.index_tp_t1,
                #             k_NN_size, tau_size, NN_prediction[1, :, :]
                #             )
                #     self.overwrite_source_function(
                #             index_md, index_ic,
                #             self.pt.index_tp_t2,
                #             k_NN_size, tau_size, NN_prediction[2, :, :]
                #             )

                if self.pt.has_source_p:
                    assert "t2" in source_names
                    self.overwrite_source_function(
                        index_md, index_ic,
                        self.pt.index_tp_p,
                        k_NN_size, tau_size,
                        np.sqrt(6) * NN_prediction[source_names.index("t2"), :, :]
                    )

                # if self.pt.has_source_phi_plus_psi:
                #     self.overwrite_source_function(
                #             index_md, index_ic,
                #             self.pt.index_tp_phi_plus_psi,
                #             k_NN_size, tau_size, NN_prediction[3, :, :]
                #             )

                # if self.pt.has_source_delta_m:
                #     self.overwrite_source_function(
                #             index_md, index_ic,
                #             self.pt.index_tp_delta_m,
                #             k_NN_size, tau_size, NN_prediction[4, :, :]
                #             )


                timer.end("overwrite source functions")
                ############################################################

                timer.end("neural network complete")

            timer.end("perturb")

            #print(self.ncp)

            if post_perturb_callback:
                post_perturb_callback(self)


        if "primordial" in level:
            timer.start("primordial")
            if primordial_init(&(self.pr), &(self.pt),
                               &(self.pm)) == _FAILURE_:
                self.struct_cleanup()
                raise CosmoComputationError(self.pm.error_message)
            
            self.module_list.append("primordial")
            timer.end("primordial")


        if "nonlinear" in level:
            timer.start("nonlinear")
            if nonlinear_init(&self.pr, &self.ba, &self.th,
                              &self.pt, &self.pm, &self.nl) == _FAILURE_:
                self.struct_cleanup()
                raise CosmoComputationError(self.nl.error_message)

            self.module_list.append("nonlinear")
            timer.end("nonlinear")


        if "transfer" in level:
            timer.start("transfer")
            if transfer_init(&(self.pr), &(self.ba), &(self.th),
                             &(self.pt), &(self.nl), &(self.tr)) == _FAILURE_:
                self.struct_cleanup()
                raise CosmoComputationError(self.tr.error_message)

            self.module_list.append("transfer")
            timer.end("transfer")

        if "spectra" in level:
            timer.start("spectra")
            if spectra_init(&(self.pr), &(self.ba), &(self.pt),
                            &(self.pm), &(self.nl), &(self.tr),
                            &(self.sp)) == _FAILURE_:
                self.struct_cleanup()
                raise CosmoComputationError(self.sp.error_message)
            self.module_list.append("spectra")
            timer.end("spectra")


        if "lensing" in level:
            timer.start("lensing")
            if lensing_init(&(self.pr), &(self.pt), &(self.sp),
                            &(self.nl), &(self.le)) == _FAILURE_:
                self.struct_cleanup()
                raise CosmoComputationError(self.le.error_message)

            self.module_list.append("lensing")
            timer.end("lensing")

        if "distortions" in level:
            timer.start("distortions")
            if distortions_init(&(self.pr), &(self.ba), &(self.th),
                                &(self.pt), &(self.pm), &(self.sd)) == _FAILURE_:
                self.struct_cleanup()
                raise CosmoComputationError(self.sd.error_message)
            
            self.module_list.append("distortions")
            timer.end("distortions")


        timer.end("compute")

        if performance_report is not None:
            performance_report.update(timer.times)

        self.computed = True
        #print(self.ncp)
        # At this point, the cosmological instance contains everything needed. The
        # following functions are only to output the desired numbers
        return

    def raw_cl(self, lmax=-1, nofail=False):
        """
        raw_cl(lmax=-1, nofail=False)

        Return a dictionary of the primary C_l

        Parameters
        ----------
        lmax : int, optional
                Define the maximum l for which the C_l will be returned
                (inclusively). This number will be checked against the maximum l
                at which they were actually computed by CLASS, and an error will
                be raised if the desired lmax is bigger than what CLASS can
                give.
        nofail: bool, optional
                Check and enforce the computation of the spectra module
                beforehand, with the desired lmax.

        Returns
        -------
        cl : dict
                Dictionary that contains the power spectrum for 'tt', 'te', etc... The
                index associated with each is defined wrt. Class convention, and are non
                important from the python point of view. It also returns now the
                ell array.
        """
        cdef int lmaxR
        cdef double *rcl = <double*> calloc(self.sp.ct_size,sizeof(double))

        # Quantities for tensor modes
        cdef double **cl_md = <double**> calloc(self.sp.md_size, sizeof(double*))
        for index_md in range(self.sp.md_size):
            cl_md[index_md] = <double*> calloc(self.sp.ct_size, sizeof(double))

        # Quantities for isocurvature modes
        cdef double **cl_md_ic = <double**> calloc(self.sp.md_size, sizeof(double*))
        for index_md in range(self.sp.md_size):
            cl_md_ic[index_md] = <double*> calloc(self.sp.ct_size*self.sp.ic_ic_size[index_md], sizeof(double))

        # Define a list of integers, refering to the flags and indices of each
        # possible output Cl. It allows for a clear and concise way of looping
        # over them, checking if they are defined or not.
        has_flags = [
            (self.sp.has_tt, self.sp.index_ct_tt, 'tt'),
            (self.sp.has_ee, self.sp.index_ct_ee, 'ee'),
            (self.sp.has_te, self.sp.index_ct_te, 'te'),
            (self.sp.has_bb, self.sp.index_ct_bb, 'bb'),
            (self.sp.has_pp, self.sp.index_ct_pp, 'pp'),
            (self.sp.has_tp, self.sp.index_ct_tp, 'tp'),]
        spectra = []

        for flag, index, name in has_flags:
            if flag:
                spectra.append(name)

        if not spectra:
            raise CosmoSevereError("No Cl computed")
        lmaxR = self.sp.l_max_tot
        if lmax == -1:
            lmax = lmaxR
        if lmax > lmaxR:
            if nofail:
                self._pars_check("l_max_scalars",lmax)
                self.compute(["lensing"])
            else:
                raise CosmoSevereError("Can only compute up to lmax=%d"%lmaxR)

        # Initialise all the needed Cls arrays
        cl = {}
        for elem in spectra:
            cl[elem] = np.zeros(lmax+1, dtype=np.double)

        # Recover for each ell the information from CLASS
        for ell from 2<=ell<lmax+1:
            if spectra_cl_at_l(&self.sp, ell, rcl, cl_md, cl_md_ic) == _FAILURE_:
                raise CosmoSevereError(self.sp.error_message)
            for flag, index, name in has_flags:
                if name in spectra:
                    cl[name][ell] = rcl[index]
        cl['ell'] = np.arange(lmax+1)

        free(rcl)
        for index_md in range(self.sp.md_size):
            free(cl_md[index_md])
            free(cl_md_ic[index_md])
        free(cl_md)
        free(cl_md_ic)

        return cl

    def lensed_cl(self, lmax=-1,nofail=False):
        """
        lensed_cl(lmax=-1, nofail=False)

        Return a dictionary of the lensed C_l, computed by CLASS, without the
        density C_ls. They must be asked separately with the function aptly
        named density_cl

        Parameters
        ----------
        lmax : int, optional
                Define the maximum l for which the C_l will be returned (inclusively)
        nofail: bool, optional
                Check and enforce the computation of the lensing module beforehand

        Returns
        -------
        cl : dict
                Dictionary that contains the power spectrum for 'tt', 'te', etc... The
                index associated with each is defined wrt. Class convention, and are non
                important from the python point of view.
        """
        cdef int lmaxR
        cdef double *lcl = <double*> calloc(self.le.lt_size,sizeof(double))

        # Define a list of integers, refering to the flags and indices of each
        # possible output Cl. It allows for a clear and concise way of looping
        # over them, checking if they are defined or not.
        has_flags = [
            (self.le.has_tt, self.le.index_lt_tt, 'tt'),
            (self.le.has_ee, self.le.index_lt_ee, 'ee'),
            (self.le.has_te, self.le.index_lt_te, 'te'),
            (self.le.has_bb, self.le.index_lt_bb, 'bb'),
            (self.le.has_pp, self.le.index_lt_pp, 'pp'),
            (self.le.has_tp, self.le.index_lt_tp, 'tp'),]
        spectra = []

        for flag, index, name in has_flags:
            if flag:
                spectra.append(name)

        if not spectra:
            raise CosmoSevereError("No lensed Cl computed")
        lmaxR = self.le.l_lensed_max

        if lmax == -1:
            lmax = lmaxR
        if lmax > lmaxR:
            if nofail:
                self._pars_check("l_max_scalars",lmax)
                self.compute(["lensing"])
            else:
                raise CosmoSevereError("Can only compute up to lmax=%d"%lmaxR)

        cl = {}
        # Simple Cls, for temperature and polarisation, are not so big in size
        for elem in spectra:
            cl[elem] = np.zeros(lmax+1, dtype=np.double)
        for ell from 2<=ell<lmax+1:
            if lensing_cl_at_l(&self.le,ell,lcl) == _FAILURE_:
                raise CosmoSevereError(self.le.error_message)
            for flag, index, name in has_flags:
                if name in spectra:
                    cl[name][ell] = lcl[index]
        cl['ell'] = np.arange(lmax+1)

        free(lcl)
        return cl

    def density_cl(self, lmax=-1, nofail=False):
        """
        density_cl(lmax=-1, nofail=False)

        Return a dictionary of the primary C_l for the matter

        Parameters
        ----------
        lmax : int, optional
            Define the maximum l for which the C_l will be returned (inclusively)
        nofail: bool, optional
            Check and enforce the computation of the lensing module beforehand

        Returns
        -------
        cl : numpy array of numpy.ndarrays
            Array that contains the list (in this order) of self correlation of
            1st bin, then successive correlations (set by non_diagonal) to the
            following bins, then self correlation of 2nd bin, etc. The array
            starts at index_ct_dd.
        """
        cdef int lmaxR
        cdef double *dcl = <double*> calloc(self.sp.ct_size,sizeof(double))

        # Quantities for tensor modes
        cdef double **cl_md = <double**> calloc(self.sp.md_size, sizeof(double*))
        for index_md in range(self.sp.md_size):
            cl_md[index_md] = <double*> calloc(self.sp.ct_size, sizeof(double))

        # Quantities for isocurvature modes
        cdef double **cl_md_ic = <double**> calloc(self.sp.md_size, sizeof(double*))
        for index_md in range(self.sp.md_size):
            cl_md_ic[index_md] = <double*> calloc(self.sp.ct_size*self.sp.ic_ic_size[index_md], sizeof(double))

        lmaxR = self.pt.l_lss_max
        has_flags = [
            (self.sp.has_dd, self.sp.index_ct_dd, 'dd'),
            (self.sp.has_td, self.sp.index_ct_td, 'td'),
            (self.sp.has_ll, self.sp.index_ct_ll, 'll'),
            (self.sp.has_dl, self.sp.index_ct_dl, 'dl'),
            (self.sp.has_tl, self.sp.index_ct_tl, 'tl')]
        spectra = []

        for flag, index, name in has_flags:
            if flag:
                spectra.append(name)
                l_max_flag = self.sp.l_max_ct[self.sp.index_md_scalars][index]
                if l_max_flag < lmax and lmax > 0:
                    raise CosmoSevereError(
                        "the %s spectrum was computed until l=%i " % (
                            name.upper(), l_max_flag) +
                        "but you asked a l=%i" % lmax)

        if not spectra:
            raise CosmoSevereError("No density Cl computed")
        if lmax == -1:
            lmax = lmaxR
        if lmax > lmaxR:
            if nofail:
                self._pars_check("l_max_lss",lmax)
                self._pars_check("output",'nCl')
                self.compute()
            else:
                raise CosmoSevereError("Can only compute up to lmax=%d"%lmaxR)

        cl = {}

        # For density Cls, the size is bigger (different redshfit bins)
        # computes the size, given the number of correlations needed to be computed
        size = int((self.sp.d_size*(self.sp.d_size+1)-(self.sp.d_size-self.sp.non_diag)*
                (self.sp.d_size-1-self.sp.non_diag))/2);
        for elem in ['dd', 'll', 'dl']:
            if elem in spectra:
                cl[elem] = {}
                for index in range(size):
                    cl[elem][index] = np.zeros(
                        lmax+1, dtype=np.double)
        for elem in ['td', 'tl']:
            if elem in spectra:
                cl[elem] = np.zeros(lmax+1, dtype=np.double)

        for ell from 2<=ell<lmax+1:
            if spectra_cl_at_l(&self.sp, ell, dcl, cl_md, cl_md_ic) == _FAILURE_:
                raise CosmoSevereError(self.sp.error_message)
            if 'dd' in spectra:
                for index in range(size):
                    cl['dd'][index][ell] = dcl[self.sp.index_ct_dd+index]
            if 'll' in spectra:
                for index in range(size):
                    cl['ll'][index][ell] = dcl[self.sp.index_ct_ll+index]
            if 'dl' in spectra:
                for index in range(size):
                    cl['dl'][index][ell] = dcl[self.sp.index_ct_dl+index]
            if 'td' in spectra:
                cl['td'][ell] = dcl[self.sp.index_ct_td]
            if 'tl' in spectra:
                cl['tl'][ell] = dcl[self.sp.index_ct_tl]
        cl['ell'] = np.arange(lmax+1)

        free(dcl)
        for index_md in range(self.sp.md_size):
            free(cl_md[index_md])
            free(cl_md_ic[index_md])
        free(cl_md)
        free(cl_md_ic)

        return cl

    def z_of_r (self,z_array):
        cdef double tau=0.0
        cdef int last_index=0 #junk
        cdef double * pvecback
        r = np.zeros(len(z_array),'float64')
        dzdr = np.zeros(len(z_array),'float64')

        pvecback = <double*> calloc(self.ba.bg_size,sizeof(double))

        i = 0
        for redshift in z_array:
            if background_tau_of_z(&self.ba,redshift,&tau)==_FAILURE_:
                raise CosmoSevereError(self.ba.error_message)

            if background_at_tau(&self.ba,tau,long_info,inter_normal,&last_index,pvecback)==_FAILURE_:
                raise CosmoSevereError(self.ba.error_message)

            # store r
            r[i] = pvecback[self.ba.index_bg_conf_distance]
            # store dz/dr = H
            dzdr[i] = pvecback[self.ba.index_bg_H]

            i += 1

        free(pvecback)
        return r[:],dzdr[:]

    def luminosity_distance(self, z):
        """
        luminosity_distance(z)
        """
        cdef double tau=0.0
        cdef int last_index = 0  # junk
        pvecback = <double*> calloc(self.ba.bg_size,sizeof(double))

        if background_tau_of_z(&self.ba, z, &tau)==_FAILURE_:
            raise CosmoSevereError(self.ba.error_message)

        if background_at_tau(&self.ba, tau, long_info,
                inter_normal, &last_index, pvecback)==_FAILURE_:
            raise CosmoSevereError(self.ba.error_message)
        lum_distance = pvecback[self.ba.index_bg_lum_distance]
        free(pvecback)
        return lum_distance

    # Gives the total matter pk for a given (k,z)
    def pk(self,double k,double z):
        """
        Gives the total matter pk (in Mpc**3) for a given k (in 1/Mpc) and z (will be non linear if requested to Class, linear otherwise)

        .. note::

            there is an additional check that output contains `mPk`,
            because otherwise a segfault will occur

        """
        cdef double pk

        if (self.pt.has_pk_matter == _FALSE_):
            raise CosmoSevereError("No power spectrum computed. You must add mPk to the list of outputs.")

        if (self.nl.method == nl_none):
            #print("no nonlinear_method called_here")
            if nonlinear_pk_at_k_and_z(&self.ba,&self.pm,&self.nl,pk_linear,k,z,self.nl.index_pk_m,&pk,NULL)==_FAILURE_:
                raise CosmoSevereError(self.nl.error_message)
        else:
            if nonlinear_pk_at_k_and_z(&self.ba,&self.pm,&self.nl,pk_nonlinear,k,z,self.nl.index_pk_m,&pk,NULL)==_FAILURE_:
                raise CosmoSevereError(self.nl.error_message)

        return pk

    # Gives the cdm+b pk for a given (k,z)
    def pk_cb(self,double k,double z):
        """
        Gives the cdm+b pk (in Mpc**3) for a given k (in 1/Mpc) and z (will be non linear if requested to Class, linear otherwise)

        .. note::

            there is an additional check that output contains `mPk`,
            because otherwise a segfault will occur

        """
        cdef double pk_cb

        if (self.pt.has_pk_matter == _FALSE_):
            raise CosmoSevereError("No power spectrum computed. You must add mPk to the list of outputs.")
        if (self.nl.has_pk_cb == _FALSE_):
            raise CosmoSevereError("P_cb not computed (probably because there are no massive neutrinos) so you cannot ask for it")

        if (self.nl.method == nl_none):
            if nonlinear_pk_at_k_and_z(&self.ba,&self.pm,&self.nl,pk_linear,k,z,self.nl.index_pk_cb,&pk_cb,NULL)==_FAILURE_:
                raise CosmoSevereError(self.nl.error_message)
        else:
            if nonlinear_pk_at_k_and_z(&self.ba,&self.pm,&self.nl,pk_nonlinear,k,z,self.nl.index_pk_cb,&pk_cb,NULL)==_FAILURE_:
                raise CosmoSevereError(self.nl.error_message)

        return pk_cb

    # Gives the total matter pk for a given (k,z)
    def pk_lin(self,double k,double z):
        """
        Gives the linear total matter pk (in Mpc**3) for a given k (in 1/Mpc) and z

        .. note::

            there is an additional check that output contains `mPk`,
            because otherwise a segfault will occur

        """
        cdef double pk_lin

        if (self.pt.has_pk_matter == _FALSE_):
            raise CosmoSevereError("No power spectrum computed. You must add mPk to the list of outputs.")

        if nonlinear_pk_at_k_and_z(&self.ba,&self.pm,&self.nl,pk_linear,k,z,self.nl.index_pk_m,&pk_lin,NULL)==_FAILURE_:
            raise CosmoSevereError(self.nl.error_message)

        return pk_lin

    # Gives the cdm+b pk for a given (k,z)
    def pk_cb_lin(self,double k,double z):
        """
        Gives the linear cdm+b pk (in Mpc**3) for a given k (in 1/Mpc) and z

        .. note::

            there is an additional check that output contains `mPk`,
            because otherwise a segfault will occur

        """
        cdef double pk_cb_lin

        if (self.pt.has_pk_matter == _FALSE_):
            raise CosmoSevereError("No power spectrum computed. You must add mPk to the list of outputs.")

        if (self.nl.has_pk_cb == _FALSE_):
            raise CosmoSevereError("P_cb not computed by CLASS (probably because there are no massive neutrinos)")

        if nonlinear_pk_at_k_and_z(&self.ba,&self.pm,&self.nl,pk_linear,k,z,self.nl.index_pk_cb,&pk_cb_lin,NULL)==_FAILURE_:
            raise CosmoSevereError(self.nl.error_message)

        return pk_cb_lin

    def get_pk(self, np.ndarray[DTYPE_t,ndim=3] k, np.ndarray[DTYPE_t,ndim=1] z, int k_size, int z_size, int mu_size):
        """ Fast function to get the power spectrum on a k and z array """
        cdef np.ndarray[DTYPE_t, ndim=3] pk = np.zeros((k_size,z_size,mu_size),'float64')
        cdef int index_k, index_z, index_mu

        for index_k in xrange(k_size):
            for index_z in xrange(z_size):
                for index_mu in xrange(mu_size):
                    pk[index_k,index_z,index_mu] = self.pk(k[index_k,index_z,index_mu],z[index_z])
        return pk

    def get_pk_cb(self, np.ndarray[DTYPE_t,ndim=3] k, np.ndarray[DTYPE_t,ndim=1] z, int k_size, int z_size, int mu_size):
        """ Fast function to get the power spectrum on a k and z array """
        cdef np.ndarray[DTYPE_t, ndim=3] pk_cb = np.zeros((k_size,z_size,mu_size),'float64')
        cdef int index_k, index_z, index_mu

        for index_k in xrange(k_size):
            for index_z in xrange(z_size):
                for index_mu in xrange(mu_size):
                    pk_cb[index_k,index_z,index_mu] = self.pk_cb(k[index_k,index_z,index_mu],z[index_z])
        return pk_cb

    def get_pk_lin(self, np.ndarray[DTYPE_t,ndim=3] k, np.ndarray[DTYPE_t,ndim=1] z, int k_size, int z_size, int mu_size):
        """ Fast function to get the linear power spectrum on a k and z array """
        cdef np.ndarray[DTYPE_t, ndim=3] pk = np.zeros((k_size,z_size,mu_size),'float64')
        cdef int index_k, index_z, index_mu

        for index_k in xrange(k_size):
            for index_z in xrange(z_size):
                for index_mu in xrange(mu_size):
                    pk[index_k,index_z,index_mu] = self.pk_lin(k[index_k,index_z,index_mu],z[index_z])
        return pk

    def get_pk_cb_lin(self, np.ndarray[DTYPE_t,ndim=3] k, np.ndarray[DTYPE_t,ndim=1] z, int k_size, int z_size, int mu_size):
        """ Fast function to get the linear power spectrum on a k and z array """
        cdef np.ndarray[DTYPE_t, ndim=3] pk_cb = np.zeros((k_size,z_size,mu_size),'float64')
        cdef int index_k, index_z, index_mu

        for index_k in xrange(k_size):
            for index_z in xrange(z_size):
                for index_mu in xrange(mu_size):
                    pk_cb[index_k,index_z,index_mu] = self.pk_cb_lin(k[index_k,index_z,index_mu],z[index_z])
        return pk_cb

    # [NS] :: TODO :: check optimization
    def get_pk_all(self, k, z, nonlinear = True, cdmbar = False, z_axis_in_k_arr = 0):
        """ General function to get the P(k,z) for ARBITRARY shapes of k,z
            Additionally, it includes the functionality of selecting wether to use the non-linear parts or not,
            and wether to use the cdm baryon power spectrum only
            For Multi-Dimensional k-arrays, it assumes that one of the dimensions is the z-axis
            This is handled by the z_axis_in_k_arr integer, as described in the source code """
        # z_axis_in_k_arr specifies the integer position of the z_axis wihtin the n-dimensional k_arr
        # Example: 1-d k_array -> z_axis_in_k_arr = 0
        # Example: 3-d k_array with z_axis being the first axis -> z_axis_in_k_arr = 0
        # Example: 3-d k_array with z_axis being the last axis  -> z_axis_in_k_arr = 2


        # 1) Select the correct function
        if nonlinear:
            if cdmbar and not (self.ba.Omega0_ncdm_tot == 0.):
                pk_function = self.pk_cb
            else:
                pk_function = self.pk
        else:
            if cdmbar and not (self.ba.Omega0_ncdm_tot == 0.):
                pk_function = self.pk_cb_lin
            else:
                pk_function = self.pk_lin

        # 2) Check if z array, or z value
        if not isinstance(z,(list,np.ndarray)):
            # Only single z value was passed -> k could still be an array of arbitrary dimension
            if not isinstance(k,(list,np.ndarray)):
                # Only single z value AND only single k value -> just return a value
                # This iterates over ALL remaining dimensions
                return pk_function(k,z)
            else:
                k_arr = np.array(k)
                out_pk = np.empty(np.shape(k_arr))
                iterator = np.nditer(k_arr,flags=['multi_index'])
                while not iterator.finished:
                    out_pk[iterator.multi_index] = pk_function(iterator[0],z)
                    iterator.iternext()
                # This iterates over ALL remaining dimensions
                #for index_k in range(k_arr.shape[-1]):
                #    out_pk[...,index_k] = pk_function(k_arr[...,index_k],z)
                return out_pk

        # 3) An array of z values was passed
        k_arr = np.array(k)
        z_arr = np.array(z)
        if( z_arr.ndim != 1 ):
            raise CosmoSevereError("Can only parse one-dimensional z-arrays, not multi-dimensional")

        if( k_arr.ndim > 1 ):
            # 3.1) If there is a multi-dimensional k-array of EQUAL lenghts
            out_pk = np.empty(np.shape(k_arr))
            # Bring the z_axis to the front
            k_arr = np.moveaxis(k_arr, z_axis_in_k_arr, 0)
            out_pk = np.moveaxis(out_pk, z_axis_in_k_arr, 0)
            if( len(k_arr) != len(z_arr) ):
                raise CosmoSevereError("Mismatching array lengths of the z-array")
            for index_z in range(len(z_arr)):
                iterator = np.nditer(k_arr[index_z],flags=['multi_index'])
                while not iterator.finished:
                    out_pk[index_z][iterator.multi_index] = pk_function(iterator[0],z[index_z])
                    iterator.iternext()
                # This iterates over ALL remaining dimensions
                #for index_k in range(k_arr[index_z].shape[-1]):
                #    out_pk[index_z][...,index_k] = pk_function(k_arr[index_z][...,index_k],z_arr[index_z])
            # Move the z_axis back into position
            k_arr = np.moveaxis(k_arr, 0, z_axis_in_k_arr)
            out_pk = np.moveaxis(out_pk, 0, z_axis_in_k_arr)
            return out_pk
        else:
            # 3.2) If there is a multi-dimensional k-array of UNEQUAL lenghts
            if isinstance(k_arr[0],(list,np.ndarray)):
                # A very special thing happened: The user passed a k array with UNEQUAL lengths of k arrays for each z
                out_pk = []
                for index_z in range(len(z_arr)):
                    k_arr_at_z = np.array(k_arr[index_z])
                    out_pk_at_z = np.empty(np.shape(k_arr_at_z))
                    iterator = np.nditer(k_arr_at_z,flags=['multi_index'])
                    while not iterator.finished:
                        out_pk_at_z[iterator.multi_index] = pk_function(iterator[0],z[index_z])
                        iterator.iternext()
                    #for index_k in range(k_arr_at_z.shape[-1]):
                    #   out_pk_at_z[...,index_k] = pk_function(k_arr_at_z[...,index_k],z_arr[index_z])
                    out_pk.append(out_pk_at_z)
                return out_pk

            # 3.3) If there is a single-dimensional k-array
            # The user passed a z-array, but only a 1-d k array
            # Assume thus, that the k array should be reproduced for all z
            out_pk = np.empty((len(z_arr),len(k_arr)))
            for index_z in range(len(z_arr)):
                for index_k in range(len(k_arr)):
                    out_pk[index_z,index_k] = pk_function(k_arr[index_k],z_arr[index_z])
            return out_pk


    def get_pk_and_k_and_z(self, nonlinear=True, only_clustering_species = False):
        """
        Returns a grid of matter power spectrum values and the z and k
        at which it has been fully computed. Useful for creating interpolators.

        Parameters
        ----------
        nonlinear : bool
                Whether the returned power spectrum values are linear or non-linear (default)
        nonlinear : bool
                Whether the returned power spectrum is for galaxy clustering and excludes massive neutrinos, or always includes evrything (default)
        """
        cdef np.ndarray[DTYPE_t,ndim=2] pk_at_k_z = np.zeros((self.nl.k_size, self.nl.ln_tau_size),'float64')
        cdef np.ndarray[DTYPE_t,ndim=1] k = np.zeros((self.nl.k_size),'float64')
        cdef np.ndarray[DTYPE_t,ndim=1] z = np.zeros((self.nl.ln_tau_size),'float64')
        cdef int index_k, index_tau, index_pk
        cdef double z_max_nonlinear, z_max_requested

        # consistency checks

        if self.nl.has_pk_matter == False:
            raise CosmoSevereError("You ask classy to return an array of P(k,z) values, but the input parameters sent to CLASS did not require any P(k,z) calculations; add 'mPk' in 'output'")

        if nonlinear == True and self.nl.method == nl_none:
            raise CosmoSevereError("You ask classy to return an array of nonlinear P(k,z) values, but the input parameters sent to CLASS did not require any non-linear P(k,z) calculations; add e.g. 'halofit' or 'HMcode' in 'nonlinear'")

        # check wich type of P(k) to return (total or clustering only, i.e. without massive neutrino contribution)
        if (only_clustering_species == True):
            index_pk = self.nl.index_pk_cluster
        else:
            index_pk = self.nl.index_pk_total

        # get list of redshfits

        if self.nl.ln_tau_size == 1:
            raise CosmoSevereError("You ask classy to return an array of P(k,z) values, but the input parameters sent to CLASS did not require any P(k,z) calculations for z>0; pass either a list of z in 'z_pk' or one non-zero value in 'z_max_pk'")
        else:
            for index_tau in xrange(self.nl.ln_tau_size):
                if index_tau == self.nl.ln_tau_size-1:
                    z[index_tau] = 0.
                else:
                    z[index_tau] = self.z_of_tau(np.exp(self.nl.ln_tau[index_tau]))

        # check consitency of the list of redshifts

        if nonlinear == True:
            z_max_nonlinear = self.z_of_tau(self.nl.tau[self.nl.index_tau_min_nl])
            z_max_requested = z[0]
            if ((self.nl.tau_size - self.nl.ln_tau_size) < self.nl.index_tau_min_nl):
                raise CosmoSevereError("get_pk_and_k_and_z() is trying to return P(k,z) up to z_max=%e (to encompass your requested maximum value of z); but the input parameters sent to CLASS were such that the non-linear P(k,z) could only be consistently computed up to z=%e; increase the input parameter 'P_k_max_h/Mpc' or 'P_k_max_1/Mpc', or increase the precision parameters 'halofit_min_k_max' and/or 'hmcode_min_k_max', or decrease your requested z_max"%(z_max_requested,z_max_nonlinear))

        # get list of k

        for index_k in xrange(self.nl.k_size):
            k[index_k] = self.nl.k[index_k]

        # get P(k,z) array

        for index_tau in xrange(self.nl.ln_tau_size):
            for index_k in xrange(self.nl.k_size):
                if nonlinear == True:
                    pk_at_k_z[index_k, index_tau] = np.exp(self.nl.ln_pk_nl[index_pk][index_tau * self.nl.k_size + index_k])
                else:
                    pk_at_k_z[index_k, index_tau] = np.exp(self.nl.ln_pk_l[index_pk][index_tau * self.nl.k_size + index_k])

        return pk_at_k_z, k, z

    # Gives sigma(R,z) for a given (R,z)
    def sigma(self,double R,double z):
        """
        Gives sigma (total matter) for a given R and z
        (R is the radius in units of Mpc, so if R=8/h this will be the usual sigma8(z)

        .. note::

            there is an additional check to verify whether output contains `mPk`,
            and whether k_max > ...
            because otherwise a segfault will occur

        """
        cdef double sigma

        if (self.pt.has_pk_matter == _FALSE_):
            raise CosmoSevereError("No power spectrum computed. In order to get sigma(R,z) you must add mPk to the list of outputs.")

        if (self.pt.k_max_for_pk < self.ba.h):
            raise CosmoSevereError("In order to get sigma(R,z) you must set 'P_k_max_h/Mpc' to 1 or bigger, in order to have k_max > 1 h/Mpc.")

        if nonlinear_sigmas_at_z(&self.pr,&self.ba,&self.nl,R,z,self.nl.index_pk_m,out_sigma,&sigma)==_FAILURE_:
            raise CosmoSevereError(self.nl.error_message)

        return sigma

    # Gives sigma_cb(R,z) for a given (R,z)
    def sigma_cb(self,double R,double z):
        """
        Gives sigma (cdm+b) for a given R and z
        (R is the radius in units of Mpc, so if R=8/h this will be the usual sigma8(z)

        .. note::

            there is an additional check to verify whether output contains `mPk`,
            and whether k_max > ...
            because otherwise a segfault will occur

        """
        cdef double sigma_cb

        if (self.pt.has_pk_matter == _FALSE_):
            raise CosmoSevereError("No power spectrum computed. In order to get sigma(R,z) you must add mPk to the list of outputs.")

        if (self.nl.has_pk_cb == _FALSE_):
            raise CosmoSevereError("sigma_cb not computed by CLASS (probably because there are no massive neutrinos)")

        if (self.pt.k_max_for_pk < self.ba.h):
            raise CosmoSevereError("In order to get sigma(R,z) you must set 'P_k_max_h/Mpc' to 1 or bigger, in order to have k_max > 1 h/Mpc.")

        if nonlinear_sigmas_at_z(&self.pr,&self.ba,&self.nl,R,z,self.nl.index_pk_cb,out_sigma,&sigma_cb)==_FAILURE_:
            raise CosmoSevereError(self.nl.error_message)

        return sigma_cb

    # Gives effective logarithmic slope of P_L(k,z) (total matter) for a given (k,z)
    def pk_tilt(self,double k,double z):
        """
        Gives effective logarithmic slope of P_L(k,z) (total matter) for a given k and z
        (k is the wavenumber in units of 1/Mpc, z is the redshift, the output is dimensionless)

        .. note::

            there is an additional check to verify whether output contains `mPk` and whether k is in the right range

        """
        cdef double pk_tilt

        if (self.pt.has_pk_matter == _FALSE_):
            raise CosmoSevereError("No power spectrum computed. In order to get pk_tilt(k,z) you must add mPk to the list of outputs.")

        if (k < self.nl.k[1] or k > self.nl.k[self.nl.k_size-2]):
            raise CosmoSevereError("In order to get pk_tilt at k=%e 1/Mpc, you should compute P(k,z) in a wider range of k's"%k)

        if nonlinear_pk_tilt_at_k_and_z(&self.ba,&self.pm,&self.nl,pk_linear,k,z,self.nl.index_pk_total,&pk_tilt)==_FAILURE_:
            raise CosmoSevereError(self.nl.error_message)

        return pk_tilt

    #calculates the hmcode window_function of the Navarrow Frenk White Profile
    def nonlinear_hmcode_window_nfw(self,double k,double rv,double c):
        """
        Gives window_nfw for a given wavevector k, virial radius rv and concentration c

        """
        cdef double window_nfw


        if nonlinear_hmcode_window_nfw(&self.nl,k,rv,c,&window_nfw)==_FAILURE_:
                 raise CosmoSevereError(self.sp.error_message)

        return window_nfw

    def age(self):
        self.compute(["background"])
        return self.ba.age

    def h(self):
        return self.ba.h

    def n_s(self):
        return self.pm.n_s

    def tau_reio(self):
        return self.th.tau_reio

    def Omega_m(self):
        return self.ba.Omega0_m

    def Omega_r(self):
        return self.ba.Omega0_r

    def theta_s_100(self):
        return 100.*self.th.rs_rec/self.th.da_rec/(1.+self.th.z_rec)

    def theta_star_100(self):
        return 100.*self.th.rs_star/self.th.da_star/(1.+self.th.z_star)

    def omega_cdm(self):
        return self.ba.Omega0_cdm * self.ba.h * self.ba.h

    def Omega_Lambda(self):
        return self.ba.Omega0_lambda

    def Omega_g(self):
        return self.ba.Omega0_g

    def Omega_b(self):
        return self.ba.Omega0_b

    def omega_b(self):
        return self.ba.Omega0_b * self.ba.h * self.ba.h

    def Neff(self):
        return self.ba.Neff

    def k_eq(self):
        self.compute(["background"])
        return self.ba.a_eq*self.ba.H_eq

    def z_eq(self):
        self.compute(["background"])
        return 1./self.ba.a_eq-1.

    def sigma8(self):
        self.compute(["nonlinear"])
        return self.nl.sigma8[self.nl.index_pk_m]

    #def neff(self):
    #    self.compute(["spectra"])
    #    return self.sp.neff

    def sigma8_cb(self):
        self.compute(["nonlinear"])
        return self.nl.sigma8[self.nl.index_pk_cb]

    def rs_drag(self):
        self.compute(["thermodynamics"])
        return self.th.rs_d

    def rs_drag_nn(self):
        """
        Same as `self.rs_drag()`, but doesn't invoke `self.compute()`.
        The reason is the following: If NNs are enabled, `self.compute()`
        will call the NN code during the perturbation module; the NN code will
        call `rs_drag()`, which in turn will call `self.compute(["thermodynamics"])`;
        however,  since `self.ready` is not yet set to `True` during the perturbation
        module, this will recompute the thermodynamics (and waste time).
        For this reason, this method assumes that thermodynamics has been run already
        WITHOUT checking the `self.ready` flag.
        """
        return self.th.rs_d

    def z_reio(self):
        self.compute(["thermodynamics"])
        return self.th.z_reio

    def angular_distance(self, z):
        """
        angular_distance(z)

        Return the angular diameter distance (exactly, the quantity defined by Class
        as index_bg_ang_distance in the background module)

        Parameters
        ----------
        z : float
                Desired redshift
        """
        cdef double tau
        cdef int last_index #junk
        cdef double * pvecback

        pvecback = <double*> calloc(self.ba.bg_size,sizeof(double))

        if background_tau_of_z(&self.ba,z,&tau)==_FAILURE_:
            raise CosmoSevereError(self.ba.error_message)

        if background_at_tau(&self.ba,tau,long_info,inter_normal,&last_index,pvecback)==_FAILURE_:
            raise CosmoSevereError(self.ba.error_message)

        D_A = pvecback[self.ba.index_bg_ang_distance]

        free(pvecback)

        return D_A

    def comoving_distance(self, z):
        """
        comoving_distance(z)

        Return the comoving distance

        Parameters
        ----------
        z : float
                Desired redshift
        """
        cdef double tau
        cdef int last_index #junk
        cdef double * pvecback

        pvecback = <double*> calloc(self.ba.bg_size,sizeof(double))

        if background_tau_of_z(&self.ba,z,&tau)==_FAILURE_:
            raise CosmoSevereError(self.ba.error_message)

        if background_at_tau(&self.ba,tau,long_info,inter_normal,&last_index,pvecback)==_FAILURE_:
            raise CosmoSevereError(self.ba.error_message)

        r = pvecback[self.ba.index_bg_conf_distance]

        free(pvecback)

        return r

    def z_of_tau(self, tau):
        """
        Redshift corresponding to a given conformal time.

        Parameters
        ----------
        tau : float
                Conformal time
        """
        cdef double z
        cdef int last_index #junk
        cdef double * pvecback

        pvecback = <double*> calloc(self.ba.bg_size,sizeof(double))

        if background_at_tau(&self.ba,tau,long_info,inter_normal,&last_index,pvecback)==_FAILURE_:
            raise CosmoSevereError(self.ba.error_message)

        z = 1./pvecback[self.ba.index_bg_a]-1.

        free(pvecback)

        return z

    def Om_m(self, z):
        """
        Omega_m(z)

        Return the matter density fraction (exactly, the quantity defined by Class as index_bg_Omega_m
        in the background module)

        Parameters
        ----------
        z : float
                Desired redshift
        """
        cdef double tau
        cdef int last_index #junk
        cdef double * pvecback

        pvecback = <double*> calloc(self.ba.bg_size,sizeof(double))

        if background_tau_of_z(&self.ba,z,&tau)==_FAILURE_:
            raise CosmoSevereError(self.ba.error_message)

        if background_at_tau(&self.ba,tau,long_info,inter_normal,&last_index,pvecback)==_FAILURE_:
            raise CosmoSevereError(self.ba.error_message)

        Om_m = pvecback[self.ba.index_bg_Omega_m]

        free(pvecback)

        return Om_m


    def ionization_fraction(self, z):
        """
        ionization_fraction(z)

        Return the ionization fraction for a given redshift z

        Parameters
        ----------
        z : float
                Desired redshift
        """
        cdef double tau
        cdef int last_index #junk
        cdef double * pvecback
        cdef double * pvecthermo

        pvecback = <double*> calloc(self.ba.bg_size,sizeof(double))
        pvecthermo = <double*> calloc(self.th.th_size,sizeof(double))

        if background_tau_of_z(&self.ba,z,&tau)==_FAILURE_:
            raise CosmoSevereError(self.ba.error_message)

        if background_at_tau(&self.ba,tau,long_info,inter_normal,&last_index,pvecback)==_FAILURE_:
            raise CosmoSevereError(self.ba.error_message)

        if thermodynamics_at_z(&self.ba,&self.th,z,inter_normal,&last_index,pvecback,pvecthermo) == _FAILURE_:
            raise CosmoSevereError(self.th.error_message)

        xe = pvecthermo[self.th.index_th_xe]

        free(pvecback)
        free(pvecthermo)

        return xe

    def baryon_temperature(self, z):
        """
        baryon_temperature(z)

        Give the baryon temperature for a given redshift z

        Parameters
        ----------
        z : float
                Desired redshift
        """
        cdef double tau
        cdef int last_index #junk
        cdef double * pvecback
        cdef double * pvecthermo

        pvecback = <double*> calloc(self.ba.bg_size,sizeof(double))
        pvecthermo = <double*> calloc(self.th.th_size,sizeof(double))

        if background_tau_of_z(&self.ba,z,&tau)==_FAILURE_:
            raise CosmoSevereError(self.ba.error_message)

        if background_at_tau(&self.ba,tau,long_info,inter_normal,&last_index,pvecback)==_FAILURE_:
            raise CosmoSevereError(self.ba.error_message)

        if thermodynamics_at_z(&self.ba,&self.th,z,inter_normal,&last_index,pvecback,pvecthermo) == _FAILURE_:
            raise CosmoSevereError(self.th.error_message)

        Tb = pvecthermo[self.th.index_th_Tb]

        free(pvecback)
        free(pvecthermo)

        return Tb

    def T_cmb(self):
        """
        Return the CMB temperature
        """
        return self.ba.T_cmb

    # redundent with a previous Omega_m() funciton,
    # but we leave it not to break compatibility
    def Omega0_m(self):
        """
        Return the sum of Omega0 for all non-relativistic components
        """
        return self.ba.Omega0_m

    def get_background(self):
        """
        Return an array of the background quantities at all times.

        Parameters
        ----------

        Returns
        -------
        background : dictionary containing background.
        """
        cdef char *titles
        cdef double* data
        titles = <char*>calloc(_MAXTITLESTRINGLENGTH_,sizeof(char))

        if background_output_titles(&self.ba, titles)==_FAILURE_:
            raise CosmoSevereError(self.ba.error_message)

        tmp = <bytes> titles
        tmp = str(tmp.decode())
        names = tmp.split("\t")[:-1]
        number_of_titles = len(names)
        timesteps = self.ba.bt_size

        data = <double*>malloc(sizeof(double)*timesteps*number_of_titles)

        if background_output_data(&self.ba, number_of_titles, data)==_FAILURE_:
            raise CosmoSevereError(self.ba.error_message)

        background = {}

        for i in range(number_of_titles):
            background[names[i]] = np.zeros(timesteps, dtype=np.double)
            for index in range(timesteps):
                background[names[i]][index] = data[index*number_of_titles+i]

        free(titles)
        free(data)
        return background

    def get_thermodynamics(self):
        """
        Return the thermodynamics quantities.

        Returns
        -------
        thermodynamics : dictionary containing thermodynamics.
        """
        cdef char *titles
        cdef double* data

        titles = <char*>calloc(_MAXTITLESTRINGLENGTH_,sizeof(char))

        if thermodynamics_output_titles(&self.ba, &self.th, titles)==_FAILURE_:
            raise CosmoSevereError(self.th.error_message)

        tmp = <bytes> titles
        tmp = str(tmp.decode())
        names = tmp.split("\t")[:-1]
        number_of_titles = len(names)
        timesteps = self.th.tt_size

        data = <double*>malloc(sizeof(double)*timesteps*number_of_titles)

        if thermodynamics_output_data(&self.ba, &self.th, number_of_titles, data)==_FAILURE_:
            raise CosmoSevereError(self.th.error_message)

        thermodynamics = {}

        for i in range(number_of_titles):
            thermodynamics[names[i]] = np.zeros(timesteps, dtype=np.double)
            for index in range(timesteps):
                thermodynamics[names[i]][index] = data[index*number_of_titles+i]

        free(titles)
        free(data)
        return thermodynamics

    def get_primordial(self):
        """
        Return the primordial scalar and/or tensor spectrum depending on 'modes'.
        'output' must be set to something, e.g. 'tCl'.

        Returns
        -------
        primordial : dictionary containing k-vector and primordial scalar and tensor P(k).
        """
        cdef char *titles
        cdef double* data

        titles = <char*>calloc(_MAXTITLESTRINGLENGTH_,sizeof(char))

        if primordial_output_titles(&self.pt, &self.pm, titles)==_FAILURE_:
            raise CosmoSevereError(self.pm.error_message)

        tmp = <bytes> titles
        tmp = str(tmp.decode())
        names = tmp.split("\t")[:-1]
        number_of_titles = len(names)
        timesteps = self.pm.lnk_size

        data = <double*>malloc(sizeof(double)*timesteps*number_of_titles)

        if primordial_output_data(&self.pt, &self.pm, number_of_titles, data)==_FAILURE_:
            raise CosmoSevereError(self.pm.error_message)

        primordial = {}

        for i in range(number_of_titles):
            primordial[names[i]] = np.zeros(timesteps, dtype=np.double)
            for index in range(timesteps):
                primordial[names[i]][index] = data[index*number_of_titles+i]

        free(titles)
        free(data)
        return primordial


    @cython.returns(dict)
    @cython.initializedcheck(False)
    @cython.boundscheck(False)
    @cython.cdivision(True)
    @cython.ccall
    def get_perturbations(self):
        """
        Return scalar, vector and/or tensor perturbations as arrays for requested
        k-values.

        .. note::

            you need to specify both 'k_output_values', and have some
            perturbations computed, for instance by setting 'output' to 'tCl'.

        Returns
        -------
        perturbations : dict of array of dicts
                perturbations['scalar'] is an array of length 'k_output_values' of
                dictionary containing scalar perturbations.
                Similar for perturbations['vector'] and perturbations['tensor'].
        """

        perturbations = {}

        if self.pt.k_output_values_num<1:
            return perturbations

        cdef:
            Py_ssize_t j
            Py_ssize_t i
            Py_ssize_t number_of_titles
            Py_ssize_t timesteps
            list names
            list tmparray
            dict tmpdict
            double[:,::1] data_mv
            double ** thedata
            int * thesizes

        # Doing the exact same thing 3 times, for scalar, vector and tensor. Sorry
        # for copy-and-paste here, but I don't know what else to do.
        for mode in ['scalar','vector','tensor']:
            if mode=='scalar' and self.pt.has_scalars:
                thetitles = <bytes> self.pt.scalar_titles
                thedata = self.pt.scalar_perturbations_data
                thesizes = self.pt.size_scalar_perturbation_data
            elif mode=='vector' and self.pt.has_vectors:
                thetitles = <bytes> self.pt.vector_titles
                thedata = self.pt.vector_perturbations_data
                thesizes = self.pt.size_vector_perturbation_data
            elif mode=='tensor' and self.pt.has_tensors:
                thetitles = <bytes> self.pt.tensor_titles
                thedata = self.pt.tensor_perturbations_data
                thesizes = self.pt.size_tensor_perturbation_data
            else:
                continue
            thetitles = str(thetitles.decode())
            names = thetitles.split("\t")[:-1]
            number_of_titles = len(names)
            tmparray = []
            if number_of_titles != 0:
                for j in range(self.pt.k_output_values_num):
                    timesteps = thesizes[j]//number_of_titles
                    tmpdict={}
                    data_mv = <double[:timesteps,:number_of_titles]> thedata[j]
                    for i in range(number_of_titles):
                        tmpdict[names[i]] = np.asarray(data_mv[:,i])
                    tmparray.append(tmpdict)
            perturbations[mode] = tmparray

        return perturbations

    def get_transfer(self, z=0., output_format='class'):
        """
        Return the density and/or velocity transfer functions for all initial
        conditions today. You must include 'mTk' and/or 'vCTk' in the list of
        'output'. The transfer functions can also be computed at higher redshift z
        provided that 'z_pk' has been set and that 0<z<z_pk.

        Parameters
        ----------
        z  : redshift (default = 0)
        output_format  : ('class' or 'camb') Format transfer functions according to
                         CLASS convention (default) or CAMB convention.

        Returns
        -------
        tk : dictionary containing transfer functions.
        """
        cdef char *titles
        cdef double* data
        cdef char ic_info[1024]
        cdef FileName ic_suffix
        cdef file_format outf

        if (not self.pt.has_density_transfers) and (not self.pt.has_velocity_transfers):
            return {}

        if output_format == 'camb':
            outf = camb_format
        else:
            outf = class_format

        index_md = self.pt.index_md_scalars;
        titles = <char*>calloc(_MAXTITLESTRINGLENGTH_,sizeof(char))

        if perturb_output_titles(&self.ba,&self.pt, outf, titles)==_FAILURE_:
            raise CosmoSevereError(self.pt.error_message)

        tmp = <bytes> titles
        tmp = str(tmp.decode())
        names = tmp.split("\t")[:-1]
        number_of_titles = len(names)
        timesteps = self.pt.k_size[index_md]

        size_ic_data = timesteps*number_of_titles;
        ic_num = self.pt.ic_size[index_md];

        data = <double*>malloc(sizeof(double)*size_ic_data*ic_num)

        if perturb_output_data(&self.ba, &self.pt, outf, <double> z, number_of_titles, data)==_FAILURE_:
            raise CosmoSevereError(self.pt.error_message)

        transfers = {}

        for index_ic in range(ic_num):
            if perturb_output_firstline_and_ic_suffix(&self.pt, index_ic, ic_info, ic_suffix)==_FAILURE_:
                raise CosmoSevereError(self.pt.error_message)
            ic_key = <bytes> ic_suffix

            tmpdict = {}
            for i in range(number_of_titles):
                tmpdict[names[i]] = np.zeros(timesteps, dtype=np.double)
                for index in range(timesteps):
                    tmpdict[names[i]][index] = data[index_ic*size_ic_data+index*number_of_titles+i]

            if ic_num==1:
                transfers = tmpdict
            else:
                transfers[ic_key] = tmpdict

        free(titles)
        free(data)

        return transfers

    def get_current_derived_parameters(self, names):
        """
        get_current_derived_parameters(names)

        Return a dictionary containing an entry for all the names defined in the
        input list.

        Parameters
        ----------
        names : list
                Derived parameters that can be asked from Monte Python, or
                elsewhere.

        Returns
        -------
        derived : dict

        .. warning::

            This method used to take as an argument directly the data class from
            Monte Python. To maintain compatibility with this old feature, a
            check is performed to verify that names is indeed a list. If not, it
            returns a TypeError. The old version of this function, when asked
            with the new argument, will raise an AttributeError.

        """
        if type(names) != type([]):
            raise TypeError("Deprecated")

        derived = {}
        for name in names:
            if name == 'h':
                value = self.ba.h
            elif name == 'H0':
                value = self.ba.h*100
            elif name == 'Omega0_lambda' or name == 'Omega_Lambda':
                value = self.ba.Omega0_lambda
            elif name == 'Omega0_fld':
                value = self.ba.Omega0_fld
            elif name == 'age':
                value = self.ba.age
            elif name == 'conformal_age':
                value = self.ba.conformal_age
            elif name == 'm_ncdm_in_eV':
                value = self.ba.m_ncdm_in_eV[0]
            elif name == 'm_ncdm_tot':
                value = self.ba.Omega0_ncdm_tot*self.ba.h*self.ba.h*93.14
            elif name == 'Neff':
                value = self.ba.Neff
            elif name == 'Omega_m':
                value = self.ba.Omega0_m
            elif name == 'omega_m':
                value = self.ba.Omega0_m*self.ba.h**2
            elif name == 'xi_idr':
                value = self.ba.T_idr/self.ba.T_cmb
            elif name == 'N_dg':
                value = self.ba.Omega0_idr/self.ba.Omega0_g*8./7.*pow(11./4.,4./3.)
            elif name == 'Gamma_0_nadm':
                value = self.th.a_idm_dr*(4./3.)*(self.ba.h*self.ba.h*self.ba.Omega0_idr)
            elif name == 'a_dark':
                value = self.th.a_idm_dr
            elif name == 'tau_reio':
                value = self.th.tau_reio
            elif name == 'z_reio':
                value = self.th.z_reio
            elif name == 'z_rec':
                value = self.th.z_rec
            elif name == 'tau_rec':
                value = self.th.tau_rec
            elif name == 'rs_rec':
                value = self.th.rs_rec
            elif name == 'rs_rec_h':
                value = self.th.rs_rec*self.ba.h
            elif name == 'ds_rec':
                value = self.th.ds_rec
            elif name == 'ds_rec_h':
                value = self.th.ds_rec*self.ba.h
            elif name == 'ra_rec':
                value = self.th.da_rec*(1.+self.th.z_rec)
            elif name == 'ra_rec_h':
                value = self.th.da_rec*(1.+self.th.z_rec)*self.ba.h
            elif name == 'da_rec':
                value = self.th.da_rec
            elif name == 'da_rec_h':
                value = self.th.da_rec*self.ba.h
            elif name == 'rd_rec':
                value = self.th.rd_rec
            elif name == 'z_star':
                value = self.th.z_star
            elif name == 'tau_star':
                value = self.th.tau_star
            elif name == 'rs_star':
                value = self.th.rs_star
            elif name == 'ds_star':
                value = self.th.ds_star
            elif name == 'ra_star':
                value = self.th.ra_star
            elif name == 'da_star':
                value = self.th.da_star
            elif name == 'rd_star':
                value = self.th.rd_star
            elif name == 'z_d':
                value = self.th.z_d
            elif name == 'tau_d':
                value = self.th.tau_d
            elif name == 'ds_d':
                value = self.th.ds_d
            elif name == 'ds_d_h':
                value = self.th.ds_d*self.ba.h
            elif name == 'rs_d':
                value = self.th.rs_d
            elif name == 'rs_d_h':
                value = self.th.rs_d*self.ba.h
            elif name == '100*theta_s':
                value = 100.*self.th.rs_rec/self.th.da_rec/(1.+self.th.z_rec)
            elif name == '100*theta_star':
                value = 100.*self.th.rs_star/self.th.da_star/(1.+self.th.z_star)
            elif name == 'YHe':
                value = self.th.YHe
            elif name == 'n_e':
                value = self.th.n_e
            elif name == 'A_s':
                value = self.pm.A_s
            elif name == 'ln10^{10}A_s':
                value = log(1.e10*self.pm.A_s)
            elif name == 'n_s':
                value = self.pm.n_s
            elif name == 'alpha_s':
                value = self.pm.alpha_s
            elif name == 'beta_s':
                value = self.pm.beta_s
            elif name == 'r':
                # This is at the pivot scale
                value = self.pm.r
            elif name == 'r_0002':
                # at k_pivot = 0.002/Mpc
                value = self.pm.r*(0.002/self.pm.k_pivot)**(
                    self.pm.n_t-self.pm.n_s-1+0.5*self.pm.alpha_s*log(
                        0.002/self.pm.k_pivot))
            elif name == 'n_t':
                value = self.pm.n_t
            elif name == 'alpha_t':
                value = self.pm.alpha_t
            elif name == 'V_0':
                value = self.pm.V0
            elif name == 'V_1':
                value = self.pm.V1
            elif name == 'V_2':
                value = self.pm.V2
            elif name == 'V_3':
                value = self.pm.V3
            elif name == 'V_4':
                value = self.pm.V4
            elif name == 'epsilon_V':
                eps1 = self.pm.r*(1./16.-0.7296/16.*(self.pm.r/8.+self.pm.n_s-1.))
                eps2 = -self.pm.n_s+1.-0.7296*self.pm.alpha_s-self.pm.r*(1./8.+1./8.*(self.pm.n_s-1.)*(-0.7296-1.5))-(self.pm.r/8.)**2*(-0.7296-1.)
                value = eps1*((1.-eps1/3.+eps2/6.)/(1.-eps1/3.))**2
            elif name == 'eta_V':
                eps1 = self.pm.r*(1./16.-0.7296/16.*(self.pm.r/8.+self.pm.n_s-1.))
                eps2 = -self.pm.n_s+1.-0.7296*self.pm.alpha_s-self.pm.r*(1./8.+1./8.*(self.pm.n_s-1.)*(-0.7296-1.5))-(self.pm.r/8.)**2*(-0.7296-1.)
                eps23 = 1./8.*(self.pm.r**2/8.+(self.pm.n_s-1.)*self.pm.r-8.*self.pm.alpha_s)
                value = (2.*eps1-eps2/2.-2./3.*eps1**2+5./6.*eps1*eps2-eps2**2/12.-eps23/6.)/(1.-eps1/3.)
            elif name == 'ksi_V^2':
                eps1 = self.pm.r*(1./16.-0.7296/16.*(self.pm.r/8.+self.pm.n_s-1.))
                eps2 = -self.pm.n_s+1.-0.7296*self.pm.alpha_s-self.pm.r*(1./8.+1./8.*(self.pm.n_s-1.)*(-0.7296-1.5))-(self.pm.r/8.)**2*(-0.7296-1.)
                eps23 = 1./8.*(self.pm.r**2/8.+(self.pm.n_s-1.)*self.pm.r-8.*self.pm.alpha_s)
                value = 2.*(1.-eps1/3.+eps2/6.)*(2.*eps1**2-3./2.*eps1*eps2+eps23/4.)/(1.-eps1/3.)**2
            elif name == 'exp_m_2_tau_As':
                value = exp(-2.*self.th.tau_reio)*self.pm.A_s
            elif name == 'phi_min':
                value = self.pm.phi_min
            elif name == 'phi_max':
                value = self.pm.phi_max
            elif name == 'sigma8':
                value = self.nl.sigma8[self.nl.index_pk_m]
            elif name == 'sigma8_cb':
                value = self.nl.sigma8[self.nl.index_pk_cb]
            elif name == 'k_eq':
                value = self.ba.a_eq*self.ba.H_eq
            elif name == 'g_sd':
                value = self.sd.sd_parameter_table[0]
            elif name == 'y_sd':
                value = self.sd.sd_parameter_table[1]
            elif name == 'mu_sd':
                value = self.sd.sd_parameter_table[2]
            else:
                raise CosmoSevereError("%s was not recognized as a derived parameter" % name)
            derived[name] = value
        return derived

    def nonlinear_scale(self, np.ndarray[DTYPE_t,ndim=1] z, int z_size):
        """
        nonlinear_scale(z, z_size)

        Return the nonlinear scale for all the redshift specified in z, of size
        z_size

        Parameters
        ----------
        z : numpy array
                Array of requested redshifts
        z_size : int
                Size of the redshift array
        """
        cdef int index_z
        cdef np.ndarray[DTYPE_t, ndim=1] k_nl = np.zeros(z_size,'float64')
        cdef np.ndarray[DTYPE_t, ndim=1] k_nl_cb = np.zeros(z_size,'float64')
        #cdef double *k_nl
        #k_nl = <double*> calloc(z_size,sizeof(double))
        for index_z in range(z_size):
            if nonlinear_k_nl_at_z(&self.ba,&self.nl,z[index_z],&k_nl[index_z],&k_nl_cb[index_z]) == _FAILURE_:
                raise CosmoSevereError(self.nl.error_message)

        return k_nl

    def nonlinear_scale_cb(self, np.ndarray[DTYPE_t,ndim=1] z, int z_size):
        """

make        nonlinear_scale_cb(z, z_size)

        Return the nonlinear scale for all the redshift specified in z, of size

        z_size

        Parameters
        ----------
        z : numpy array
                Array of requested redshifts
        z_size : int
                Size of the redshift array
        """
        cdef int index_z
        cdef np.ndarray[DTYPE_t, ndim=1] k_nl = np.zeros(z_size,'float64')
        cdef np.ndarray[DTYPE_t, ndim=1] k_nl_cb = np.zeros(z_size,'float64')
        #cdef double *k_nl
        #k_nl = <double*> calloc(z_size,sizeof(double))
        if (self.ba.Omega0_ncdm_tot == 0.):
            raise CosmoSevereError(
                "No massive neutrinos. You must use pk, rather than pk_cb."
                )
        for index_z in range(z_size):
            if nonlinear_k_nl_at_z(&self.ba,&self.nl,z[index_z],&k_nl[index_z],&k_nl_cb[index_z]) == _FAILURE_:
                raise CosmoSevereError(self.nl.error_message)

        return k_nl_cb

    def nonlinear_hmcode_sigma8(self, np.ndarray[DTYPE_t,ndim=1] z, int z_size):
        """
        nonlinear_hmcode_sigma8(z, z_size)

        Return sigma_8 for all the redshift specified in z, of size

        """
        cdef int index_z

        cdef np.ndarray[DTYPE_t, ndim=1] sigma_8 = np.zeros(z_size,'float64')
        cdef np.ndarray[DTYPE_t, ndim=1] sigma_8_cb = np.zeros(z_size,'float64')

#        for index_z in range(z_size):
#            if nonlinear_hmcode_sigma8_at_z(&self.ba,&self.nl,z[index_z],&sigma_8[index_z],&sigma_8_cb[index_z]) == _FAILURE_:
#                raise CosmoSevereError(self.nl.error_message)

        return sigma_8

    def nonlinear_hmcode_sigma8_cb(self, np.ndarray[DTYPE_t,ndim=1] z, int z_size):
        """
        nonlinear_hmcode_sigma8(z, z_size)

        Return sigma_8 for all the redshift specified in z, of size

        """
        cdef int index_z

        cdef np.ndarray[DTYPE_t, ndim=1] sigma_8 = np.zeros(z_size,'float64')
        cdef np.ndarray[DTYPE_t, ndim=1] sigma_8_cb = np.zeros(z_size,'float64')

#        for index_z in range(z_size):
#            if nonlinear_hmcode_sigma8_at_z(&self.ba,&self.nl,z[index_z],&sigma_8[index_z],&sigma_8_cb[index_z]) == _FAILURE_:
#                raise CosmoSevereError(self.nl.error_message)

        return sigma_8_cb

    def nonlinear_hmcode_sigmadisp(self, np.ndarray[DTYPE_t,ndim=1] z, int z_size):
        """
        nonlinear_hmcode_sigmadisp(z, z_size)

        Return sigma_disp for all the redshift specified in z, of size
        z_size

        Parameters
        ----------
        z : numpy array
                Array of requested redshifts
        z_size : int
                Size of the redshift array
        """
        cdef int index_z
        cdef np.ndarray[DTYPE_t, ndim=1] sigma_disp = np.zeros(z_size,'float64')
        cdef np.ndarray[DTYPE_t, ndim=1] sigma_disp_cb = np.zeros(z_size,'float64')

#        for index_z in range(z_size):
#            if nonlinear_hmcode_sigmadisp_at_z(&self.ba,&self.nl,z[index_z],&sigma_disp[index_z],&sigma_disp_cb[index_z]) == _FAILURE_:
#                raise CosmoSevereError(self.nl.error_message)

        return sigma_disp

    def nonlinear_hmcode_sigmadisp_cb(self, np.ndarray[DTYPE_t,ndim=1] z, int z_size):
        """
        nonlinear_hmcode_sigmadisp(z, z_size)

        Return sigma_disp for all the redshift specified in z, of size
        z_size

        Parameters
        ----------
        z : numpy array
                Array of requested redshifts
        z_size : int
                Size of the redshift array
        """
        cdef int index_z
        cdef np.ndarray[DTYPE_t, ndim=1] sigma_disp = np.zeros(z_size,'float64')
        cdef np.ndarray[DTYPE_t, ndim=1] sigma_disp_cb = np.zeros(z_size,'float64')

#        for index_z in range(z_size):
#            if nonlinear_hmcode_sigmadisp_at_z(&self.ba,&self.nl,z[index_z],&sigma_disp[index_z],&sigma_disp_cb[index_z]) == _FAILURE_:
#                raise CosmoSevereError(self.nl.error_message)

        return sigma_disp_cb

    def nonlinear_hmcode_sigmadisp100(self, np.ndarray[DTYPE_t,ndim=1] z, int z_size):
        """
        nonlinear_hmcode_sigmadisp100(z, z_size)

        Return sigma_disp_100 for all the redshift specified in z, of size
        z_size

        Parameters
        ----------
        z : numpy array
                Array of requested redshifts
        z_size : int
                Size of the redshift array
        """
        cdef int index_z
        cdef np.ndarray[DTYPE_t, ndim=1] sigma_disp_100 = np.zeros(z_size,'float64')
        cdef np.ndarray[DTYPE_t, ndim=1] sigma_disp_100_cb = np.zeros(z_size,'float64')

#        for index_z in range(z_size):
#            if nonlinear_hmcode_sigmadisp100_at_z(&self.ba,&self.nl,z[index_z],&sigma_disp_100[index_z],&sigma_disp_100_cb[index_z]) == _FAILURE_:
#                raise CosmoSevereError(self.nl.error_message)

        return sigma_disp_100

    def nonlinear_hmcode_sigmadisp100_cb(self, np.ndarray[DTYPE_t,ndim=1] z, int z_size):
        """
        nonlinear_hmcode_sigmadisp100(z, z_size)

        Return sigma_disp_100 for all the redshift specified in z, of size
        z_size

        Parameters
        ----------
        z : numpy array
                Array of requested redshifts
        z_size : int
                Size of the redshift array
        """
        cdef int index_z
        cdef np.ndarray[DTYPE_t, ndim=1] sigma_disp_100 = np.zeros(z_size,'float64')
        cdef np.ndarray[DTYPE_t, ndim=1] sigma_disp_100_cb = np.zeros(z_size,'float64')

#        for index_z in range(z_size):
#            if nonlinear_hmcode_sigmadisp100_at_z(&self.ba,&self.nl,z[index_z],&sigma_disp_100[index_z],&sigma_disp_100_cb[index_z]) == _FAILURE_:
#                raise CosmoSevereError(self.nl.error_message)

        return sigma_disp_100_cb

    def nonlinear_hmcode_sigmaprime(self, np.ndarray[DTYPE_t,ndim=1] z, int z_size):
        """
        nonlinear_hmcode_sigmaprime(z, z_size)

        Return sigma_disp for all the redshift specified in z, of size
        z_size

        Parameters
        ----------
        z : numpy array
                Array of requested redshifts
        z_size : int
                Size of the redshift array
        """
        cdef int index_z
        cdef np.ndarray[DTYPE_t, ndim=1] sigma_prime = np.zeros(z_size,'float64')
        cdef np.ndarray[DTYPE_t, ndim=1] sigma_prime_cb = np.zeros(z_size,'float64')

#        for index_z in range(z_size):
#            if nonlinear_hmcode_sigmaprime_at_z(&self.ba,&self.nl,z[index_z],&sigma_prime[index_z],&sigma_prime_cb[index_z]) == _FAILURE_:
#                raise CosmoSevereError(self.nl.error_message)

        return sigma_prime

    def nonlinear_hmcode_sigmaprime_cb(self, np.ndarray[DTYPE_t,ndim=1] z, int z_size):
        """
        nonlinear_hmcode_sigmaprime(z, z_size)

        Return sigma_disp for all the redshift specified in z, of size
        z_size

        Parameters
        ----------
        z : numpy array
                Array of requested redshifts
        z_size : int
                Size of the redshift array
        """
        cdef int index_z
        cdef np.ndarray[DTYPE_t, ndim=1] sigma_prime = np.zeros(z_size,'float64')
        cdef np.ndarray[DTYPE_t, ndim=1] sigma_prime_cb = np.zeros(z_size,'float64')

#        for index_z in range(z_size):
#            if nonlinear_hmcode_sigmaprime_at_z(&self.ba,&self.nl,z[index_z],&sigma_prime[index_z],&sigma_prime_cb[index_z]) == _FAILURE_:
#                raise CosmoSevereError(self.nl.error_message)

        return sigma_prime_cb

    def __call__(self, ctx):
        """
        Function to interface with CosmoHammer

        Parameters
        ----------
        ctx : context
                Contains several dictionaries storing data and cosmological
                information

        """
        data = ctx.get('data')  # recover data from the context

        # If the module has already been called once, clean-up
        if self.state:
            self.struct_cleanup()

        # Set the module to the current values
        self.set(data.cosmo_arguments)
        self.compute(["lensing"])

        # Compute the derived paramter value and store them
        params = ctx.getData()
        self.get_current_derived_parameters(
            data.get_mcmc_parameters(['derived']))
        for elem in data.get_mcmc_parameters(['derived']):
            data.mcmc_parameters[elem]['current'] /= \
                data.mcmc_parameters[elem]['scale']
            params[elem] = data.mcmc_parameters[elem]['current']

        ctx.add('boundary', True)
        # Store itself into the context, to be accessed by the likelihoods
        ctx.add('cosmo', self)

    def get_pk_array(self, np.ndarray[DTYPE_t,ndim=1] k, np.ndarray[DTYPE_t,ndim=1] z, int k_size, int z_size, nonlinear):
        """ Fast function to get the power spectrum on a k and z array """
        cdef np.ndarray[DTYPE_t, ndim=1] pk = np.zeros(k_size*z_size,'float64')
        cdef np.ndarray[DTYPE_t, ndim=1] pk_cb = np.zeros(k_size*z_size,'float64')

        if nonlinear == 0:
            nonlinear_pks_at_kvec_and_zvec(&self.ba, &self.nl, pk_linear, <double*> k.data, k_size, <double*> z.data, z_size, <double*> pk.data, <double*> pk_cb.data)

        else:
            nonlinear_pks_at_kvec_and_zvec(&self.ba, &self.nl, pk_nonlinear, <double*> k.data, k_size, <double*> z.data, z_size, <double*> pk.data, <double*> pk_cb.data)

        return pk

    def get_pk_cb_array(self, np.ndarray[DTYPE_t,ndim=1] k, np.ndarray[DTYPE_t,ndim=1] z, int k_size, int z_size, nonlinear):
        """ Fast function to get the power spectrum on a k and z array """
        cdef np.ndarray[DTYPE_t, ndim=1] pk = np.zeros(k_size*z_size,'float64')
        cdef np.ndarray[DTYPE_t, ndim=1] pk_cb = np.zeros(k_size*z_size,'float64')

        if nonlinear == 0:
            nonlinear_pks_at_kvec_and_zvec(&self.ba, &self.nl, pk_linear, <double*> k.data, k_size, <double*> z.data, z_size, <double*> pk.data, <double*> pk_cb.data)

        else:
            nonlinear_pks_at_kvec_and_zvec(&self.ba, &self.nl, pk_nonlinear, <double*> k.data, k_size, <double*> z.data, z_size, <double*> pk.data, <double*> pk_cb.data)

        return pk_cb

    def Omega0_k(self):
        """ Curvature contribution """
        return self.ba.Omega0_k

    def Omega0_cdm(self):
        return self.ba.Omega0_cdm

    def spectral_distortion_amplitudes(self):
        if self.sd.type_size == 0:
          raise CosmoSevereError("No spectral distortions have been calculated. Check that the output contains 'Sd' and the compute level is at least 'distortions'.")
        cdef np.ndarray[DTYPE_t, ndim=1] sd_type_amps = np.zeros(self.sd.type_size,'float64')
        for i in range(self.sd.type_size):
          sd_type_amps[i] = self.sd.sd_parameter_table[i]
        return sd_type_amps

    def spectral_distortion(self):
        if self.sd.x_size == 0:
          raise CosmoSevereError("No spectral distortions have been calculated. Check that the output contains 'Sd' and the compute level is at least 'distortions'.")
        cdef np.ndarray[DTYPE_t, ndim=1] sd_amp = np.zeros(self.sd.x_size,'float64')
        cdef np.ndarray[DTYPE_t, ndim=1] sd_nu = np.zeros(self.sd.x_size,'float64')
        for i in range(self.sd.x_size):
          sd_amp[i] = self.sd.DI[i]*self.sd.DI_units*1.e26
          sd_nu[i] = self.sd.x[i]*self.sd.x_to_nu
        return sd_nu,sd_amp

    ################################################################################
    # utility functions for neural networks
    ################################################################################
    def get_tau_source(self):
        """
        Return the tau array on which the source functions are sampled.

        Returns
        -------
        tau: numpy array
        """
        cdef:
            int i_tau;
            double * tau = self.pt.tau_sampling;
            int tau_size = self.pt.tau_size
            double [:] numpy_tau = np.zeros(tau_size, dtype=np.double)

        for i_tau in range(tau_size):
            numpy_tau[i_tau] = tau[i_tau]

        return np.asarray(numpy_tau)

    def get_k_tau(self):
        """
        Return the k, tau grid values of the source functions.

        Returns
        -------
        k_array : numpy array containing k values.
        tau_array: numpy array containing tau values.
        """
        cdef:
            int i_k;
            int i_tau;
            int index_md = self.pt.index_md_scalars;
            double * k = self.pt.k[index_md];
            double * tau = self.pt.tau_sampling;
            int k_size = self.pt.k_size[index_md];
            int tau_size = self.pt.tau_size
            double [:] numpy_k = np.zeros(k_size,dtype=np.double)
            double [:] numpy_tau = np.zeros(tau_size,dtype=np.double)

        for i_k in range(k_size):
            numpy_k[i_k] = k[i_k]
        for i_tau in range(tau_size):
            numpy_tau[i_tau] = tau[i_tau]

        return np.asarray(numpy_k), np.asarray(numpy_tau)

    def get_quantities_at_RM_equality(self):
        return self.ba.tau_eq, self.ba.a_eq, self.ba.H_eq

    def get_bg_z(self):
        cdef:
            int index_tau;
            int bt_size = self.ba.bt_size;
            double * z_table = self.ba.z_table;
            double [:] np_z_table = np.zeros((bt_size));

        for index_tau in range(bt_size):
            np_z_table[index_tau] = z_table[index_tau]

        return np.asarray(np_z_table)

    def get_bg_tau(self):
        cdef:
            int index_tau;
            int bt_size = self.ba.bt_size;
            double * tau_table = self.ba.tau_table;
            double [:] np_tau_table = np.zeros((bt_size));

        for index_tau in range(bt_size):
            np_tau_table[index_tau] = tau_table[index_tau]

        return np.asarray(np_tau_table)

    def get_backgrounds_for_NN(self):
        """
        Return the comoving sound horizon of photons from the background module and the
        corresponding conformal time values.
        """
        cdef:
            int index_tau;
            int bt_size = self.ba.bt_size;
            int bg_size = self.ba.bg_size;
            int index_bg_rs = self.ba.index_bg_rs;
            double * background_table = self.ba.background_table;
            double [:] r_s = np.zeros((bt_size));
            double [:] rho_b = np.zeros((bt_size));
            double [:] rho_g = np.zeros((bt_size));
            double [:] tau_bg = np.zeros((bt_size));
            double [:] a = np.zeros((bt_size));
            double [:] H = np.zeros((bt_size));
            double [:] D = np.zeros((bt_size));

        for index_tau in range(bt_size):
            tau_bg[index_tau] = self.ba.tau_table[index_tau]

            r_s[index_tau] = background_table[index_tau*bg_size+index_bg_rs]
            rho_b[index_tau] = background_table[index_tau * bg_size + self.ba.index_bg_rho_b];
            rho_g[index_tau] = background_table[index_tau * bg_size + self.ba.index_bg_rho_g];
            a[index_tau] = background_table[index_tau * bg_size + self.ba.index_bg_a];
            H[index_tau] = background_table[index_tau * bg_size + self.ba.index_bg_H];
            D[index_tau] = background_table[index_tau * bg_size + self.ba.index_bg_D];

        return {
                "tau": np.asarray(tau_bg),
                "r_s": np.asarray(r_s),
                "rho_b": np.asarray(rho_b),
                "rho_g": np.asarray(rho_g),
                "a": np.asarray(a),
                "H": np.asarray(H),
                "D": np.asarray(D),
                }

    def tau_of_z(self,z):
        cdef double tau
        if background_tau_of_z(&self.ba,z,&tau)==_FAILURE_:
            raise CosmoSevereError(self.ba.error_message)
        return tau

    def get_z_split_eisw_lisw(self):
        return self.pt.eisw_lisw_split_z

    def get_tau_split_eisw_lisw(self):
        return self.tau_of_z(self.get_z_split_eisw_lisw())

    @cython.boundscheck(False)
    def get_thermos_for_NN(self):
        """
        Return the photon comoving damping scale, visibility function, its conformal time
        derivative and the corresponding conformal time values.
        """
        cdef:
            double tau;
            double * z_table = self.th.z_table;
            double *tau_table = self.th.tau_table;
            double * thermodynamics_table = self.th.thermodynamics_table;
            int th_size = self.th.th_size;
            int index_z;
            int tt_size = self.th.tt_size;
            int index_th_r_d = self.th.index_th_r_d;
            int index_th_g = self.th.index_th_g;
            int index_th_dg = self.th.index_th_dg;
            int index_th_dg_reco = self.th.index_th_dg_reco;
            int index_th_dg_reio = self.th.index_th_dg_reio;
            int index_th_dkappa = self.th.index_th_dkappa;
            int index_th_exp_m_kappa = self.th.index_th_exp_m_kappa;
            double [:] numpy_r_d = np.zeros((tt_size));
            double [:] numpy_g = np.zeros((tt_size));
            double [:] numpy_g_reco = np.zeros(tt_size);
            double [:] numpy_g_reio = np.zeros(tt_size);
            double [:] numpy_dg = np.zeros((tt_size));
            double [:] numpy_dg_reco = np.zeros((tt_size));
            double [:] numpy_dg_reio = np.zeros((tt_size));
            double [:] numpy_e_kappa = np.zeros((tt_size));
            double [:] numpy_dkappa = np.zeros((tt_size));
            double [:] numpy_tau = np.zeros((tt_size));

        for index_z in prange(tt_size, nogil=True):

            # if background_tau_of_z(&self.ba,z_table[index_z],&tau)==_FAILURE_:
            #     raise CosmoSevereError(self.ba.error_message)

            numpy_tau[index_z] = tau_table[index_z]
            numpy_r_d[index_z] = thermodynamics_table[index_z*th_size + index_th_r_d]
            numpy_g[index_z] = thermodynamics_table[index_z*th_size + index_th_g]
            numpy_g_reco[index_z] = thermodynamics_table[index_z*th_size + self.th.index_th_g_reco]
            numpy_g_reio[index_z] = thermodynamics_table[index_z*th_size + self.th.index_th_g_reio]
            numpy_dg[index_z] = thermodynamics_table[index_z*th_size + index_th_dg]
            numpy_dg_reco[index_z] = thermodynamics_table[index_z*th_size + index_th_dg_reco]
            numpy_dg_reio[index_z] = thermodynamics_table[index_z*th_size + index_th_dg_reio]
            numpy_dkappa[index_z] = thermodynamics_table[index_z*th_size + index_th_dkappa]
            numpy_e_kappa[index_z] = thermodynamics_table[index_z*th_size + index_th_exp_m_kappa]

        g_reco = np.asarray(numpy_g_reco)
        g_reio = np.asarray(numpy_g_reio)
        g_reco_prime = np.asarray(numpy_dg_reco)
        g_reio_prime = np.asarray(numpy_dg_reio)
        ret = {
                "r_d": np.asarray(numpy_r_d),
                "g": np.asarray(numpy_g),
                "g_prime": np.asarray(numpy_dg),
                "g_reco": g_reco,
                "g_reco_prime": g_reco_prime,
                "g_reio": g_reio,
                "g_reio_prime": g_reio_prime,
                "e_kappa": np.asarray(numpy_e_kappa),
                "tau": np.asarray(numpy_tau),
                "dkappa": np.asarray(numpy_dkappa),
                }
        return ret

    def scale_independent_growth_factor(self, z):
        """
        scale_independent_growth_factor(z)

        Return the scale invariant growth factor D(a) for CDM perturbations
        (exactly, the quantity defined by Class as index_bg_D in the background module)

        Parameters
        ----------
        z : float
                Desired redshift
        """
        cdef double tau
        cdef int last_index #junk
        cdef double * pvecback

        pvecback = <double*> calloc(self.ba.bg_size,sizeof(double))

        if background_at_z(&self.ba,z,long_info,inter_normal,&last_index,pvecback)==_FAILURE_:
            raise CosmoSevereError(self.ba.error_message)

        D = pvecback[self.ba.index_bg_D]

        free(pvecback)

        return D

    def scale_independent_growth_factor_f(self, z):
        """
        scale_independent_growth_factor_f(z)

        Return the scale invariant growth factor f(z)=d ln D / d ln a for CDM perturbations
        (exactly, the quantity defined by Class as index_bg_f in the background module)

        Parameters
        ----------
        z : float
                Desired redshift
        """
        cdef double tau
        cdef int last_index #junk
        cdef double * pvecback

        pvecback = <double*> calloc(self.ba.bg_size,sizeof(double))

        if background_at_z(&self.ba,z,long_info,inter_normal,&last_index,pvecback)==_FAILURE_:
            raise CosmoSevereError(self.ba.error_message)

        f = pvecback[self.ba.index_bg_f]

        free(pvecback)

        return f

    def Hubble(self, z):
        """
        Hubble(z)

        Return the Hubble rate (exactly, the quantity defined by Class as index_bg_H
        in the background module)

        Parameters
        ----------
        z : float
                Desired redshift
        """
        cdef double tau
        cdef int last_index #junk
        cdef double * pvecback

        pvecback = <double*> calloc(self.ba.bg_size,sizeof(double))

        if background_at_z(&self.ba,z,long_info,inter_normal,&last_index,pvecback)==_FAILURE_:
            raise CosmoSevereError(self.ba.error_message)

        H = pvecback[self.ba.index_bg_H]

        free(pvecback)

        return H

    def a_of_tau(self, tau):
        """
        a(tau)

        Return the scale factor

        Parameters
        ----------
        tau : float
                Desired conformal time
        """
        cdef int last_index
        cdef double * pvecback

        pvecback = <double*> calloc(self.ba.bg_size_short,sizeof(double))
        if background_at_tau(&self.ba,tau,short_info,inter_normal,&last_index,pvecback)==_FAILURE_:
            raise CosmoSevereError(self.ba.error_message)

        a = pvecback[self.ba.index_bg_a]

        free(pvecback)

        return a


    def get_sources(self):
        """
        Return the source functions for all k, tau in the grid.

        Returns
        -------
        sources : dictionary containing source functions.
        k_array : numpy array containing k values.
        tau_array: numpy array containing tau values.
        """
        sources = {}

        cdef:
            int index_k, index_tau, i_index_type;
            int index_type;
            int index_md = self.pt.index_md_scalars;
            double * k = self.pt.k[index_md];
            double * tau = self.pt.tau_sampling;
            int index_ic = self.pt.index_ic_ad;
            int k_size = self.pt.k_size[index_md];
            int tau_size = self.pt.tau_size;
            int tp_size = self.pt.tp_size[index_md]
            double *** sources_ptr = self.pt.sources
            double data
            double [:,:] tmparray = np.zeros((k_size, tau_size))
            double [:] k_array = np.zeros(k_size)
            double [:] tau_array = np.zeros(tau_size)

        names = []

        for index_k in range(k_size):
            k_array[index_k] = k[index_k]
        for index_tau in range(tau_size):
            tau_array[index_tau] = tau[index_tau]

        # indices = []
        indices = {}

        if self.pt.has_source_t:
            indices.update({
                "t0": self.pt.index_tp_t0,
                # "t0_sw": self.pt.index_tp_t0_sw,
                "t0_isw": self.pt.index_tp_t0_isw,
                # "t0_reco": self.pt.index_tp_t0_reco,
                # "t0_reio": self.pt.index_tp_t0_reio,
                "t0_reco_no_isw": self.pt.index_tp_t0_reco_no_isw,
                "t0_reio_no_isw": self.pt.index_tp_t0_reio_no_isw,
                "t1": self.pt.index_tp_t1,
                "t2": self.pt.index_tp_t2,
                "t2_reco": self.pt.index_tp_t2_reco,
                "t2_reio": self.pt.index_tp_t2_reio
            })
        if self.pt.has_source_p:
            indices["p"] = self.pt.index_tp_p
        if self.pt.has_source_delta_m:
            indices["delta_m"] = self.pt.index_tp_delta_m
        if self.pt.has_source_delta_g:
            indices["delta_g"] = self.pt.index_tp_delta_g
        if self.pt.has_source_theta_m:
            indices["theta_m"] = self.pt.index_tp_theta_m
        if self.pt.has_source_theta_b:
            indices["theta_b"] = self.pt.index_tp_theta_b
        if self.pt.has_source_phi:
            indices["phi"] = self.pt.index_tp_phi
        if self.pt.has_source_phi_plus_psi:
            indices["phi_plus_psi"] = self.pt.index_tp_phi_plus_psi
        if self.pt.has_source_phi_prime:
            indices["phi_prime"] = self.pt.index_tp_phi_prime
        if self.pt.has_source_psi:
            indices["psi"] = self.pt.index_tp_psi

        for name, index_type in indices.items():
            for index_k in range(k_size):
                for index_tau in range(tau_size):
                    tmparray[index_k][index_tau] = sources_ptr[index_md][index_ic*tp_size+index_type][index_tau*k_size + index_k];

            sources[name] = np.asarray(tmparray)
            tmparray = np.zeros((k_size,tau_size))

        return (sources, np.asarray(k_array), np.asarray(tau_array))

    def nn_workspace(self):
        # TODO don't do this here
        workspace = self._pars["neural network path"]
        if any(isinstance(workspace, t) for t in [str, bytes, os.PathLike]):
            workspace = classynet.workspace.Workspace(workspace)
        return workspace

    def nn_cosmological_parameters(self):
        manifest = self.nn_workspace().loader().manifest()
        names = manifest["cosmological_parameters"]

        result = {}
        remaining = []
        for name in names:
            if name in self._pars:
                result[name] = self._pars[name]
            else:
                remaining.append(name)

        for name in remaining:
            if name == "omega_b":
                result[name] = self.omega_b()
            elif name == "omega_cdm":
                result[name] = self.omega_cdm()
            elif name == "h":
                result[name] = self.h()
            elif name == "tau_reio":
                result[name] = self.tau_reio()
            elif name == "Omega_k":
                result[name] = self.get_current_derived_parameters(["Omega_k"])["Omega_k"]
            # Regarding w0_fld and wa_fld: It is verified that Omega_Lambda=0 in `can_use_nn`.
            elif name == "w0_fld":
                result[name] = 0.0
            elif name == "w0_fld":
                result[name] = -1.0
            else:
                raise ValueError("Unknown parameter: '{}'".format(name))

        return result

    def nn_cheat_enabled(self):
        return "nn_cheat" in self._pars

    def nn_cheat_sources(self):
        return self._pars["nn_cheat"]

    def nn_debug_enabled(self):
        return bool(self._pars.get("nn_debug", False))

    def k_min(self):
        """
        k_min as determined by K (taken from perturbations.c:perturb_get_k_list)
        """
        if self.ba.sgnK == 0:
            # K<0 (flat)  : start close to zero
            return self.pr.k_min_tau0 / self.ba.conformal_age
        elif self.ba.sgnK == -1:
            # K<0 (open)  : start close to sqrt(-K)
            # (in transfer modules, for scalars, this will correspond to q close to zero;
            # for vectors and tensors, this value is even smaller than the minimum necessary value)
            return np.sqrt(-self.ba.K + pow(self.pr.k_min_tau0 / self.ba.conformal_age / self.th.angular_rescaling, 2))
        elif self.ba.sgnK == 1:
            # K>0 (closed): start from q=sqrt(k2+(1+m)K) equal to 3sqrt(K), i.e. k=sqrt((8-m)K)
            return np.sqrt((8.-1.e-4) * self.ba.K);
        else:
            raise ValueError("Unrecognized value of K = {}!".format(self.ba.K))


    def _debug_transfer(self):
        k, tau = self.get_k_tau()
        kmintau0 = k[0] * tau[-1]
        print("tau0 = tau[-1] = {}".format(tau[-1]))
        print("k_min = k[0] = {}".format(k[0]))
        print("kmintau0 = k[0] * tau[-1] = {}".format(kmintau0))

        if self.ba.sgnK == 0:
            print("K = 0, flat case")
            # K<0 (flat)  : start close to zero
            print("kmintau0 / conformal_age =", kmintau0 / self.ba.conformal_age)
        elif self.ba.sgnK == -1:
            print("K = {} < 0, open case".format(self.ba.K))
            # K<0 (open)  : start close to sqrt(-K)
            # (in transfer modules, for scalars, this will correspond to q close to zero;
            # for vectors and tensors, this value is even smaller than the minimum necessary value)
            # return np.sqrt(-self.ba.K + pow(self.pr.k_min_tau0 / self.ba.conformal_age / self.th.angular_rescaling, 2))
        elif self.ba.sgnK == 1:
            print("K = {} > 0, closed case".format(self.ba.K))
            # K>0 (closed): start from q=sqrt(k2+(1+m)K) equal to 3sqrt(K), i.e. k=sqrt((8-m)K)
            # return np.sqrt((8.-1.e-4) * self.ba.K);

    def get_q(self):
        """
        Get the q list from transfer module.
        """
        cdef:
            int i_q
            double * q = self.tr.q
            int q_size = self.tr.q_size
            double [:] numpy_q = np.empty(q_size, dtype=np.double)

        for i_q in range(q_size):
            numpy_q[i_q] = q[i_q]

        return np.asarray(numpy_q)

    def translate_source_to_index(self, name):
        mapping = {
            "t0":             self.pt.index_tp_t0,
            "t1":             self.pt.index_tp_t1,
            "t2":             self.pt.index_tp_t2,
            "t0_reco_no_isw": self.pt.index_tp_t0_reco_no_isw,
            "t0_reio_no_isw": self.pt.index_tp_t0_reio_no_isw,
            "t0_isw":         self.pt.index_tp_t0_isw,
            "t2_reco":        self.pt.index_tp_t2_reco,
            "t2_reio":        self.pt.index_tp_t2_reio,
            "phi_plus_psi":   self.pt.index_tp_phi_plus_psi,
            "delta_m":        self.pt.index_tp_delta_m,
            "p":              self.pt.index_tp_p,
        }
        return mapping[name]<|MERGE_RESOLUTION|>--- conflicted
+++ resolved
@@ -103,14 +103,9 @@
       newnode = <clist_node*>malloc(sizeof(clist_node))
       newnode.next = NULL
       newnode.prev = self.tail
-<<<<<<< HEAD
-      item = item.encode("utf-8")
-      newnode.value = item
-=======
       # Setting the value is a bit difficult, and proceeds in two steps:
       sanitized_item = string_to_char(item) # First, make sure it's a bytes object
       strcpy(newnode.value,sanitized_item)  # Second, copy the string into the node (at most lenght 40)
->>>>>>> d96c3585
       # Connect previous node with new node, if that exists
       if self.tail != NULL:
         self.tail.next = newnode
@@ -156,7 +151,6 @@
       while not self.empty():
         self.pop()
 
-<<<<<<< HEAD
 
 class Timer:
     """
@@ -192,8 +186,6 @@
     def __setitem__(self, name, value):
         self._times[name] = value
 
-=======
->>>>>>> d96c3585
 cdef class Class:
     """
     Class wrapping, creates the glue between C and python
@@ -303,53 +295,43 @@
         """
         if not "neural network path" in self._pars:
             return False
-        elif "neural network path" in self.pars and "nn_verbose" in self.pars:
-            if self.pars["nn_verbose"]>1:
-                if not self.can_use_nn():
-                    print("##################################")
-                    print("#   NOT USING NEURAL NETWORKS!   #")
-                    print("##################################")
-                    return False
+        elif "neural network path" in self.pars:
+            using_nn = self.can_use_nn()
+            if "nn_verbose" in self.pars:
+                if self.pars["nn_verbose"]>1:
+                    if not using_nn:
+                        print("##################################")
+                        print("#   NOT USING NEURAL NETWORKS!   #")
+                        print("##################################")
+                        return False
+                    else:
+                        print("##################################")
+                        print("#    USING NEURAL NETWORKS!      #")
+                        print("##################################")
+                        return True
+                elif self.pars["nn_verbose"]==1:
+                    if not using_nn:
+                        print("USING NEURAL NETWORKS : False!")
+                        return False
+                    else:
+                        print("USING NEURAL NETWORKS :          True!")
+                        return True
+                elif self.pars["nn_verbose"]==0:
+                    if not using_nn:
+                        return False
+                    else:
+                        return True
                 else:
-                    print("##################################")
-                    print("#    USING NEURAL NETWORKS!      #")
-                    print("##################################")
-                    return True
-            elif self.pars["nn_verbose"]==1:
-                if not self.can_use_nn():
-                    print("USING NEURAL NETWORKS : False!")
-                    return False
-                else:
-                    print("USING NEURAL NETWORKS :          True!")
-                    return True
-            elif self.pars["nn_verbose"]==0:
-                if not self.can_use_nn():
-                    return False
-                else:
-                    return True
-            else:
-                raise ValueError("nn_verbose is not set to valid value: should be integer above 0 but is {}".format(self.pars["nn_verbose"]))
-        else:
-            if not self.can_use_nn():
-                print("##################################")
-                print("#   NOT USING NEURAL NETWORKS!   #")
-                print("##################################")
-                return False
-            else:
-                print("##################################")
-                print("#    USING NEURAL NETWORKS!      #")
-                print("##################################")
-                return True
- 
-
+                    raise ValueError("nn_verbose is not set to valid value: should be integer above 0 but is {}".format(self.pars["nn_verbose"]))
+        
 
 
     def can_use_nn(self):
         """ may only be called if neural networks are enabled """
         workspace = self.nn_workspace()
         domain = workspace.loader().domain_descriptor()
-
-        if not domain.contains(self._pars):
+        using_nn, self.pt.network_deltachisquared = domain.contains(self._pars)
+        if not using_nn:
             if "nn_verbose" in self.pars:
                 if self.pars["nn_verbose"]>1:
                     print("neural network domain of validity does not contain requested parameters")
@@ -2430,6 +2412,8 @@
                 value = self.sd.sd_parameter_table[1]
             elif name == 'mu_sd':
                 value = self.sd.sd_parameter_table[2]
+            elif name == 'network_delta_chi_sqared':
+                value = self.pt.network_deltachisquared
             else:
                 raise CosmoSevereError("%s was not recognized as a derived parameter" % name)
             derived[name] = value
