--- conflicted
+++ resolved
@@ -885,10 +885,7 @@
                     pk_cb[index_k,index_z,index_mu] = self.pk_cb_lin(k[index_k,index_z,index_mu],z[index_z])
         return pk_cb
 
-<<<<<<< HEAD
-
-
-
+    # [NS] :: TODO :: check optimization
     def get_pk_all(self, k, z, nonlinear = True, cdmbar = False, z_axis_in_k_arr = 0):
         """ General function to get the P(k,z) for ARBITRARY shapes of k,z
             Additionally, it includes the functionality of selecting wether to use the non-linear parts or not,
@@ -983,7 +980,8 @@
                 for index_k in range(len(k_arr)):
                     out_pk[index_z,index_k] = pk_function(k_arr[index_k],z_arr[index_z])
             return out_pk
-=======
+
+
     def get_pk_and_k_and_z(self, nonlinear=True, only_clustering_species = False):
         """
         Returns a grid of matter power spectrum values and the z and k
@@ -1050,7 +1048,6 @@
                     pk_at_k_z[index_k, index_tau] = np.exp(self.nl.ln_pk_l[index_pk][index_tau * self.nl.k_size + index_k])
 
         return pk_at_k_z, k, z
->>>>>>> e1120c5b
 
     # Gives sigma(R,z) for a given (R,z)
     def sigma(self,double R,double z):
