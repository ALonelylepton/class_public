"""
.. module:: classy
    :synopsis: Python wrapper around CLASS
.. moduleauthor:: Karim Benabed <benabed@iap.fr>
.. moduleauthor:: Benjamin Audren <benjamin.audren@epfl.ch>
.. moduleauthor:: Julien Lesgourgues <lesgourg@cern.ch>

This module defines a class called Class. It is used with Monte Python to
extract cosmological parameters.

# JL 14.06.2017: TODO: check whether we should free somewhere the allocated fc.filename and titles, data (4 times)

"""
import time
import os
from math import exp,log
import numpy as np
cimport numpy as np
from libc.stdlib cimport *
from libc.stdio cimport *
from libc.string cimport *
import cython
from cython.parallel import prange
cimport cython

# TODO conditional import?
# TODO relative import?
import classynet.workspace
import classynet.predictors

import sys
def viewdictitems(d):
    if sys.version_info >= (3,0):
        return d.items()
    else:
        return d.viewitems()

ctypedef np.float_t DTYPE_t
ctypedef np.int_t DTYPE_i



# Import the .pxd containing definitions
from cclassy cimport *

DEF _MAXTITLESTRINGLENGTH_ = 8000

__version__ = _VERSION_.decode("utf-8")

# Implement a specific Exception (this might not be optimally designed, nor
# even acceptable for python standards. It, however, does the job).
# The idea is to raise either an AttributeError if the problem happened while
# reading the parameters (in the normal Class, this would just return a line in
# the unused_parameters file), or a NameError in other cases. This allows
# MontePython to handle things differently.
class CosmoError(Exception):
    def __init__(self, message=""):
        self.message = message.decode() if isinstance(message,bytes) else message

    def __str__(self):
        return '\n\nError in Class: ' + self.message


class CosmoSevereError(CosmoError):
    """
    Raised when Class failed to understand one or more input parameters.

    This case would not raise any problem in Class default behaviour. However,
    for parameter extraction, one has to be sure that all input parameters were
    understood, otherwise the wrong cosmological model would be selected.
    """
    pass


class CosmoComputationError(CosmoError):
    """
    Raised when Class could not compute the cosmology at this point.

    This will be caught by the parameter extraction code to give an extremely
    unlikely value to this point
    """
    pass

cdef class c_linked_list:
    cdef clist_node* tail

    def __cinit__(self):
      # The list is empty
      self.tail = NULL

    def __dealloc__(self):
      while not (self.tail==NULL):
        temp = self.tail.prev
        free(self.tail)
        self.tail=temp

    cdef append(self,item):
      # Allocate new node
      newnode = <clist_node*>malloc(sizeof(clist_node))
      newnode.next = NULL
      newnode.prev = self.tail
      newnode.value = item
      # Connect previous node with new node, if that exists
      if self.tail != NULL:
        self.tail.next = newnode
      # Update what is the 'tail node'=last node
      self.tail = newnode

    cdef pop(self):
      # Keep temporary reference to 'tail node'=last node
      temp = self.tail
      # Retrieve the memory stored in it
      content = temp.value
      # Now we can discard the node
      self.tail = temp.prev
      if temp.prev != NULL:
        temp.prev.next = NULL
      free(temp)
      # Now we can return the memory
      return content

    cdef empty(self):
      return (self.tail==NULL)

    # Check if the linked list contains a single value
    cdef contains(self,value):
      temp = self.tail
      while temp!=NULL:
        if(temp.value==value):
          return True
        temp = temp.prev
      return False

    # Check if the linked list contains all values
    cdef contains_all(self,values):
      flag = True
      for value in values:
        if not self.contains(value):
          flag=False
      return flag

    cdef clean(self):
      while not self.empty():
        self.pop()


class Timer:
    """
    Simple help for performance measurements.
    """
    def __init__(self):
        self._start = {}
        self._end = {}
        self._times = {}

    def start(self, name):
        if name in self._start:
            print("WARNING: Overwriting measurement {}".format(name))
        self._start[name] = time.perf_counter()

    def end(self, name):
        if name not in self._start:
            raise ValueError(
               "Measurement '{}' has not started; cannot end!".format(name)
               )
        if name in self._end:
            print("WARNING: Overwriting measurement {}".format(name))
        self._end[name] = time.perf_counter()
        self._times[name] = self._end[name] - self._start[name]

    @property
    def times(self):
        return self._times

    def __getitem__(self, name):
        return self._times[name]

    def __setitem__(self, name, value):
        self._times[name] = value

cdef class Class:
    """
    Class wrapping, creates the glue between C and python

    The actual Class wrapping, the only class we will call from MontePython
    (indeed the only one we will import, with the command:
    from classy import Class

    """
    # List of used structures, defined in the header file. They have to be
    # "cdefined", because they correspond to C structures
    cdef precision pr
    cdef background ba
    cdef thermo th
    cdef perturbs pt
    cdef primordial pm
    cdef nonlinear nl
    cdef transfers tr
    cdef spectra sp
    cdef output op
    cdef lensing le
    cdef distortions sd
    cdef file_content fc

    cpdef int computed # Flag to see if classy has already computed with the given pars
    cpdef int allocated # Flag to see if classy structs are allocated already
    cpdef object _pars # Dictionary of the parameters
    cpdef object ncp   # Keeps track of the structures initialized, in view of cleaning.
    cdef c_linked_list module_list

    cpdef bint use_NN
    cpdef object predictor

    # Defining two new properties to recover, respectively, the parameters used
    # or the age (set after computation). Follow this syntax if you want to
    # access other quantities. Alternatively, you can also define a method, and
    # call it (see _T_cmb method, at the very bottom).
    property pars:
        def __get__(self):
            return self._pars
    property state:
        def __get__(self):
            return True
    property Omega_nu:
        def __get__(self):
            return self.ba.Omega0_ncdm_tot
    property nonlinear_method:
        def __get__(self):
            return self.nl.method

    def set_default(self):
        _pars = {
            "output":"tCl mPk",}
        self.set(**_pars)

    def __cinit__(self, default=False):
        cpdef char* dumc
        self.allocated = False
        self.use_NN = False
        self.computed = False
        self._pars = {}
        self.fc.size=0
        self.fc.filename = <char*>malloc(sizeof(char)*30)
        assert(self.fc.filename!=NULL)
        dumc = "NOFILE"
        sprintf(self.fc.filename,"%s",dumc)
        self.module_list = c_linked_list()
        if default: self.set_default()

    def __dealloc__(self):
        if self.allocated:
          self.struct_cleanup()
        self.empty()
        # This part should always be done
        free(self.fc.filename)
        # Reset all the fc to zero if its not already done
        if self.fc.size !=0:
            self.fc.size=0
            free(self.fc.name)
            free(self.fc.value)
            free(self.fc.read)

    # Set up the dictionary
    def set(self,*pars,**kars):
        oldpars = self._pars.copy()
        if len(pars)==1:
            self._pars.update(dict(pars[0]))
        elif len(pars)!=0:
            raise CosmoSevereError("bad call")

        self._pars.update(kars)
        if viewdictitems(self._pars) <= viewdictitems(oldpars):
          return # Don't change the computed states, if the new dict was already contained in the previous dict
        self.computed=False

        # TODO if pars contains NN enable, load models here?
        # TODO if pars contains NN enable, set use_NN

        return True

    def use_nn(self):
        """
        Utility methods that returns whether neural networks are enabled
        by checking whether 'neural network path' is in the input parameters.
        Also checks the 'nn_verbose' parameter to determine how much information 
        to print about the usage of neural networks.
        """
        if not "neural network path" in self._pars:
            return False
        elif "neural network path" in self.pars and "nn_verbose" in self.pars:
            if self.pars["nn_verbose"]>1:
                if not self.can_use_nn():
                    print("##################################")
                    print("#   NOT USING NEURAL NETWORKS!   #")
                    print("##################################")
                    return False
                else:
                    print("##################################")
                    print("#    USING NEURAL NETWORKS!      #")
                    print("##################################")
                    return True
            elif self.pars["nn_verbose"]==1:
                if not self.can_use_nn():
                    print("USING NEURAL NETWORKS : False!")
                    return False
                else:
                    print("USING NEURAL NETWORKS :          True!")
                    return True
            elif self.pars["nn_verbose"]==0:
                if not self.can_use_nn():
                    return False
                else:
                    return True
            else:
                raise ValueError("nn_verbose is not set to valid value: should be integer above 0 but is {}".format(self.pars["nn_verbose"]))
        else:
            if not self.can_use_nn():
                print("##################################")
                print("#   NOT USING NEURAL NETWORKS!   #")
                print("##################################")
                return False
            else:
                print("##################################")
                print("#    USING NEURAL NETWORKS!      #")
                print("##################################")
                return True
 



    def can_use_nn(self):
        """ may only be called if neural networks are enabled """
        workspace = self.nn_workspace()
        domain = workspace.loader().domain_descriptor()

        if not domain.contains(self._pars):
            if "nn_verbose" in self.pars:
                if self.pars["nn_verbose"]>1:
                    print("neural network domain of validity does not contain requested parameters")
            else:
                print("neural network domain of validity does not contain requested parameters")
            return False

        def expect(key, value):
            if not key in self._pars:
                print("expected key '{}' not found in parameters.".format(key))
                return False
            else:
                found = self._pars[key]
                if found != value:
                    print("expected parameter '{}' to be {}; got {} instead.".format(key, value, found))
                    return False
                else:
                    return True

        if not expect("N_ncdm", 1):
            return False
        if not expect("deg_ncdm", 3):
            return False
        if not expect("Omega_Lambda", 0):
            return False
        # TODO are there other valid values (e.g. 'true' or something like that)?
        if not expect("compute damping scale", "yes"):
            return False

        pk_max = self._pars.get("P_k_max_1/Mpc")
        if pk_max is not None and pk_max > 100.0:
            print("neural networks only applicable with 'P_k_max_1/Mpc' <= 100.0")
            return False

        return True

    def empty(self):
        self._pars = {}
        self.computed = False

    # Create an equivalent of the parameter file. Non specified values will be
    # taken at their default (in Class)
    def _fillparfile(self):
        cdef char* dumc

        if self.fc.size!=0:
            free(self.fc.name)
            free(self.fc.value)
            free(self.fc.read)
        self.fc.size = len(self._pars)
        self.fc.name = <FileArg*> malloc(sizeof(FileArg)*len(self._pars))
        assert(self.fc.name!=NULL)

        self.fc.value = <FileArg*> malloc(sizeof(FileArg)*len(self._pars))
        assert(self.fc.value!=NULL)

        self.fc.read = <short*> malloc(sizeof(short)*len(self._pars))
        assert(self.fc.read!=NULL)

        # fill parameter file
        i = 0
        for kk in self._pars:

            dumcp = kk.encode()
            dumc = dumcp
            sprintf(self.fc.name[i],"%s",dumc)
            dumcp = str(self._pars[kk]).strip().encode()
            dumc = dumcp
            sprintf(self.fc.value[i],"%s",dumc)
            self.fc.read[i] = _FALSE_
            i+=1

    # Called at the end of a run, to free memory 
    def struct_cleanup(self):
        if(self.allocated != True):
          return
<<<<<<< HEAD
        #print(self.ncp)
        if "distortions" in self.ncp:
=======
        if self.module_list.contains("distortions"):
>>>>>>> 544f8f55
            distortions_free(&self.sd)
        if self.module_list.contains("lensing"):
            lensing_free(&self.le)
        if self.module_list.contains("spectra"):
            spectra_free(&self.sp)
        if self.module_list.contains("transfer"):
            transfer_free(&self.tr)
        if self.module_list.contains("nonlinear"):
            nonlinear_free(&self.nl)
        if self.module_list.contains("primordial"):
            primordial_free(&self.pm)
        if self.module_list.contains("perturb"):
            perturb_free(&self.pt)
        if self.module_list.contains("thermodynamics"):
            thermodynamics_free(&self.th)
        if self.module_list.contains("background"):
            background_free(&self.ba)
        self.allocated = False
        self.computed = False
        

    def _check_task_dependency(self, level):
        """
        Fill the level list with all the needed modules

        .. warning::

            the ordering of modules is obviously dependent on CLASS module order
            in the main.c file. This has to be updated in case of a change to
            this file.

        Parameters
        ----------

        level : list
            list of strings, containing initially only the last module required.
            For instance, to recover all the modules, the input should be
            ['lensing']

        """
        if "distortions" in level:
            if "lensing" not in level:
                level.append("lensing")
        if "lensing" in level:
            if "spectra" not in level:
                level.append("spectra")
        if "spectra" in level:
            if "transfer" not in level:
                level.append("transfer")
        if "transfer" in level:
            if "nonlinear" not in level:
                level.append("nonlinear")
        if "nonlinear" in level:
            if "primordial" not in level:
                level.append("primordial")
        if "primordial" in level:
            if "perturb" not in level:
                level.append("perturb")
        if "perturb" in level:
            if "thermodynamics" not in level:
                level.append("thermodynamics")
        if "thermodynamics" in level:
            if "background" not in level:
                level.append("background")
        if len(level)!=0 :
            if "input" not in level:
                level.append("input")
        return level

    def _pars_check(self, key, value, contains=False, add=""):
        val = ""
        if key in self._pars:
            val = self._pars[key]
            if contains:
                if value in val:
                    return True
            else:
                if value==val:
                    return True
        if add:
            sep = " "
            if isinstance(add,str):
                sep = add

            if contains and val:
                    self.set({key:val+sep+value})
            else:
                self.set({key:value})
            return True
        return False

    cdef void overwrite_source_function(self, int index_md, int index_ic,
            int index_type,
            int k_NN_size, int tau_size, double[:, :] S):
        """
        This utility function overwrites a single source function specified by `index_type`
        with the given source function `S`.
        Used by NN code (see below in "perturb" section of `compute()`).
        """
        cdef int tp_size = self.pt.tp_size[index_md]
        cdef int index_tau
        cdef int index_k
        ## -> Not reuqired if perform_NN_skip is true :
        # Required again because all source functions have been allocated earlier
        free(self.pt.sources[index_md][index_ic * tp_size + index_type])
        # Allocate memory for source function
        self.pt.sources[index_md][index_ic * tp_size + index_type] = <double*> malloc(k_NN_size * tau_size * sizeof(double))

        for index_tau in range(tau_size):
            for index_k in range(k_NN_size):
                # GS TODO: More efficient way to copy memory from numpy array??
                self.pt.sources[index_md][index_ic*tp_size + index_type][index_tau*k_NN_size + index_k] = S[index_k][index_tau]

    # GS: TODO remove this function
    def debug_overwrite_source(self, name, double[:, :] S):
        cdef int index_md = self.pt.index_md_scalars
        cdef int index_ic = self.pt.index_ic_ad
        cdef int tp_size = self.pt.tp_size[index_md]
        cdef int tau_size = self.pt.tau_size
        cdef int k_size = self.pt.k_size[index_md]
        cdef int i_tau
        cdef int i_k

        index_type = self.translate_source_to_index(name)

        print("expected S.shape of", (k_size, tau_size))
        print("got      S.shape of", S.shape)

        for i_tau in range(tau_size):
            for i_k in range(k_size):
                self.pt.sources[index_md][index_ic*tp_size + index_type][i_tau*k_size + i_k] = S[i_k][i_tau]


    def compute(self, level=["distortions"], performance_report=None, post_perturb_callback=None):
        """
        compute(level=["distortions"])

        Main function, execute all the _init methods for all desired modules.
        This is called in MontePython, and this ensures that the Class instance
        of this class contains all the relevant quantities. Then, one can deduce
        Pk, Cl, etc...

        Parameters
        ----------
        level : list
                list of the last module desired. The internal function
                _check_task_dependency will then add to this list all the
                necessary modules to compute in order to initialize this last
                one. The default last module is "lensing".

        .. warning::

            level default value should be left as an array (it was creating
            problem when casting as a set later on, in _check_task_dependency)

        """
        cdef ErrorMsg errmsg
        cdef int i

        timer = Timer()

        timer.start("compute")

        # Append to the list level all the modules necessary to compute.
        level = self._check_task_dependency(level)

        # Check if this function ran before (self.computed should be true), and
        # if no other modules were requested, i.e. if self.module_list contains (or is
        # equivalent to) level. If it is the case, simply stop the execution of
        # the function.
        if self.computed and self.module_list.contains_all(level):
            return

        # Check if already allocated to prevent memory leaks
        if self.allocated:
            self.struct_cleanup()

        # Otherwise, proceed with the normal computation.
        self.computed = False

        # Equivalent of writing a parameter file
        self._fillparfile()

        # self.module_list will contain the list of computed modules
        self.module_list.clean()

        # Up until the empty set, all modules are allocated
        # (And then we successively keep track of the ones we allocate additionally)
        self.allocated = True

        # --------------------------------------------------------------------
        # Check the presence for all CLASS modules in the list 'level'. If a
        # module is found in level, executure its "_init" method.
        # --------------------------------------------------------------------
        # The input module should raise a CosmoSevereError, because
        # non-understood parameters asked to the wrapper is a problematic
        # situation.
        if "input" in level:
            timer.start("input")
            if input_read_from_file(&self.fc, &self.pr, &self.ba, &self.th,
                                    &self.pt, &self.tr, &self.pm, &self.sp,
                                    &self.nl, &self.le, &self.sd, &self.op, errmsg) == _FAILURE_:
                raise CosmoSevereError(errmsg)
            self.module_list.append("input")
            # This part is done to list all the unread parameters, for debugging
            problem_flag = False
            problematic_parameters = []
            # GS: added this because neural network arguments are not relevant
            # to the C code.
            problematic_exceptions = set(["neural network path", "nn_cheat", "nn_debug","nn_verbose"])
            for i in range(self.fc.size):
                if self.fc.read[i] == _FALSE_:
                    name = self.fc.name[i].decode()
                    # GS: if parameter is an exception, do not raise problem flag
                    if name in problematic_exceptions:
                        continue
                    problem_flag = True
                    problematic_parameters.append(name)
            if problem_flag:
                raise CosmoSevereError(
                    "Class did not read input parameter(s): %s\n" % ', '.join(
                    problematic_parameters))
            timer.end("input")

        # The following list of computation is straightforward. If the "_init"
        # methods fail, call `struct_cleanup` and raise a CosmoComputationError
        # with the error message from the faulty module of CLASS.
        if "background" in level:
            timer.start("background")
            if background_init(&(self.pr), &(self.ba)) == _FAILURE_:
                self.struct_cleanup()
                raise CosmoComputationError(self.ba.error_message)
<<<<<<< HEAD
            self.ncp.add("background")
            timer.end("background")
=======
            self.module_list.append("background")
>>>>>>> 544f8f55

        if "thermodynamics" in level:
            timer.start("thermodynamics")
            if thermodynamics_init(&(self.pr), &(self.ba),
                                   &(self.th)) == _FAILURE_:
                self.struct_cleanup()
                raise CosmoComputationError(self.th.error_message)
<<<<<<< HEAD
            self.ncp.add("thermodynamics")
            timer.end("thermodynamics")

        # define objects for NN
        cdef:
            int i_index_type, index_k, index_tau, i_k
            int k_NN_size, tau_NN_size
            double [:] k_CLASS
            double [:] tau_CLASS
            # double * c_tau_NN
            # int c_tau_NN_size
            # double [:] numpy_k_CLASS
            # double [:] numpy_tau_CLASS
            int index_md
            int k_size
            int tau_size
            int index_ic
            int index_type
            # int tp_size = 0
            int tp_size
            int tot_num_of_sources = 11
            int index_tp_x
            # double [:,:] NN_interpolated
            # double [:] NN_interpolated
            # TODO remove some of the unused ones here
            double [:, :, :] NN_prediction
            double * c_NN_sources
=======
            self.module_list.append("thermodynamics")
>>>>>>> 544f8f55

        if "perturb" in level:

            timer.start("perturb")
            timer.start("perturb_init")


            # Allocate memory for ALL source functions (since transfer.c iterates over them)

            use_nn = self.use_nn()

            if use_nn and not self.nn_cheat_enabled():
                if "nn_verbose" in self.pars:
                    if self.pars["nn_verbose"]>2:
                        print("Using neural networks; skipping regular perturbation module.")
                self.pt.perform_NN_skip = _TRUE_

            if perturb_init(&(self.pr), &(self.ba),
                            &(self.th), &(self.pt)) == _FAILURE_:
                self.struct_cleanup()
                raise CosmoComputationError(self.pt.error_message)
<<<<<<< HEAD
            self.ncp.add("perturb")
            #print(self.ncp)
            timer.end("perturb_init")

            # flag for using NN
            if use_nn:
                timer.start("neural network complete")
                timer.start("neural network initialization")

                index_md = self.pt.index_md_scalars;
                k_size = self.pt.k_size[index_md];
                tau_size = self.pt.tau_size;
                index_ic = self.pt.index_ic_ad;

                tp_size = self.pt.tp_size[index_md];

                tau_CLASS = np.zeros((tau_size))
                for index_tau in range(tau_size):
                    tau_CLASS[index_tau] = self.pt.tau_sampling[index_tau]

                requested_index_types = []

                # add all sources that class calculates to the list for predicting
                source_names = []
                if self.pt.has_source_t:
                    requested_index_types.extend([
                        self.pt.index_tp_t0,
                        self.pt.index_tp_t1,
                        self.pt.index_tp_t2,
                        ])
                    source_names.extend(["t0", "t1", "t2"])

                    if self.nn_debug_enabled():
                        requested_index_types.extend([
                            self.pt.index_tp_t0_reco_no_isw,
                            self.pt.index_tp_t0_reio_no_isw,
                            self.pt.index_tp_t0_isw,
                            self.pt.index_tp_t2_reco,
                            self.pt.index_tp_t2_reio,
                            ])
                        source_names.extend([
                            "t0_reco_no_isw", "t0_reio_no_isw", "t0_isw",
                            "t2_reco", "t2_reio"
                        ])
                if self.pt.has_source_phi_plus_psi:
                    requested_index_types.append(self.pt.index_tp_phi_plus_psi)
                    source_names.append("phi_plus_psi")

                if self.pt.has_source_delta_m:
                    requested_index_types.append(self.pt.index_tp_delta_m)
                    source_names.append("delta_m")

                '''
                if self.pt.has_source_delta_g:
                    index_type_list.append(self.pt.index_tp_delta_g)
                    names.append('delta_g')
                if self.pt.has_source_theta_m:
                    index_type_list.append(self.pt.index_tp_theta_m)
                    names.append('theta_m')
                if self.pt.has_source_phi:
                    index_type_list.append(self.pt.index_tp_phi)
                    names.append('phi')
                if self.pt.has_source_phi_prime:
                    index_type_list.append(self.pt.index_tp_phi_prime)
                    names.append('phi_prime')
                if self.pt.has_source_psi:
                    index_type_list.append(self.pt.index_tp_psi)
                    names.append('psi')
                '''

                timer.end("neural network initialization")

                timer.start("get all sources")
                timer.start("build predictor")
                predictor = classynet.predictors.build_predictor(self)
                timer.end("build predictor")
                timer.start("predictor.predict_many")
                k_NN, NN_prediction = predictor.predict_many(source_names, np.asarray(tau_CLASS))
                timer.end("predictor.predict_many")
                timer.end("get all sources")

                timer.start("overwrite k array")

                # Copy k values from NN
                k_NN_size = len(k_NN)
                free(self.pt.k[index_md])
                self.pt.k[index_md] = <double*>malloc(k_NN_size * sizeof(double))
                for i_k in range(k_NN_size):
                    self.pt.k[index_md][i_k] = k_NN[i_k]

                self.pt.k_min = k_NN[0]
                self.pt.k_max = k_NN[-1]
                self.pt.k_size[index_md] = k_NN_size

                k_max_cl = 0.4
                # TODO - 1 maybe?
                k_max_cl_idx = np.searchsorted(k_NN, k_max_cl)
                # self.pt.k_size_cl[index_md] = k_NN_size
                self.pt.k_size_cl[index_md] = k_max_cl_idx

                _k_max_dbg = self.pt.k[index_md][self.pt.k_size_cl[index_md] - 1]
                if "nn_verbose" in self.pars:
                    if self.pars["nn_verbose"]>2:
                        print("pt.k[index_md][pt.k_size_cl[index_md] - 1] =", _k_max_dbg)


                timer.end("overwrite k array")

                timer.start("allocate unused source functions")

                for index_type in range(tp_size):
                    # Using malloc instead of calloc here will cause the splining
                    # in transfer.c to explode, but that doesn't seem to be an issue.
                    # Using malloc over calloc saves about a factor of 10 in runtime.
                    # self.pt.sources[index_md][index_ic * tp_size + index_type] = <double*> calloc(k_NN_size * tau_size,  sizeof(double))
                    self.pt.sources[index_md][index_ic * tp_size + index_type] = <double*> malloc(k_NN_size * tau_size * sizeof(double))
                timer.end("allocate unused source functions")

                for key, value in predictor.times.items():
                    timer[key] = value

                for key, value in predictor.time_prediction_per_network.items():
                    timer["indiv. network: '{}'".format(key)] = value

                timer.start("overwrite source functions")

                for i, index_tp_x in enumerate(requested_index_types):
                    self.overwrite_source_function(
                            index_md, index_ic,
                            index_tp_x,
                            k_NN_size, tau_size, NN_prediction[i, :, :]
                            )
                if self.pt.has_source_delta_cb:
                    self.overwrite_source_function(
                            index_md, index_ic,
                            self.pt.index_tp_delta_cb,
                            k_NN_size, tau_size, NN_prediction[source_names.index("delta_m"), :, :]
                            )


                ############################################################
                # if self.pt.has_source_t:
                #     self.overwrite_source_function(
                #             index_md, index_ic,
                #             self.pt.index_tp_t0,
                #             k_NN_size, tau_size, NN_prediction[0, :, :]
                #             )
                #     self.overwrite_source_function(
                #             index_md, index_ic,
                #             self.pt.index_tp_t1,
                #             k_NN_size, tau_size, NN_prediction[1, :, :]
                #             )
                #     self.overwrite_source_function(
                #             index_md, index_ic,
                #             self.pt.index_tp_t2,
                #             k_NN_size, tau_size, NN_prediction[2, :, :]
                #             )

                if self.pt.has_source_p:
                    assert "t2" in source_names
                    self.overwrite_source_function(
                        index_md, index_ic,
                        self.pt.index_tp_p,
                        k_NN_size, tau_size,
                        np.sqrt(6) * NN_prediction[source_names.index("t2"), :, :]
                    )

                # if self.pt.has_source_phi_plus_psi:
                #     self.overwrite_source_function(
                #             index_md, index_ic,
                #             self.pt.index_tp_phi_plus_psi,
                #             k_NN_size, tau_size, NN_prediction[3, :, :]
                #             )

                # if self.pt.has_source_delta_m:
                #     self.overwrite_source_function(
                #             index_md, index_ic,
                #             self.pt.index_tp_delta_m,
                #             k_NN_size, tau_size, NN_prediction[4, :, :]
                #             )


                timer.end("overwrite source functions")
                ############################################################

                timer.end("neural network complete")

            timer.end("perturb")

            #print(self.ncp)

            if post_perturb_callback:
                post_perturb_callback(self)
=======
            self.module_list.append("perturb")
>>>>>>> 544f8f55

        if "primordial" in level:
            timer.start("primordial")
            if primordial_init(&(self.pr), &(self.pt),
                               &(self.pm)) == _FAILURE_:
                self.struct_cleanup()
                raise CosmoComputationError(self.pm.error_message)
<<<<<<< HEAD
            self.ncp.add("primordial")
            timer.end("primordial")
=======
            self.module_list.append("primordial")
>>>>>>> 544f8f55

        if "nonlinear" in level:
            timer.start("nonlinear")
            if nonlinear_init(&self.pr, &self.ba, &self.th,
                              &self.pt, &self.pm, &self.nl) == _FAILURE_:
                self.struct_cleanup()
                raise CosmoComputationError(self.nl.error_message)
<<<<<<< HEAD
            self.ncp.add("nonlinear")
            timer.end("nonlinear")
=======
            self.module_list.append("nonlinear")
>>>>>>> 544f8f55

        if "transfer" in level:
            timer.start("transfer")
            if transfer_init(&(self.pr), &(self.ba), &(self.th),
                             &(self.pt), &(self.nl), &(self.tr)) == _FAILURE_:
                self.struct_cleanup()
                raise CosmoComputationError(self.tr.error_message)
<<<<<<< HEAD
            self.ncp.add("transfer")
            timer.end("transfer")
=======
            self.module_list.append("transfer")
>>>>>>> 544f8f55

        if "spectra" in level:
            timer.start("spectra")
            if spectra_init(&(self.pr), &(self.ba), &(self.pt),
                            &(self.pm), &(self.nl), &(self.tr),
                            &(self.sp)) == _FAILURE_:
                self.struct_cleanup()
                raise CosmoComputationError(self.sp.error_message)
<<<<<<< HEAD
            self.ncp.add("spectra")
            timer.end("spectra")
=======
            self.module_list.append("spectra")
>>>>>>> 544f8f55

        if "lensing" in level:
            timer.start("lensing")
            if lensing_init(&(self.pr), &(self.pt), &(self.sp),
                            &(self.nl), &(self.le)) == _FAILURE_:
                self.struct_cleanup()
                raise CosmoComputationError(self.le.error_message)
<<<<<<< HEAD
            self.ncp.add("lensing")
            timer.end("lensing")
=======
            self.module_list.append("lensing")
>>>>>>> 544f8f55

        if "distortions" in level:
            timer.start("distortions")
            if distortions_init(&(self.pr), &(self.ba), &(self.th),
                                &(self.pt), &(self.pm), &(self.sd)) == _FAILURE_:
                self.struct_cleanup()
                raise CosmoComputationError(self.sd.error_message)
<<<<<<< HEAD
            self.ncp.add("distortions")
            timer.end("distortions")
=======
            self.module_list.append("distortions")
>>>>>>> 544f8f55

        timer.end("compute")

        if performance_report is not None:
            performance_report.update(timer.times)

        self.computed = True
        #print(self.ncp)
        # At this point, the cosmological instance contains everything needed. The
        # following functions are only to output the desired numbers
        return

    def raw_cl(self, lmax=-1, nofail=False):
        """
        raw_cl(lmax=-1, nofail=False)

        Return a dictionary of the primary C_l

        Parameters
        ----------
        lmax : int, optional
                Define the maximum l for which the C_l will be returned
                (inclusively). This number will be checked against the maximum l
                at which they were actually computed by CLASS, and an error will
                be raised if the desired lmax is bigger than what CLASS can
                give.
        nofail: bool, optional
                Check and enforce the computation of the spectra module
                beforehand, with the desired lmax.

        Returns
        -------
        cl : dict
                Dictionary that contains the power spectrum for 'tt', 'te', etc... The
                index associated with each is defined wrt. Class convention, and are non
                important from the python point of view. It also returns now the
                ell array.
        """
        cdef int lmaxR
        cdef double *rcl = <double*> calloc(self.sp.ct_size,sizeof(double))

        # Quantities for tensor modes
        cdef double **cl_md = <double**> calloc(self.sp.md_size, sizeof(double*))
        for index_md in range(self.sp.md_size):
            cl_md[index_md] = <double*> calloc(self.sp.ct_size, sizeof(double))

        # Quantities for isocurvature modes
        cdef double **cl_md_ic = <double**> calloc(self.sp.md_size, sizeof(double*))
        for index_md in range(self.sp.md_size):
            cl_md_ic[index_md] = <double*> calloc(self.sp.ct_size*self.sp.ic_ic_size[index_md], sizeof(double))

        # Define a list of integers, refering to the flags and indices of each
        # possible output Cl. It allows for a clear and concise way of looping
        # over them, checking if they are defined or not.
        has_flags = [
            (self.sp.has_tt, self.sp.index_ct_tt, 'tt'),
            (self.sp.has_ee, self.sp.index_ct_ee, 'ee'),
            (self.sp.has_te, self.sp.index_ct_te, 'te'),
            (self.sp.has_bb, self.sp.index_ct_bb, 'bb'),
            (self.sp.has_pp, self.sp.index_ct_pp, 'pp'),
            (self.sp.has_tp, self.sp.index_ct_tp, 'tp'),]
        spectra = []

        for flag, index, name in has_flags:
            if flag:
                spectra.append(name)

        if not spectra:
            raise CosmoSevereError("No Cl computed")
        lmaxR = self.sp.l_max_tot
        if lmax == -1:
            lmax = lmaxR
        if lmax > lmaxR:
            if nofail:
                self._pars_check("l_max_scalars",lmax)
                self.compute(["lensing"])
            else:
                raise CosmoSevereError("Can only compute up to lmax=%d"%lmaxR)

        # Initialise all the needed Cls arrays
        cl = {}
        for elem in spectra:
            cl[elem] = np.zeros(lmax+1, dtype=np.double)

        # Recover for each ell the information from CLASS
        for ell from 2<=ell<lmax+1:
            if spectra_cl_at_l(&self.sp, ell, rcl, cl_md, cl_md_ic) == _FAILURE_:
                raise CosmoSevereError(self.sp.error_message)
            for flag, index, name in has_flags:
                if name in spectra:
                    cl[name][ell] = rcl[index]
        cl['ell'] = np.arange(lmax+1)

        free(rcl)
        for index_md in range(self.sp.md_size):
            free(cl_md[index_md])
            free(cl_md_ic[index_md])
        free(cl_md)
        free(cl_md_ic)

        return cl

    def lensed_cl(self, lmax=-1,nofail=False):
        """
        lensed_cl(lmax=-1, nofail=False)

        Return a dictionary of the lensed C_l, computed by CLASS, without the
        density C_ls. They must be asked separately with the function aptly
        named density_cl

        Parameters
        ----------
        lmax : int, optional
                Define the maximum l for which the C_l will be returned (inclusively)
        nofail: bool, optional
                Check and enforce the computation of the lensing module beforehand

        Returns
        -------
        cl : dict
                Dictionary that contains the power spectrum for 'tt', 'te', etc... The
                index associated with each is defined wrt. Class convention, and are non
                important from the python point of view.
        """
        cdef int lmaxR
        cdef double *lcl = <double*> calloc(self.le.lt_size,sizeof(double))

        # Define a list of integers, refering to the flags and indices of each
        # possible output Cl. It allows for a clear and concise way of looping
        # over them, checking if they are defined or not.
        has_flags = [
            (self.le.has_tt, self.le.index_lt_tt, 'tt'),
            (self.le.has_ee, self.le.index_lt_ee, 'ee'),
            (self.le.has_te, self.le.index_lt_te, 'te'),
            (self.le.has_bb, self.le.index_lt_bb, 'bb'),
            (self.le.has_pp, self.le.index_lt_pp, 'pp'),
            (self.le.has_tp, self.le.index_lt_tp, 'tp'),]
        spectra = []

        for flag, index, name in has_flags:
            if flag:
                spectra.append(name)

        if not spectra:
            raise CosmoSevereError("No lensed Cl computed")
        lmaxR = self.le.l_lensed_max

        if lmax == -1:
            lmax = lmaxR
        if lmax > lmaxR:
            if nofail:
                self._pars_check("l_max_scalars",lmax)
                self.compute(["lensing"])
            else:
                raise CosmoSevereError("Can only compute up to lmax=%d"%lmaxR)

        cl = {}
        # Simple Cls, for temperature and polarisation, are not so big in size
        for elem in spectra:
            cl[elem] = np.zeros(lmax+1, dtype=np.double)
        for ell from 2<=ell<lmax+1:
            if lensing_cl_at_l(&self.le,ell,lcl) == _FAILURE_:
                raise CosmoSevereError(self.le.error_message)
            for flag, index, name in has_flags:
                if name in spectra:
                    cl[name][ell] = lcl[index]
        cl['ell'] = np.arange(lmax+1)

        free(lcl)
        return cl

    def density_cl(self, lmax=-1, nofail=False):
        """
        density_cl(lmax=-1, nofail=False)

        Return a dictionary of the primary C_l for the matter

        Parameters
        ----------
        lmax : int, optional
            Define the maximum l for which the C_l will be returned (inclusively)
        nofail: bool, optional
            Check and enforce the computation of the lensing module beforehand

        Returns
        -------
        cl : numpy array of numpy.ndarrays
            Array that contains the list (in this order) of self correlation of
            1st bin, then successive correlations (set by non_diagonal) to the
            following bins, then self correlation of 2nd bin, etc. The array
            starts at index_ct_dd.
        """
        cdef int lmaxR
        cdef double *dcl = <double*> calloc(self.sp.ct_size,sizeof(double))

        # Quantities for tensor modes
        cdef double **cl_md = <double**> calloc(self.sp.md_size, sizeof(double*))
        for index_md in range(self.sp.md_size):
            cl_md[index_md] = <double*> calloc(self.sp.ct_size, sizeof(double))

        # Quantities for isocurvature modes
        cdef double **cl_md_ic = <double**> calloc(self.sp.md_size, sizeof(double*))
        for index_md in range(self.sp.md_size):
            cl_md_ic[index_md] = <double*> calloc(self.sp.ct_size*self.sp.ic_ic_size[index_md], sizeof(double))

        lmaxR = self.pt.l_lss_max
        has_flags = [
            (self.sp.has_dd, self.sp.index_ct_dd, 'dd'),
            (self.sp.has_td, self.sp.index_ct_td, 'td'),
            (self.sp.has_ll, self.sp.index_ct_ll, 'll'),
            (self.sp.has_dl, self.sp.index_ct_dl, 'dl'),
            (self.sp.has_tl, self.sp.index_ct_tl, 'tl')]
        spectra = []

        for flag, index, name in has_flags:
            if flag:
                spectra.append(name)
                l_max_flag = self.sp.l_max_ct[self.sp.index_md_scalars][index]
                if l_max_flag < lmax and lmax > 0:
                    raise CosmoSevereError(
                        "the %s spectrum was computed until l=%i " % (
                            name.upper(), l_max_flag) +
                        "but you asked a l=%i" % lmax)

        if not spectra:
            raise CosmoSevereError("No density Cl computed")
        if lmax == -1:
            lmax = lmaxR
        if lmax > lmaxR:
            if nofail:
                self._pars_check("l_max_lss",lmax)
                self._pars_check("output",'nCl')
                self.compute()
            else:
                raise CosmoSevereError("Can only compute up to lmax=%d"%lmaxR)

        cl = {}

        # For density Cls, the size is bigger (different redshfit bins)
        # computes the size, given the number of correlations needed to be computed
        size = int((self.sp.d_size*(self.sp.d_size+1)-(self.sp.d_size-self.sp.non_diag)*
                (self.sp.d_size-1-self.sp.non_diag))/2);
        for elem in ['dd', 'll', 'dl']:
            if elem in spectra:
                cl[elem] = {}
                for index in range(size):
                    cl[elem][index] = np.zeros(
                        lmax+1, dtype=np.double)
        for elem in ['td', 'tl']:
            if elem in spectra:
                cl[elem] = np.zeros(lmax+1, dtype=np.double)

        for ell from 2<=ell<lmax+1:
            if spectra_cl_at_l(&self.sp, ell, dcl, cl_md, cl_md_ic) == _FAILURE_:
                raise CosmoSevereError(self.sp.error_message)
            if 'dd' in spectra:
                for index in range(size):
                    cl['dd'][index][ell] = dcl[self.sp.index_ct_dd+index]
            if 'll' in spectra:
                for index in range(size):
                    cl['ll'][index][ell] = dcl[self.sp.index_ct_ll+index]
            if 'dl' in spectra:
                for index in range(size):
                    cl['dl'][index][ell] = dcl[self.sp.index_ct_dl+index]
            if 'td' in spectra:
                cl['td'][ell] = dcl[self.sp.index_ct_td]
            if 'tl' in spectra:
                cl['tl'][ell] = dcl[self.sp.index_ct_tl]
        cl['ell'] = np.arange(lmax+1)

        free(dcl)
        for index_md in range(self.sp.md_size):
            free(cl_md[index_md])
            free(cl_md_ic[index_md])
        free(cl_md)
        free(cl_md_ic)

        return cl

    def z_of_r (self,z_array):
        cdef double tau=0.0
        cdef int last_index=0 #junk
        cdef double * pvecback
        r = np.zeros(len(z_array),'float64')
        dzdr = np.zeros(len(z_array),'float64')

        pvecback = <double*> calloc(self.ba.bg_size,sizeof(double))

        i = 0
        for redshift in z_array:
            if background_tau_of_z(&self.ba,redshift,&tau)==_FAILURE_:
                raise CosmoSevereError(self.ba.error_message)

            if background_at_tau(&self.ba,tau,long_info,inter_normal,&last_index,pvecback)==_FAILURE_:
                raise CosmoSevereError(self.ba.error_message)

            # store r
            r[i] = pvecback[self.ba.index_bg_conf_distance]
            # store dz/dr = H
            dzdr[i] = pvecback[self.ba.index_bg_H]

            i += 1

        free(pvecback)
        return r[:],dzdr[:]

    def luminosity_distance(self, z):
        """
        luminosity_distance(z)
        """
        cdef double tau=0.0
        cdef int last_index = 0  # junk
        pvecback = <double*> calloc(self.ba.bg_size,sizeof(double))

        if background_tau_of_z(&self.ba, z, &tau)==_FAILURE_:
            raise CosmoSevereError(self.ba.error_message)

        if background_at_tau(&self.ba, tau, long_info,
                inter_normal, &last_index, pvecback)==_FAILURE_:
            raise CosmoSevereError(self.ba.error_message)
        lum_distance = pvecback[self.ba.index_bg_lum_distance]
        free(pvecback)
        return lum_distance

    # Gives the total matter pk for a given (k,z)
    def pk(self,double k,double z):
        """
        Gives the total matter pk (in Mpc**3) for a given k (in 1/Mpc) and z (will be non linear if requested to Class, linear otherwise)

        .. note::

            there is an additional check that output contains `mPk`,
            because otherwise a segfault will occur

        """
        cdef double pk

        if (self.pt.has_pk_matter == _FALSE_):
            raise CosmoSevereError("No power spectrum computed. You must add mPk to the list of outputs.")

        if (self.nl.method == nl_none):
            #print("no nonlinear_method called_here")
            if nonlinear_pk_at_k_and_z(&self.ba,&self.pm,&self.nl,pk_linear,k,z,self.nl.index_pk_m,&pk,NULL)==_FAILURE_:
                raise CosmoSevereError(self.nl.error_message)
        else:
            if nonlinear_pk_at_k_and_z(&self.ba,&self.pm,&self.nl,pk_nonlinear,k,z,self.nl.index_pk_m,&pk,NULL)==_FAILURE_:
                raise CosmoSevereError(self.nl.error_message)

        return pk

    # Gives the cdm+b pk for a given (k,z)
    def pk_cb(self,double k,double z):
        """
        Gives the cdm+b pk (in Mpc**3) for a given k (in 1/Mpc) and z (will be non linear if requested to Class, linear otherwise)

        .. note::

            there is an additional check that output contains `mPk`,
            because otherwise a segfault will occur

        """
        cdef double pk_cb

        if (self.pt.has_pk_matter == _FALSE_):
            raise CosmoSevereError("No power spectrum computed. You must add mPk to the list of outputs.")
        if (self.nl.has_pk_cb == _FALSE_):
            raise CosmoSevereError("P_cb not computed (probably because there are no massive neutrinos) so you cannot ask for it")

        if (self.nl.method == nl_none):
            if nonlinear_pk_at_k_and_z(&self.ba,&self.pm,&self.nl,pk_linear,k,z,self.nl.index_pk_cb,&pk_cb,NULL)==_FAILURE_:
                raise CosmoSevereError(self.nl.error_message)
        else:
            if nonlinear_pk_at_k_and_z(&self.ba,&self.pm,&self.nl,pk_nonlinear,k,z,self.nl.index_pk_cb,&pk_cb,NULL)==_FAILURE_:
                raise CosmoSevereError(self.nl.error_message)

        return pk_cb

    # Gives the total matter pk for a given (k,z)
    def pk_lin(self,double k,double z):
        """
        Gives the linear total matter pk (in Mpc**3) for a given k (in 1/Mpc) and z

        .. note::

            there is an additional check that output contains `mPk`,
            because otherwise a segfault will occur

        """
        cdef double pk_lin

        if (self.pt.has_pk_matter == _FALSE_):
            raise CosmoSevereError("No power spectrum computed. You must add mPk to the list of outputs.")

        if nonlinear_pk_at_k_and_z(&self.ba,&self.pm,&self.nl,pk_linear,k,z,self.nl.index_pk_m,&pk_lin,NULL)==_FAILURE_:
            raise CosmoSevereError(self.nl.error_message)

        return pk_lin

    # Gives the cdm+b pk for a given (k,z)
    def pk_cb_lin(self,double k,double z):
        """
        Gives the linear cdm+b pk (in Mpc**3) for a given k (in 1/Mpc) and z

        .. note::

            there is an additional check that output contains `mPk`,
            because otherwise a segfault will occur

        """
        cdef double pk_cb_lin

        if (self.pt.has_pk_matter == _FALSE_):
            raise CosmoSevereError("No power spectrum computed. You must add mPk to the list of outputs.")

        if (self.nl.has_pk_cb == _FALSE_):
            raise CosmoSevereError("P_cb not computed by CLASS (probably because there are no massive neutrinos)")

        if nonlinear_pk_at_k_and_z(&self.ba,&self.pm,&self.nl,pk_linear,k,z,self.nl.index_pk_cb,&pk_cb_lin,NULL)==_FAILURE_:
            raise CosmoSevereError(self.nl.error_message)

        return pk_cb_lin

    def get_pk(self, np.ndarray[DTYPE_t,ndim=3] k, np.ndarray[DTYPE_t,ndim=1] z, int k_size, int z_size, int mu_size):
        """ Fast function to get the power spectrum on a k and z array """
        cdef np.ndarray[DTYPE_t, ndim=3] pk = np.zeros((k_size,z_size,mu_size),'float64')
        cdef int index_k, index_z, index_mu

        for index_k in xrange(k_size):
            for index_z in xrange(z_size):
                for index_mu in xrange(mu_size):
                    pk[index_k,index_z,index_mu] = self.pk(k[index_k,index_z,index_mu],z[index_z])
        return pk

    def get_pk_cb(self, np.ndarray[DTYPE_t,ndim=3] k, np.ndarray[DTYPE_t,ndim=1] z, int k_size, int z_size, int mu_size):
        """ Fast function to get the power spectrum on a k and z array """
        cdef np.ndarray[DTYPE_t, ndim=3] pk_cb = np.zeros((k_size,z_size,mu_size),'float64')
        cdef int index_k, index_z, index_mu

        for index_k in xrange(k_size):
            for index_z in xrange(z_size):
                for index_mu in xrange(mu_size):
                    pk_cb[index_k,index_z,index_mu] = self.pk_cb(k[index_k,index_z,index_mu],z[index_z])
        return pk_cb

    def get_pk_lin(self, np.ndarray[DTYPE_t,ndim=3] k, np.ndarray[DTYPE_t,ndim=1] z, int k_size, int z_size, int mu_size):
        """ Fast function to get the linear power spectrum on a k and z array """
        cdef np.ndarray[DTYPE_t, ndim=3] pk = np.zeros((k_size,z_size,mu_size),'float64')
        cdef int index_k, index_z, index_mu

        for index_k in xrange(k_size):
            for index_z in xrange(z_size):
                for index_mu in xrange(mu_size):
                    pk[index_k,index_z,index_mu] = self.pk_lin(k[index_k,index_z,index_mu],z[index_z])
        return pk

    def get_pk_cb_lin(self, np.ndarray[DTYPE_t,ndim=3] k, np.ndarray[DTYPE_t,ndim=1] z, int k_size, int z_size, int mu_size):
        """ Fast function to get the linear power spectrum on a k and z array """
        cdef np.ndarray[DTYPE_t, ndim=3] pk_cb = np.zeros((k_size,z_size,mu_size),'float64')
        cdef int index_k, index_z, index_mu

        for index_k in xrange(k_size):
            for index_z in xrange(z_size):
                for index_mu in xrange(mu_size):
                    pk_cb[index_k,index_z,index_mu] = self.pk_cb_lin(k[index_k,index_z,index_mu],z[index_z])
        return pk_cb

    # [NS] :: TODO :: check optimization
    def get_pk_all(self, k, z, nonlinear = True, cdmbar = False, z_axis_in_k_arr = 0):
        """ General function to get the P(k,z) for ARBITRARY shapes of k,z
            Additionally, it includes the functionality of selecting wether to use the non-linear parts or not,
            and wether to use the cdm baryon power spectrum only
            For Multi-Dimensional k-arrays, it assumes that one of the dimensions is the z-axis
            This is handled by the z_axis_in_k_arr integer, as described in the source code """
        # z_axis_in_k_arr specifies the integer position of the z_axis wihtin the n-dimensional k_arr
        # Example: 1-d k_array -> z_axis_in_k_arr = 0
        # Example: 3-d k_array with z_axis being the first axis -> z_axis_in_k_arr = 0
        # Example: 3-d k_array with z_axis being the last axis  -> z_axis_in_k_arr = 2


        # 1) Select the correct function
        if nonlinear:
            if cdmbar and not (self.ba.Omega0_ncdm_tot == 0.):
                pk_function = self.pk_cb
            else:
                pk_function = self.pk
        else:
            if cdmbar and not (self.ba.Omega0_ncdm_tot == 0.):
                pk_function = self.pk_cb_lin
            else:
                pk_function = self.pk_lin

        # 2) Check if z array, or z value
        if not isinstance(z,(list,np.ndarray)):
            # Only single z value was passed -> k could still be an array of arbitrary dimension
            if not isinstance(k,(list,np.ndarray)):
                # Only single z value AND only single k value -> just return a value
                # This iterates over ALL remaining dimensions
                return pk_function(k,z)
            else:
                k_arr = np.array(k)
                out_pk = np.empty(np.shape(k_arr))
                iterator = np.nditer(k_arr,flags=['multi_index'])
                while not iterator.finished:
                    out_pk[iterator.multi_index] = pk_function(iterator[0],z)
                    iterator.iternext()
                # This iterates over ALL remaining dimensions
                #for index_k in range(k_arr.shape[-1]):
                #    out_pk[...,index_k] = pk_function(k_arr[...,index_k],z)
                return out_pk

        # 3) An array of z values was passed
        k_arr = np.array(k)
        z_arr = np.array(z)
        if( z_arr.ndim != 1 ):
            raise CosmoSevereError("Can only parse one-dimensional z-arrays, not multi-dimensional")

        if( k_arr.ndim > 1 ):
            # 3.1) If there is a multi-dimensional k-array of EQUAL lenghts
            out_pk = np.empty(np.shape(k_arr))
            # Bring the z_axis to the front
            k_arr = np.moveaxis(k_arr, z_axis_in_k_arr, 0)
            out_pk = np.moveaxis(out_pk, z_axis_in_k_arr, 0)
            if( len(k_arr) != len(z_arr) ):
                raise CosmoSevereError("Mismatching array lengths of the z-array")
            for index_z in range(len(z_arr)):
                iterator = np.nditer(k_arr[index_z],flags=['multi_index'])
                while not iterator.finished:
                    out_pk[index_z][iterator.multi_index] = pk_function(iterator[0],z[index_z])
                    iterator.iternext()
                # This iterates over ALL remaining dimensions
                #for index_k in range(k_arr[index_z].shape[-1]):
                #    out_pk[index_z][...,index_k] = pk_function(k_arr[index_z][...,index_k],z_arr[index_z])
            # Move the z_axis back into position
            k_arr = np.moveaxis(k_arr, 0, z_axis_in_k_arr)
            out_pk = np.moveaxis(out_pk, 0, z_axis_in_k_arr)
            return out_pk
        else:
            # 3.2) If there is a multi-dimensional k-array of UNEQUAL lenghts
            if isinstance(k_arr[0],(list,np.ndarray)):
                # A very special thing happened: The user passed a k array with UNEQUAL lengths of k arrays for each z
                out_pk = []
                for index_z in range(len(z_arr)):
                    k_arr_at_z = np.array(k_arr[index_z])
                    out_pk_at_z = np.empty(np.shape(k_arr_at_z))
                    iterator = np.nditer(k_arr_at_z,flags=['multi_index'])
                    while not iterator.finished:
                        out_pk_at_z[iterator.multi_index] = pk_function(iterator[0],z[index_z])
                        iterator.iternext()
                    #for index_k in range(k_arr_at_z.shape[-1]):
                    #   out_pk_at_z[...,index_k] = pk_function(k_arr_at_z[...,index_k],z_arr[index_z])
                    out_pk.append(out_pk_at_z)
                return out_pk

            # 3.3) If there is a single-dimensional k-array
            # The user passed a z-array, but only a 1-d k array
            # Assume thus, that the k array should be reproduced for all z
            out_pk = np.empty((len(z_arr),len(k_arr)))
            for index_z in range(len(z_arr)):
                for index_k in range(len(k_arr)):
                    out_pk[index_z,index_k] = pk_function(k_arr[index_k],z_arr[index_z])
            return out_pk


    def get_pk_and_k_and_z(self, nonlinear=True, only_clustering_species = False):
        """
        Returns a grid of matter power spectrum values and the z and k
        at which it has been fully computed. Useful for creating interpolators.

        Parameters
        ----------
        nonlinear : bool
                Whether the returned power spectrum values are linear or non-linear (default)
        nonlinear : bool
                Whether the returned power spectrum is for galaxy clustering and excludes massive neutrinos, or always includes evrything (default)
        """
        cdef np.ndarray[DTYPE_t,ndim=2] pk_at_k_z = np.zeros((self.nl.k_size, self.nl.ln_tau_size),'float64')
        cdef np.ndarray[DTYPE_t,ndim=1] k = np.zeros((self.nl.k_size),'float64')
        cdef np.ndarray[DTYPE_t,ndim=1] z = np.zeros((self.nl.ln_tau_size),'float64')
        cdef int index_k, index_tau, index_pk
        cdef double z_max_nonlinear, z_max_requested

        # consistency checks

        if self.nl.has_pk_matter == False:
            raise CosmoSevereError("You ask classy to return an array of P(k,z) values, but the input parameters sent to CLASS did not require any P(k,z) calculations; add 'mPk' in 'output'")

        if nonlinear == True and self.nl.method == nl_none:
            raise CosmoSevereError("You ask classy to return an array of nonlinear P(k,z) values, but the input parameters sent to CLASS did not require any non-linear P(k,z) calculations; add e.g. 'halofit' or 'HMcode' in 'nonlinear'")

        # check wich type of P(k) to return (total or clustering only, i.e. without massive neutrino contribution)
        if (only_clustering_species == True):
            index_pk = self.nl.index_pk_cluster
        else:
            index_pk = self.nl.index_pk_total

        # get list of redshfits

        if self.nl.ln_tau_size == 1:
            raise CosmoSevereError("You ask classy to return an array of P(k,z) values, but the input parameters sent to CLASS did not require any P(k,z) calculations for z>0; pass either a list of z in 'z_pk' or one non-zero value in 'z_max_pk'")
        else:
            for index_tau in xrange(self.nl.ln_tau_size):
                if index_tau == self.nl.ln_tau_size-1:
                    z[index_tau] = 0.
                else:
                    z[index_tau] = self.z_of_tau(np.exp(self.nl.ln_tau[index_tau]))

        # check consitency of the list of redshifts

        if nonlinear == True:
            z_max_nonlinear = self.z_of_tau(self.nl.tau[self.nl.index_tau_min_nl])
            z_max_requested = z[0]
            if ((self.nl.tau_size - self.nl.ln_tau_size) < self.nl.index_tau_min_nl):
                raise CosmoSevereError("get_pk_and_k_and_z() is trying to return P(k,z) up to z_max=%e (to encompass your requested maximum value of z); but the input parameters sent to CLASS were such that the non-linear P(k,z) could only be consistently computed up to z=%e; increase the input parameter 'P_k_max_h/Mpc' or 'P_k_max_1/Mpc', or increase the precision parameters 'halofit_min_k_max' and/or 'hmcode_min_k_max', or decrease your requested z_max"%(z_max_requested,z_max_nonlinear))

        # get list of k

        for index_k in xrange(self.nl.k_size):
            k[index_k] = self.nl.k[index_k]

        # get P(k,z) array

        for index_tau in xrange(self.nl.ln_tau_size):
            for index_k in xrange(self.nl.k_size):
                if nonlinear == True:
                    pk_at_k_z[index_k, index_tau] = np.exp(self.nl.ln_pk_nl[index_pk][index_tau * self.nl.k_size + index_k])
                else:
                    pk_at_k_z[index_k, index_tau] = np.exp(self.nl.ln_pk_l[index_pk][index_tau * self.nl.k_size + index_k])

        return pk_at_k_z, k, z

    # Gives sigma(R,z) for a given (R,z)
    def sigma(self,double R,double z):
        """
        Gives sigma (total matter) for a given R and z
        (R is the radius in units of Mpc, so if R=8/h this will be the usual sigma8(z)

        .. note::

            there is an additional check to verify whether output contains `mPk`,
            and whether k_max > ...
            because otherwise a segfault will occur

        """
        cdef double sigma

        if (self.pt.has_pk_matter == _FALSE_):
            raise CosmoSevereError("No power spectrum computed. In order to get sigma(R,z) you must add mPk to the list of outputs.")

        if (self.pt.k_max_for_pk < self.ba.h):
            raise CosmoSevereError("In order to get sigma(R,z) you must set 'P_k_max_h/Mpc' to 1 or bigger, in order to have k_max > 1 h/Mpc.")

        if nonlinear_sigmas_at_z(&self.pr,&self.ba,&self.nl,R,z,self.nl.index_pk_m,out_sigma,&sigma)==_FAILURE_:
            raise CosmoSevereError(self.nl.error_message)

        return sigma

    # Gives sigma_cb(R,z) for a given (R,z)
    def sigma_cb(self,double R,double z):
        """
        Gives sigma (cdm+b) for a given R and z
        (R is the radius in units of Mpc, so if R=8/h this will be the usual sigma8(z)

        .. note::

            there is an additional check to verify whether output contains `mPk`,
            and whether k_max > ...
            because otherwise a segfault will occur

        """
        cdef double sigma_cb

        if (self.pt.has_pk_matter == _FALSE_):
            raise CosmoSevereError("No power spectrum computed. In order to get sigma(R,z) you must add mPk to the list of outputs.")

        if (self.nl.has_pk_cb == _FALSE_):
            raise CosmoSevereError("sigma_cb not computed by CLASS (probably because there are no massive neutrinos)")

        if (self.pt.k_max_for_pk < self.ba.h):
            raise CosmoSevereError("In order to get sigma(R,z) you must set 'P_k_max_h/Mpc' to 1 or bigger, in order to have k_max > 1 h/Mpc.")

        if nonlinear_sigmas_at_z(&self.pr,&self.ba,&self.nl,R,z,self.nl.index_pk_cb,out_sigma,&sigma_cb)==_FAILURE_:
            raise CosmoSevereError(self.nl.error_message)

        return sigma_cb

    # Gives effective logarithmic slope of P_L(k,z) (total matter) for a given (k,z)
    def pk_tilt(self,double k,double z):
        """
        Gives effective logarithmic slope of P_L(k,z) (total matter) for a given k and z
        (k is the wavenumber in units of 1/Mpc, z is the redshift, the output is dimensionless)

        .. note::

            there is an additional check to verify whether output contains `mPk` and whether k is in the right range

        """
        cdef double pk_tilt

        if (self.pt.has_pk_matter == _FALSE_):
            raise CosmoSevereError("No power spectrum computed. In order to get pk_tilt(k,z) you must add mPk to the list of outputs.")

        if (k < self.nl.k[1] or k > self.nl.k[self.nl.k_size-2]):
            raise CosmoSevereError("In order to get pk_tilt at k=%e 1/Mpc, you should compute P(k,z) in a wider range of k's"%k)

        if nonlinear_pk_tilt_at_k_and_z(&self.ba,&self.pm,&self.nl,pk_linear,k,z,self.nl.index_pk_total,&pk_tilt)==_FAILURE_:
            raise CosmoSevereError(self.nl.error_message)

        return pk_tilt

    #calculates the hmcode window_function of the Navarrow Frenk White Profile
    def nonlinear_hmcode_window_nfw(self,double k,double rv,double c):
        """
        Gives window_nfw for a given wavevector k, virial radius rv and concentration c

        """
        cdef double window_nfw


        if nonlinear_hmcode_window_nfw(&self.nl,k,rv,c,&window_nfw)==_FAILURE_:
                 raise CosmoSevereError(self.sp.error_message)

        return window_nfw

    def age(self):
        self.compute(["background"])
        return self.ba.age

    def h(self):
        return self.ba.h

    def n_s(self):
        return self.pm.n_s

    def tau_reio(self):
        return self.th.tau_reio

    def Omega_m(self):
        return self.ba.Omega0_m

    def Omega_r(self):
        return self.ba.Omega0_r

    def theta_s_100(self):
        return 100.*self.th.rs_rec/self.th.da_rec/(1.+self.th.z_rec)

    def theta_star_100(self):
        return 100.*self.th.rs_star/self.th.da_star/(1.+self.th.z_star)

    def omega_cdm(self):
        return self.ba.Omega0_cdm * self.ba.h * self.ba.h

    def Omega_Lambda(self):
        return self.ba.Omega0_lambda

    def Omega_g(self):
        return self.ba.Omega0_g

    def Omega_b(self):
        return self.ba.Omega0_b

    def omega_b(self):
        return self.ba.Omega0_b * self.ba.h * self.ba.h

    def Neff(self):
        return self.ba.Neff

    def k_eq(self):
        self.compute(["background"])
        return self.ba.a_eq*self.ba.H_eq

    def z_eq(self):
        self.compute(["background"])
        return 1./self.ba.a_eq-1.

    def sigma8(self):
        self.compute(["nonlinear"])
        return self.nl.sigma8[self.nl.index_pk_m]

    #def neff(self):
    #    self.compute(["spectra"])
    #    return self.sp.neff

    def sigma8_cb(self):
        self.compute(["nonlinear"])
        return self.nl.sigma8[self.nl.index_pk_cb]

    def rs_drag(self):
        self.compute(["thermodynamics"])
        return self.th.rs_d

    def rs_drag_nn(self):
        """
        Same as `self.rs_drag()`, but doesn't invoke `self.compute()`.
        The reason is the following: If NNs are enabled, `self.compute()`
        will call the NN code during the perturbation module; the NN code will
        call `rs_drag()`, which in turn will call `self.compute(["thermodynamics"])`;
        however,  since `self.ready` is not yet set to `True` during the perturbation
        module, this will recompute the thermodynamics (and waste time).
        For this reason, this method assumes that thermodynamics has been run already
        WITHOUT checking the `self.ready` flag.
        """
        assert "thermodynamics" in self.ncp
        return self.th.rs_d

    def z_reio(self):
        self.compute(["thermodynamics"])
        return self.th.z_reio

    def angular_distance(self, z):
        """
        angular_distance(z)

        Return the angular diameter distance (exactly, the quantity defined by Class
        as index_bg_ang_distance in the background module)

        Parameters
        ----------
        z : float
                Desired redshift
        """
        cdef double tau
        cdef int last_index #junk
        cdef double * pvecback

        pvecback = <double*> calloc(self.ba.bg_size,sizeof(double))

        if background_tau_of_z(&self.ba,z,&tau)==_FAILURE_:
            raise CosmoSevereError(self.ba.error_message)

        if background_at_tau(&self.ba,tau,long_info,inter_normal,&last_index,pvecback)==_FAILURE_:
            raise CosmoSevereError(self.ba.error_message)

        D_A = pvecback[self.ba.index_bg_ang_distance]

        free(pvecback)

        return D_A

    def comoving_distance(self, z):
        """
        comoving_distance(z)

        Return the comoving distance

        Parameters
        ----------
        z : float
                Desired redshift
        """
        cdef double tau
        cdef int last_index #junk
        cdef double * pvecback

        pvecback = <double*> calloc(self.ba.bg_size,sizeof(double))

        if background_tau_of_z(&self.ba,z,&tau)==_FAILURE_:
            raise CosmoSevereError(self.ba.error_message)

        if background_at_tau(&self.ba,tau,long_info,inter_normal,&last_index,pvecback)==_FAILURE_:
            raise CosmoSevereError(self.ba.error_message)

        r = pvecback[self.ba.index_bg_conf_distance]

        free(pvecback)

        return r

    def z_of_tau(self, tau):
        """
        Redshift corresponding to a given conformal time.

        Parameters
        ----------
        tau : float
                Conformal time
        """
        cdef double z
        cdef int last_index #junk
        cdef double * pvecback

        pvecback = <double*> calloc(self.ba.bg_size,sizeof(double))

        if background_at_tau(&self.ba,tau,long_info,inter_normal,&last_index,pvecback)==_FAILURE_:
            raise CosmoSevereError(self.ba.error_message)

        z = 1./pvecback[self.ba.index_bg_a]-1.

        free(pvecback)

        return z

    def Om_m(self, z):
        """
        Omega_m(z)

        Return the matter density fraction (exactly, the quantity defined by Class as index_bg_Omega_m
        in the background module)

        Parameters
        ----------
        z : float
                Desired redshift
        """
        cdef double tau
        cdef int last_index #junk
        cdef double * pvecback

        pvecback = <double*> calloc(self.ba.bg_size,sizeof(double))

        if background_tau_of_z(&self.ba,z,&tau)==_FAILURE_:
            raise CosmoSevereError(self.ba.error_message)

        if background_at_tau(&self.ba,tau,long_info,inter_normal,&last_index,pvecback)==_FAILURE_:
            raise CosmoSevereError(self.ba.error_message)

        Om_m = pvecback[self.ba.index_bg_Omega_m]

        free(pvecback)

        return Om_m


    def ionization_fraction(self, z):
        """
        ionization_fraction(z)

        Return the ionization fraction for a given redshift z

        Parameters
        ----------
        z : float
                Desired redshift
        """
        cdef double tau
        cdef int last_index #junk
        cdef double * pvecback
        cdef double * pvecthermo

        pvecback = <double*> calloc(self.ba.bg_size,sizeof(double))
        pvecthermo = <double*> calloc(self.th.th_size,sizeof(double))

        if background_tau_of_z(&self.ba,z,&tau)==_FAILURE_:
            raise CosmoSevereError(self.ba.error_message)

        if background_at_tau(&self.ba,tau,long_info,inter_normal,&last_index,pvecback)==_FAILURE_:
            raise CosmoSevereError(self.ba.error_message)

        if thermodynamics_at_z(&self.ba,&self.th,z,inter_normal,&last_index,pvecback,pvecthermo) == _FAILURE_:
            raise CosmoSevereError(self.th.error_message)

        xe = pvecthermo[self.th.index_th_xe]

        free(pvecback)
        free(pvecthermo)

        return xe

    def baryon_temperature(self, z):
        """
        baryon_temperature(z)

        Give the baryon temperature for a given redshift z

        Parameters
        ----------
        z : float
                Desired redshift
        """
        cdef double tau
        cdef int last_index #junk
        cdef double * pvecback
        cdef double * pvecthermo

        pvecback = <double*> calloc(self.ba.bg_size,sizeof(double))
        pvecthermo = <double*> calloc(self.th.th_size,sizeof(double))

        if background_tau_of_z(&self.ba,z,&tau)==_FAILURE_:
            raise CosmoSevereError(self.ba.error_message)

        if background_at_tau(&self.ba,tau,long_info,inter_normal,&last_index,pvecback)==_FAILURE_:
            raise CosmoSevereError(self.ba.error_message)

        if thermodynamics_at_z(&self.ba,&self.th,z,inter_normal,&last_index,pvecback,pvecthermo) == _FAILURE_:
            raise CosmoSevereError(self.th.error_message)

        Tb = pvecthermo[self.th.index_th_Tb]

        free(pvecback)
        free(pvecthermo)

        return Tb

    def T_cmb(self):
        """
        Return the CMB temperature
        """
        return self.ba.T_cmb

    # redundent with a previous Omega_m() funciton,
    # but we leave it not to break compatibility
    def Omega0_m(self):
        """
        Return the sum of Omega0 for all non-relativistic components
        """
        return self.ba.Omega0_m

    def get_background(self):
        """
        Return an array of the background quantities at all times.

        Parameters
        ----------

        Returns
        -------
        background : dictionary containing background.
        """
        cdef char *titles
        cdef double* data
        titles = <char*>calloc(_MAXTITLESTRINGLENGTH_,sizeof(char))

        if background_output_titles(&self.ba, titles)==_FAILURE_:
            raise CosmoSevereError(self.ba.error_message)

        tmp = <bytes> titles
        tmp = str(tmp.decode())
        names = tmp.split("\t")[:-1]
        number_of_titles = len(names)
        timesteps = self.ba.bt_size

        data = <double*>malloc(sizeof(double)*timesteps*number_of_titles)

        if background_output_data(&self.ba, number_of_titles, data)==_FAILURE_:
            raise CosmoSevereError(self.ba.error_message)

        background = {}

        for i in range(number_of_titles):
            background[names[i]] = np.zeros(timesteps, dtype=np.double)
            for index in range(timesteps):
                background[names[i]][index] = data[index*number_of_titles+i]

        free(titles)
        free(data)
        return background

    def get_thermodynamics(self):
        """
        Return the thermodynamics quantities.

        Returns
        -------
        thermodynamics : dictionary containing thermodynamics.
        """
        cdef char *titles
        cdef double* data

        titles = <char*>calloc(_MAXTITLESTRINGLENGTH_,sizeof(char))

        if thermodynamics_output_titles(&self.ba, &self.th, titles)==_FAILURE_:
            raise CosmoSevereError(self.th.error_message)

        tmp = <bytes> titles
        tmp = str(tmp.decode())
        names = tmp.split("\t")[:-1]
        number_of_titles = len(names)
        timesteps = self.th.tt_size

        data = <double*>malloc(sizeof(double)*timesteps*number_of_titles)

        if thermodynamics_output_data(&self.ba, &self.th, number_of_titles, data)==_FAILURE_:
            raise CosmoSevereError(self.th.error_message)

        thermodynamics = {}

        for i in range(number_of_titles):
            thermodynamics[names[i]] = np.zeros(timesteps, dtype=np.double)
            for index in range(timesteps):
                thermodynamics[names[i]][index] = data[index*number_of_titles+i]

        free(titles)
        free(data)
        return thermodynamics

    def get_primordial(self):
        """
        Return the primordial scalar and/or tensor spectrum depending on 'modes'.
        'output' must be set to something, e.g. 'tCl'.

        Returns
        -------
        primordial : dictionary containing k-vector and primordial scalar and tensor P(k).
        """
        cdef char *titles
        cdef double* data

        titles = <char*>calloc(_MAXTITLESTRINGLENGTH_,sizeof(char))

        if primordial_output_titles(&self.pt, &self.pm, titles)==_FAILURE_:
            raise CosmoSevereError(self.pm.error_message)

        tmp = <bytes> titles
        tmp = str(tmp.decode())
        names = tmp.split("\t")[:-1]
        number_of_titles = len(names)
        timesteps = self.pm.lnk_size

        data = <double*>malloc(sizeof(double)*timesteps*number_of_titles)

        if primordial_output_data(&self.pt, &self.pm, number_of_titles, data)==_FAILURE_:
            raise CosmoSevereError(self.pm.error_message)

        primordial = {}

        for i in range(number_of_titles):
            primordial[names[i]] = np.zeros(timesteps, dtype=np.double)
            for index in range(timesteps):
                primordial[names[i]][index] = data[index*number_of_titles+i]

        free(titles)
        free(data)
        return primordial


    @cython.returns(dict)
    @cython.initializedcheck(False)
    @cython.boundscheck(False)
    @cython.cdivision(True)
    @cython.ccall
    def get_perturbations(self):
        """
        Return scalar, vector and/or tensor perturbations as arrays for requested
        k-values.

        .. note::

            you need to specify both 'k_output_values', and have some
            perturbations computed, for instance by setting 'output' to 'tCl'.

        Returns
        -------
        perturbations : dict of array of dicts
                perturbations['scalar'] is an array of length 'k_output_values' of
                dictionary containing scalar perturbations.
                Similar for perturbations['vector'] and perturbations['tensor'].
        """

        perturbations = {}

        if self.pt.k_output_values_num<1:
            return perturbations

        cdef:
            Py_ssize_t j
            Py_ssize_t i
            Py_ssize_t number_of_titles
            Py_ssize_t timesteps
            list names
            list tmparray
            dict tmpdict
            double[:,::1] data_mv
            double ** thedata
            int * thesizes

        # Doing the exact same thing 3 times, for scalar, vector and tensor. Sorry
        # for copy-and-paste here, but I don't know what else to do.
        for mode in ['scalar','vector','tensor']:
            if mode=='scalar' and self.pt.has_scalars:
                thetitles = <bytes> self.pt.scalar_titles
                thedata = self.pt.scalar_perturbations_data
                thesizes = self.pt.size_scalar_perturbation_data
            elif mode=='vector' and self.pt.has_vectors:
                thetitles = <bytes> self.pt.vector_titles
                thedata = self.pt.vector_perturbations_data
                thesizes = self.pt.size_vector_perturbation_data
            elif mode=='tensor' and self.pt.has_tensors:
                thetitles = <bytes> self.pt.tensor_titles
                thedata = self.pt.tensor_perturbations_data
                thesizes = self.pt.size_tensor_perturbation_data
            else:
                continue
            thetitles = str(thetitles.decode())
            names = thetitles.split("\t")[:-1]
            number_of_titles = len(names)
            tmparray = []
            if number_of_titles != 0:
                for j in range(self.pt.k_output_values_num):
                    timesteps = thesizes[j]//number_of_titles
                    tmpdict={}
                    data_mv = <double[:timesteps,:number_of_titles]> thedata[j]
                    for i in range(number_of_titles):
                        tmpdict[names[i]] = np.asarray(data_mv[:,i])
                    tmparray.append(tmpdict)
            perturbations[mode] = tmparray

        return perturbations

    def get_transfer(self, z=0., output_format='class'):
        """
        Return the density and/or velocity transfer functions for all initial
        conditions today. You must include 'mTk' and/or 'vCTk' in the list of
        'output'. The transfer functions can also be computed at higher redshift z
        provided that 'z_pk' has been set and that 0<z<z_pk.

        Parameters
        ----------
        z  : redshift (default = 0)
        output_format  : ('class' or 'camb') Format transfer functions according to
                         CLASS convention (default) or CAMB convention.

        Returns
        -------
        tk : dictionary containing transfer functions.
        """
        cdef char *titles
        cdef double* data
        cdef char ic_info[1024]
        cdef FileName ic_suffix
        cdef file_format outf

        if (not self.pt.has_density_transfers) and (not self.pt.has_velocity_transfers):
            return {}

        if output_format == 'camb':
            outf = camb_format
        else:
            outf = class_format

        index_md = self.pt.index_md_scalars;
        titles = <char*>calloc(_MAXTITLESTRINGLENGTH_,sizeof(char))

        if perturb_output_titles(&self.ba,&self.pt, outf, titles)==_FAILURE_:
            raise CosmoSevereError(self.pt.error_message)

        tmp = <bytes> titles
        tmp = str(tmp.decode())
        names = tmp.split("\t")[:-1]
        number_of_titles = len(names)
        timesteps = self.pt.k_size[index_md]

        size_ic_data = timesteps*number_of_titles;
        ic_num = self.pt.ic_size[index_md];

        data = <double*>malloc(sizeof(double)*size_ic_data*ic_num)

        if perturb_output_data(&self.ba, &self.pt, outf, <double> z, number_of_titles, data)==_FAILURE_:
            raise CosmoSevereError(self.pt.error_message)

        transfers = {}

        for index_ic in range(ic_num):
            if perturb_output_firstline_and_ic_suffix(&self.pt, index_ic, ic_info, ic_suffix)==_FAILURE_:
                raise CosmoSevereError(self.pt.error_message)
            ic_key = <bytes> ic_suffix

            tmpdict = {}
            for i in range(number_of_titles):
                tmpdict[names[i]] = np.zeros(timesteps, dtype=np.double)
                for index in range(timesteps):
                    tmpdict[names[i]][index] = data[index_ic*size_ic_data+index*number_of_titles+i]

            if ic_num==1:
                transfers = tmpdict
            else:
                transfers[ic_key] = tmpdict

        free(titles)
        free(data)

        return transfers

    def get_current_derived_parameters(self, names):
        """
        get_current_derived_parameters(names)

        Return a dictionary containing an entry for all the names defined in the
        input list.

        Parameters
        ----------
        names : list
                Derived parameters that can be asked from Monte Python, or
                elsewhere.

        Returns
        -------
        derived : dict

        .. warning::

            This method used to take as an argument directly the data class from
            Monte Python. To maintain compatibility with this old feature, a
            check is performed to verify that names is indeed a list. If not, it
            returns a TypeError. The old version of this function, when asked
            with the new argument, will raise an AttributeError.

        """
        if type(names) != type([]):
            raise TypeError("Deprecated")

        derived = {}
        for name in names:
            if name == 'h':
                value = self.ba.h
            elif name == 'H0':
                value = self.ba.h*100
            elif name == 'Omega0_lambda' or name == 'Omega_Lambda':
                value = self.ba.Omega0_lambda
            elif name == 'Omega0_fld':
                value = self.ba.Omega0_fld
            elif name == 'age':
                value = self.ba.age
            elif name == 'conformal_age':
                value = self.ba.conformal_age
            elif name == 'm_ncdm_in_eV':
                value = self.ba.m_ncdm_in_eV[0]
            elif name == 'm_ncdm_tot':
                value = self.ba.Omega0_ncdm_tot*self.ba.h*self.ba.h*93.14
            elif name == 'Neff':
                value = self.ba.Neff
            elif name == 'Omega_m':
                value = self.ba.Omega0_m
            elif name == 'omega_m':
                value = self.ba.Omega0_m*self.ba.h**2
            elif name == 'xi_idr':
                value = self.ba.T_idr/self.ba.T_cmb
            elif name == 'N_dg':
                value = self.ba.Omega0_idr/self.ba.Omega0_g*8./7.*pow(11./4.,4./3.)
            elif name == 'Gamma_0_nadm':
                value = self.th.a_idm_dr*(4./3.)*(self.ba.h*self.ba.h*self.ba.Omega0_idr)
            elif name == 'a_dark':
                value = self.th.a_idm_dr
            elif name == 'tau_reio':
                value = self.th.tau_reio
            elif name == 'z_reio':
                value = self.th.z_reio
            elif name == 'z_rec':
                value = self.th.z_rec
            elif name == 'tau_rec':
                value = self.th.tau_rec
            elif name == 'rs_rec':
                value = self.th.rs_rec
            elif name == 'rs_rec_h':
                value = self.th.rs_rec*self.ba.h
            elif name == 'ds_rec':
                value = self.th.ds_rec
            elif name == 'ds_rec_h':
                value = self.th.ds_rec*self.ba.h
            elif name == 'ra_rec':
                value = self.th.da_rec*(1.+self.th.z_rec)
            elif name == 'ra_rec_h':
                value = self.th.da_rec*(1.+self.th.z_rec)*self.ba.h
            elif name == 'da_rec':
                value = self.th.da_rec
            elif name == 'da_rec_h':
                value = self.th.da_rec*self.ba.h
            elif name == 'rd_rec':
                value = self.th.rd_rec
            elif name == 'z_star':
                value = self.th.z_star
            elif name == 'tau_star':
                value = self.th.tau_star
            elif name == 'rs_star':
                value = self.th.rs_star
            elif name == 'ds_star':
                value = self.th.ds_star
            elif name == 'ra_star':
                value = self.th.ra_star
            elif name == 'da_star':
                value = self.th.da_star
            elif name == 'rd_star':
                value = self.th.rd_star
            elif name == 'z_d':
                value = self.th.z_d
            elif name == 'tau_d':
                value = self.th.tau_d
            elif name == 'ds_d':
                value = self.th.ds_d
            elif name == 'ds_d_h':
                value = self.th.ds_d*self.ba.h
            elif name == 'rs_d':
                value = self.th.rs_d
            elif name == 'rs_d_h':
                value = self.th.rs_d*self.ba.h
            elif name == '100*theta_s':
                value = 100.*self.th.rs_rec/self.th.da_rec/(1.+self.th.z_rec)
            elif name == '100*theta_star':
                value = 100.*self.th.rs_star/self.th.da_star/(1.+self.th.z_star)
            elif name == 'YHe':
                value = self.th.YHe
            elif name == 'n_e':
                value = self.th.n_e
            elif name == 'A_s':
                value = self.pm.A_s
            elif name == 'ln10^{10}A_s':
                value = log(1.e10*self.pm.A_s)
            elif name == 'n_s':
                value = self.pm.n_s
            elif name == 'alpha_s':
                value = self.pm.alpha_s
            elif name == 'beta_s':
                value = self.pm.beta_s
            elif name == 'r':
                # This is at the pivot scale
                value = self.pm.r
            elif name == 'r_0002':
                # at k_pivot = 0.002/Mpc
                value = self.pm.r*(0.002/self.pm.k_pivot)**(
                    self.pm.n_t-self.pm.n_s-1+0.5*self.pm.alpha_s*log(
                        0.002/self.pm.k_pivot))
            elif name == 'n_t':
                value = self.pm.n_t
            elif name == 'alpha_t':
                value = self.pm.alpha_t
            elif name == 'V_0':
                value = self.pm.V0
            elif name == 'V_1':
                value = self.pm.V1
            elif name == 'V_2':
                value = self.pm.V2
            elif name == 'V_3':
                value = self.pm.V3
            elif name == 'V_4':
                value = self.pm.V4
            elif name == 'epsilon_V':
                eps1 = self.pm.r*(1./16.-0.7296/16.*(self.pm.r/8.+self.pm.n_s-1.))
                eps2 = -self.pm.n_s+1.-0.7296*self.pm.alpha_s-self.pm.r*(1./8.+1./8.*(self.pm.n_s-1.)*(-0.7296-1.5))-(self.pm.r/8.)**2*(-0.7296-1.)
                value = eps1*((1.-eps1/3.+eps2/6.)/(1.-eps1/3.))**2
            elif name == 'eta_V':
                eps1 = self.pm.r*(1./16.-0.7296/16.*(self.pm.r/8.+self.pm.n_s-1.))
                eps2 = -self.pm.n_s+1.-0.7296*self.pm.alpha_s-self.pm.r*(1./8.+1./8.*(self.pm.n_s-1.)*(-0.7296-1.5))-(self.pm.r/8.)**2*(-0.7296-1.)
                eps23 = 1./8.*(self.pm.r**2/8.+(self.pm.n_s-1.)*self.pm.r-8.*self.pm.alpha_s)
                value = (2.*eps1-eps2/2.-2./3.*eps1**2+5./6.*eps1*eps2-eps2**2/12.-eps23/6.)/(1.-eps1/3.)
            elif name == 'ksi_V^2':
                eps1 = self.pm.r*(1./16.-0.7296/16.*(self.pm.r/8.+self.pm.n_s-1.))
                eps2 = -self.pm.n_s+1.-0.7296*self.pm.alpha_s-self.pm.r*(1./8.+1./8.*(self.pm.n_s-1.)*(-0.7296-1.5))-(self.pm.r/8.)**2*(-0.7296-1.)
                eps23 = 1./8.*(self.pm.r**2/8.+(self.pm.n_s-1.)*self.pm.r-8.*self.pm.alpha_s)
                value = 2.*(1.-eps1/3.+eps2/6.)*(2.*eps1**2-3./2.*eps1*eps2+eps23/4.)/(1.-eps1/3.)**2
            elif name == 'exp_m_2_tau_As':
                value = exp(-2.*self.th.tau_reio)*self.pm.A_s
            elif name == 'phi_min':
                value = self.pm.phi_min
            elif name == 'phi_max':
                value = self.pm.phi_max
            elif name == 'sigma8':
                value = self.nl.sigma8[self.nl.index_pk_m]
            elif name == 'sigma8_cb':
                value = self.nl.sigma8[self.nl.index_pk_cb]
            elif name == 'k_eq':
                value = self.ba.a_eq*self.ba.H_eq
            elif name == 'g_sd':
                value = self.sd.sd_parameter_table[0]
            elif name == 'y_sd':
                value = self.sd.sd_parameter_table[1]
            elif name == 'mu_sd':
                value = self.sd.sd_parameter_table[2]
            else:
                raise CosmoSevereError("%s was not recognized as a derived parameter" % name)
            derived[name] = value
        return derived

    def nonlinear_scale(self, np.ndarray[DTYPE_t,ndim=1] z, int z_size):
        """
        nonlinear_scale(z, z_size)

        Return the nonlinear scale for all the redshift specified in z, of size
        z_size

        Parameters
        ----------
        z : numpy array
                Array of requested redshifts
        z_size : int
                Size of the redshift array
        """
        cdef int index_z
        cdef np.ndarray[DTYPE_t, ndim=1] k_nl = np.zeros(z_size,'float64')
        cdef np.ndarray[DTYPE_t, ndim=1] k_nl_cb = np.zeros(z_size,'float64')
        #cdef double *k_nl
        #k_nl = <double*> calloc(z_size,sizeof(double))
        for index_z in range(z_size):
            if nonlinear_k_nl_at_z(&self.ba,&self.nl,z[index_z],&k_nl[index_z],&k_nl_cb[index_z]) == _FAILURE_:
                raise CosmoSevereError(self.nl.error_message)

        return k_nl

    def nonlinear_scale_cb(self, np.ndarray[DTYPE_t,ndim=1] z, int z_size):
        """

make        nonlinear_scale_cb(z, z_size)

        Return the nonlinear scale for all the redshift specified in z, of size

        z_size

        Parameters
        ----------
        z : numpy array
                Array of requested redshifts
        z_size : int
                Size of the redshift array
        """
        cdef int index_z
        cdef np.ndarray[DTYPE_t, ndim=1] k_nl = np.zeros(z_size,'float64')
        cdef np.ndarray[DTYPE_t, ndim=1] k_nl_cb = np.zeros(z_size,'float64')
        #cdef double *k_nl
        #k_nl = <double*> calloc(z_size,sizeof(double))
        if (self.ba.Omega0_ncdm_tot == 0.):
            raise CosmoSevereError(
                "No massive neutrinos. You must use pk, rather than pk_cb."
                )
        for index_z in range(z_size):
            if nonlinear_k_nl_at_z(&self.ba,&self.nl,z[index_z],&k_nl[index_z],&k_nl_cb[index_z]) == _FAILURE_:
                raise CosmoSevereError(self.nl.error_message)

        return k_nl_cb

    def nonlinear_hmcode_sigma8(self, np.ndarray[DTYPE_t,ndim=1] z, int z_size):
        """
        nonlinear_hmcode_sigma8(z, z_size)

        Return sigma_8 for all the redshift specified in z, of size

        """
        cdef int index_z

        cdef np.ndarray[DTYPE_t, ndim=1] sigma_8 = np.zeros(z_size,'float64')
        cdef np.ndarray[DTYPE_t, ndim=1] sigma_8_cb = np.zeros(z_size,'float64')

#        for index_z in range(z_size):
#            if nonlinear_hmcode_sigma8_at_z(&self.ba,&self.nl,z[index_z],&sigma_8[index_z],&sigma_8_cb[index_z]) == _FAILURE_:
#                raise CosmoSevereError(self.nl.error_message)

        return sigma_8

    def nonlinear_hmcode_sigma8_cb(self, np.ndarray[DTYPE_t,ndim=1] z, int z_size):
        """
        nonlinear_hmcode_sigma8(z, z_size)

        Return sigma_8 for all the redshift specified in z, of size

        """
        cdef int index_z

        cdef np.ndarray[DTYPE_t, ndim=1] sigma_8 = np.zeros(z_size,'float64')
        cdef np.ndarray[DTYPE_t, ndim=1] sigma_8_cb = np.zeros(z_size,'float64')

#        for index_z in range(z_size):
#            if nonlinear_hmcode_sigma8_at_z(&self.ba,&self.nl,z[index_z],&sigma_8[index_z],&sigma_8_cb[index_z]) == _FAILURE_:
#                raise CosmoSevereError(self.nl.error_message)

        return sigma_8_cb

    def nonlinear_hmcode_sigmadisp(self, np.ndarray[DTYPE_t,ndim=1] z, int z_size):
        """
        nonlinear_hmcode_sigmadisp(z, z_size)

        Return sigma_disp for all the redshift specified in z, of size
        z_size

        Parameters
        ----------
        z : numpy array
                Array of requested redshifts
        z_size : int
                Size of the redshift array
        """
        cdef int index_z
        cdef np.ndarray[DTYPE_t, ndim=1] sigma_disp = np.zeros(z_size,'float64')
        cdef np.ndarray[DTYPE_t, ndim=1] sigma_disp_cb = np.zeros(z_size,'float64')

#        for index_z in range(z_size):
#            if nonlinear_hmcode_sigmadisp_at_z(&self.ba,&self.nl,z[index_z],&sigma_disp[index_z],&sigma_disp_cb[index_z]) == _FAILURE_:
#                raise CosmoSevereError(self.nl.error_message)

        return sigma_disp

    def nonlinear_hmcode_sigmadisp_cb(self, np.ndarray[DTYPE_t,ndim=1] z, int z_size):
        """
        nonlinear_hmcode_sigmadisp(z, z_size)

        Return sigma_disp for all the redshift specified in z, of size
        z_size

        Parameters
        ----------
        z : numpy array
                Array of requested redshifts
        z_size : int
                Size of the redshift array
        """
        cdef int index_z
        cdef np.ndarray[DTYPE_t, ndim=1] sigma_disp = np.zeros(z_size,'float64')
        cdef np.ndarray[DTYPE_t, ndim=1] sigma_disp_cb = np.zeros(z_size,'float64')

#        for index_z in range(z_size):
#            if nonlinear_hmcode_sigmadisp_at_z(&self.ba,&self.nl,z[index_z],&sigma_disp[index_z],&sigma_disp_cb[index_z]) == _FAILURE_:
#                raise CosmoSevereError(self.nl.error_message)

        return sigma_disp_cb

    def nonlinear_hmcode_sigmadisp100(self, np.ndarray[DTYPE_t,ndim=1] z, int z_size):
        """
        nonlinear_hmcode_sigmadisp100(z, z_size)

        Return sigma_disp_100 for all the redshift specified in z, of size
        z_size

        Parameters
        ----------
        z : numpy array
                Array of requested redshifts
        z_size : int
                Size of the redshift array
        """
        cdef int index_z
        cdef np.ndarray[DTYPE_t, ndim=1] sigma_disp_100 = np.zeros(z_size,'float64')
        cdef np.ndarray[DTYPE_t, ndim=1] sigma_disp_100_cb = np.zeros(z_size,'float64')

#        for index_z in range(z_size):
#            if nonlinear_hmcode_sigmadisp100_at_z(&self.ba,&self.nl,z[index_z],&sigma_disp_100[index_z],&sigma_disp_100_cb[index_z]) == _FAILURE_:
#                raise CosmoSevereError(self.nl.error_message)

        return sigma_disp_100

    def nonlinear_hmcode_sigmadisp100_cb(self, np.ndarray[DTYPE_t,ndim=1] z, int z_size):
        """
        nonlinear_hmcode_sigmadisp100(z, z_size)

        Return sigma_disp_100 for all the redshift specified in z, of size
        z_size

        Parameters
        ----------
        z : numpy array
                Array of requested redshifts
        z_size : int
                Size of the redshift array
        """
        cdef int index_z
        cdef np.ndarray[DTYPE_t, ndim=1] sigma_disp_100 = np.zeros(z_size,'float64')
        cdef np.ndarray[DTYPE_t, ndim=1] sigma_disp_100_cb = np.zeros(z_size,'float64')

#        for index_z in range(z_size):
#            if nonlinear_hmcode_sigmadisp100_at_z(&self.ba,&self.nl,z[index_z],&sigma_disp_100[index_z],&sigma_disp_100_cb[index_z]) == _FAILURE_:
#                raise CosmoSevereError(self.nl.error_message)

        return sigma_disp_100_cb

    def nonlinear_hmcode_sigmaprime(self, np.ndarray[DTYPE_t,ndim=1] z, int z_size):
        """
        nonlinear_hmcode_sigmaprime(z, z_size)

        Return sigma_disp for all the redshift specified in z, of size
        z_size

        Parameters
        ----------
        z : numpy array
                Array of requested redshifts
        z_size : int
                Size of the redshift array
        """
        cdef int index_z
        cdef np.ndarray[DTYPE_t, ndim=1] sigma_prime = np.zeros(z_size,'float64')
        cdef np.ndarray[DTYPE_t, ndim=1] sigma_prime_cb = np.zeros(z_size,'float64')

#        for index_z in range(z_size):
#            if nonlinear_hmcode_sigmaprime_at_z(&self.ba,&self.nl,z[index_z],&sigma_prime[index_z],&sigma_prime_cb[index_z]) == _FAILURE_:
#                raise CosmoSevereError(self.nl.error_message)

        return sigma_prime

    def nonlinear_hmcode_sigmaprime_cb(self, np.ndarray[DTYPE_t,ndim=1] z, int z_size):
        """
        nonlinear_hmcode_sigmaprime(z, z_size)

        Return sigma_disp for all the redshift specified in z, of size
        z_size

        Parameters
        ----------
        z : numpy array
                Array of requested redshifts
        z_size : int
                Size of the redshift array
        """
        cdef int index_z
        cdef np.ndarray[DTYPE_t, ndim=1] sigma_prime = np.zeros(z_size,'float64')
        cdef np.ndarray[DTYPE_t, ndim=1] sigma_prime_cb = np.zeros(z_size,'float64')

#        for index_z in range(z_size):
#            if nonlinear_hmcode_sigmaprime_at_z(&self.ba,&self.nl,z[index_z],&sigma_prime[index_z],&sigma_prime_cb[index_z]) == _FAILURE_:
#                raise CosmoSevereError(self.nl.error_message)

        return sigma_prime_cb

    def __call__(self, ctx):
        """
        Function to interface with CosmoHammer

        Parameters
        ----------
        ctx : context
                Contains several dictionaries storing data and cosmological
                information

        """
        data = ctx.get('data')  # recover data from the context

        # If the module has already been called once, clean-up
        if self.state:
            self.struct_cleanup()

        # Set the module to the current values
        self.set(data.cosmo_arguments)
        self.compute(["lensing"])

        # Compute the derived paramter value and store them
        params = ctx.getData()
        self.get_current_derived_parameters(
            data.get_mcmc_parameters(['derived']))
        for elem in data.get_mcmc_parameters(['derived']):
            data.mcmc_parameters[elem]['current'] /= \
                data.mcmc_parameters[elem]['scale']
            params[elem] = data.mcmc_parameters[elem]['current']

        ctx.add('boundary', True)
        # Store itself into the context, to be accessed by the likelihoods
        ctx.add('cosmo', self)

    def get_pk_array(self, np.ndarray[DTYPE_t,ndim=1] k, np.ndarray[DTYPE_t,ndim=1] z, int k_size, int z_size, nonlinear):
        """ Fast function to get the power spectrum on a k and z array """
        cdef np.ndarray[DTYPE_t, ndim=1] pk = np.zeros(k_size*z_size,'float64')
        cdef np.ndarray[DTYPE_t, ndim=1] pk_cb = np.zeros(k_size*z_size,'float64')

        if nonlinear == 0:
            nonlinear_pks_at_kvec_and_zvec(&self.ba, &self.nl, pk_linear, <double*> k.data, k_size, <double*> z.data, z_size, <double*> pk.data, <double*> pk_cb.data)

        else:
            nonlinear_pks_at_kvec_and_zvec(&self.ba, &self.nl, pk_nonlinear, <double*> k.data, k_size, <double*> z.data, z_size, <double*> pk.data, <double*> pk_cb.data)

        return pk

    def get_pk_cb_array(self, np.ndarray[DTYPE_t,ndim=1] k, np.ndarray[DTYPE_t,ndim=1] z, int k_size, int z_size, nonlinear):
        """ Fast function to get the power spectrum on a k and z array """
        cdef np.ndarray[DTYPE_t, ndim=1] pk = np.zeros(k_size*z_size,'float64')
        cdef np.ndarray[DTYPE_t, ndim=1] pk_cb = np.zeros(k_size*z_size,'float64')

        if nonlinear == 0:
            nonlinear_pks_at_kvec_and_zvec(&self.ba, &self.nl, pk_linear, <double*> k.data, k_size, <double*> z.data, z_size, <double*> pk.data, <double*> pk_cb.data)

        else:
            nonlinear_pks_at_kvec_and_zvec(&self.ba, &self.nl, pk_nonlinear, <double*> k.data, k_size, <double*> z.data, z_size, <double*> pk.data, <double*> pk_cb.data)

        return pk_cb

    def Omega0_k(self):
        """ Curvature contribution """
        return self.ba.Omega0_k

    def Omega0_cdm(self):
        return self.ba.Omega0_cdm

    def spectral_distortion_amplitudes(self):
        if self.sd.type_size == 0:
          raise CosmoSevereError("No spectral distortions have been calculated. Check that the output contains 'Sd' and the compute level is at least 'distortions'.")
        cdef np.ndarray[DTYPE_t, ndim=1] sd_type_amps = np.zeros(self.sd.type_size,'float64')
        for i in range(self.sd.type_size):
          sd_type_amps[i] = self.sd.sd_parameter_table[i]
        return sd_type_amps

    def spectral_distortion(self):
        if self.sd.x_size == 0:
          raise CosmoSevereError("No spectral distortions have been calculated. Check that the output contains 'Sd' and the compute level is at least 'distortions'.")
        cdef np.ndarray[DTYPE_t, ndim=1] sd_amp = np.zeros(self.sd.x_size,'float64')
        cdef np.ndarray[DTYPE_t, ndim=1] sd_nu = np.zeros(self.sd.x_size,'float64')
        for i in range(self.sd.x_size):
          sd_amp[i] = self.sd.DI[i]*self.sd.DI_units*1.e26
          sd_nu[i] = self.sd.x[i]*self.sd.x_to_nu
        return sd_nu,sd_amp

    ################################################################################
    # utility functions for neural networks
    ################################################################################
    def get_tau_source(self):
        """
        Return the tau array on which the source functions are sampled.

        Returns
        -------
        tau: numpy array
        """
        cdef:
            int i_tau;
            double * tau = self.pt.tau_sampling;
            int tau_size = self.pt.tau_size
            double [:] numpy_tau = np.zeros(tau_size, dtype=np.double)

        for i_tau in range(tau_size):
            numpy_tau[i_tau] = tau[i_tau]

        return np.asarray(numpy_tau)

    def get_k_tau(self):
        """
        Return the k, tau grid values of the source functions.

        Returns
        -------
        k_array : numpy array containing k values.
        tau_array: numpy array containing tau values.
        """
        cdef:
            int i_k;
            int i_tau;
            int index_md = self.pt.index_md_scalars;
            double * k = self.pt.k[index_md];
            double * tau = self.pt.tau_sampling;
            int k_size = self.pt.k_size[index_md];
            int tau_size = self.pt.tau_size
            double [:] numpy_k = np.zeros(k_size,dtype=np.double)
            double [:] numpy_tau = np.zeros(tau_size,dtype=np.double)

        for i_k in range(k_size):
            numpy_k[i_k] = k[i_k]
        for i_tau in range(tau_size):
            numpy_tau[i_tau] = tau[i_tau]

        return np.asarray(numpy_k), np.asarray(numpy_tau)

    def get_quantities_at_RM_equality(self):
        return self.ba.tau_eq, self.ba.a_eq, self.ba.H_eq

    def get_bg_z(self):
        cdef:
            int index_tau;
            int bt_size = self.ba.bt_size;
            double * z_table = self.ba.z_table;
            double [:] np_z_table = np.zeros((bt_size));

        for index_tau in range(bt_size):
            np_z_table[index_tau] = z_table[index_tau]

        return np.asarray(np_z_table)

    def get_bg_tau(self):
        cdef:
            int index_tau;
            int bt_size = self.ba.bt_size;
            double * tau_table = self.ba.tau_table;
            double [:] np_tau_table = np.zeros((bt_size));

        for index_tau in range(bt_size):
            np_tau_table[index_tau] = tau_table[index_tau]

        return np.asarray(np_tau_table)

    def get_backgrounds_for_NN(self):
        """
        Return the comoving sound horizon of photons from the background module and the
        corresponding conformal time values.
        """
        cdef:
            int index_tau;
            int bt_size = self.ba.bt_size;
            int bg_size = self.ba.bg_size;
            int index_bg_rs = self.ba.index_bg_rs;
            double * background_table = self.ba.background_table;
            double [:] r_s = np.zeros((bt_size));
            double [:] rho_b = np.zeros((bt_size));
            double [:] rho_g = np.zeros((bt_size));
            double [:] tau_bg = np.zeros((bt_size));
            double [:] a = np.zeros((bt_size));
            double [:] H = np.zeros((bt_size));
            double [:] D = np.zeros((bt_size));

        for index_tau in range(bt_size):
            tau_bg[index_tau] = self.ba.tau_table[index_tau]

            r_s[index_tau] = background_table[index_tau*bg_size+index_bg_rs]
            rho_b[index_tau] = background_table[index_tau * bg_size + self.ba.index_bg_rho_b];
            rho_g[index_tau] = background_table[index_tau * bg_size + self.ba.index_bg_rho_g];
            a[index_tau] = background_table[index_tau * bg_size + self.ba.index_bg_a];
            H[index_tau] = background_table[index_tau * bg_size + self.ba.index_bg_H];
            D[index_tau] = background_table[index_tau * bg_size + self.ba.index_bg_D];

        return {
                "tau": np.asarray(tau_bg),
                "r_s": np.asarray(r_s),
                "rho_b": np.asarray(rho_b),
                "rho_g": np.asarray(rho_g),
                "a": np.asarray(a),
                "H": np.asarray(H),
                "D": np.asarray(D),
                }

    def tau_of_z(self,z):
        cdef double tau
        if background_tau_of_z(&self.ba,z,&tau)==_FAILURE_:
            raise CosmoSevereError(self.ba.error_message)
        return tau

    def get_z_split_eisw_lisw(self):
        return self.pt.eisw_lisw_split_z

    def get_tau_split_eisw_lisw(self):
        return self.tau_of_z(self.get_z_split_eisw_lisw())

    @cython.boundscheck(False)
    def get_thermos_for_NN(self):
        """
        Return the photon comoving damping scale, visibility function, its conformal time
        derivative and the corresponding conformal time values.
        """
        cdef:
            double tau;
            double * z_table = self.th.z_table;
            double *tau_table = self.th.tau_table;
            double * thermodynamics_table = self.th.thermodynamics_table;
            int th_size = self.th.th_size;
            int index_z;
            int tt_size = self.th.tt_size;
            int index_th_r_d = self.th.index_th_r_d;
            int index_th_g = self.th.index_th_g;
            int index_th_dg = self.th.index_th_dg;
            int index_th_dg_reco = self.th.index_th_dg_reco;
            int index_th_dg_reio = self.th.index_th_dg_reio;
            int index_th_dkappa = self.th.index_th_dkappa;
            int index_th_exp_m_kappa = self.th.index_th_exp_m_kappa;
            double [:] numpy_r_d = np.zeros((tt_size));
            double [:] numpy_g = np.zeros((tt_size));
            double [:] numpy_g_reco = np.zeros(tt_size);
            double [:] numpy_g_reio = np.zeros(tt_size);
            double [:] numpy_dg = np.zeros((tt_size));
            double [:] numpy_dg_reco = np.zeros((tt_size));
            double [:] numpy_dg_reio = np.zeros((tt_size));
            double [:] numpy_e_kappa = np.zeros((tt_size));
            double [:] numpy_dkappa = np.zeros((tt_size));
            double [:] numpy_tau = np.zeros((tt_size));

        for index_z in prange(tt_size, nogil=True):

            # if background_tau_of_z(&self.ba,z_table[index_z],&tau)==_FAILURE_:
            #     raise CosmoSevereError(self.ba.error_message)

            numpy_tau[index_z] = tau_table[index_z]
            numpy_r_d[index_z] = thermodynamics_table[index_z*th_size + index_th_r_d]
            numpy_g[index_z] = thermodynamics_table[index_z*th_size + index_th_g]
            numpy_g_reco[index_z] = thermodynamics_table[index_z*th_size + self.th.index_th_g_reco]
            numpy_g_reio[index_z] = thermodynamics_table[index_z*th_size + self.th.index_th_g_reio]
            numpy_dg[index_z] = thermodynamics_table[index_z*th_size + index_th_dg]
            numpy_dg_reco[index_z] = thermodynamics_table[index_z*th_size + index_th_dg_reco]
            numpy_dg_reio[index_z] = thermodynamics_table[index_z*th_size + index_th_dg_reio]
            numpy_dkappa[index_z] = thermodynamics_table[index_z*th_size + index_th_dkappa]
            numpy_e_kappa[index_z] = thermodynamics_table[index_z*th_size + index_th_exp_m_kappa]

        g_reco = np.asarray(numpy_g_reco)
        g_reio = np.asarray(numpy_g_reio)
        g_reco_prime = np.asarray(numpy_dg_reco)
        g_reio_prime = np.asarray(numpy_dg_reio)
        ret = {
                "r_d": np.asarray(numpy_r_d),
                "g": np.asarray(numpy_g),
                "g_prime": np.asarray(numpy_dg),
                "g_reco": g_reco,
                "g_reco_prime": g_reco_prime,
                "g_reio": g_reio,
                "g_reio_prime": g_reio_prime,
                "e_kappa": np.asarray(numpy_e_kappa),
                "tau": np.asarray(numpy_tau),
                "dkappa": np.asarray(numpy_dkappa),
                }
        return ret

    def scale_independent_growth_factor(self, z):
        """
        scale_independent_growth_factor(z)

        Return the scale invariant growth factor D(a) for CDM perturbations
        (exactly, the quantity defined by Class as index_bg_D in the background module)

        Parameters
        ----------
        z : float
                Desired redshift
        """
        cdef double tau
        cdef int last_index #junk
        cdef double * pvecback

        pvecback = <double*> calloc(self.ba.bg_size,sizeof(double))

        if background_at_z(&self.ba,z,long_info,inter_normal,&last_index,pvecback)==_FAILURE_:
            raise CosmoSevereError(self.ba.error_message)

        D = pvecback[self.ba.index_bg_D]

        free(pvecback)

        return D

    def scale_independent_growth_factor_f(self, z):
        """
        scale_independent_growth_factor_f(z)

        Return the scale invariant growth factor f(z)=d ln D / d ln a for CDM perturbations
        (exactly, the quantity defined by Class as index_bg_f in the background module)

        Parameters
        ----------
        z : float
                Desired redshift
        """
        cdef double tau
        cdef int last_index #junk
        cdef double * pvecback

        pvecback = <double*> calloc(self.ba.bg_size,sizeof(double))

        if background_at_z(&self.ba,z,long_info,inter_normal,&last_index,pvecback)==_FAILURE_:
            raise CosmoSevereError(self.ba.error_message)

        f = pvecback[self.ba.index_bg_f]

        free(pvecback)

        return f

    def Hubble(self, z):
        """
        Hubble(z)

        Return the Hubble rate (exactly, the quantity defined by Class as index_bg_H
        in the background module)

        Parameters
        ----------
        z : float
                Desired redshift
        """
        cdef double tau
        cdef int last_index #junk
        cdef double * pvecback

        pvecback = <double*> calloc(self.ba.bg_size,sizeof(double))

        if background_at_z(&self.ba,z,long_info,inter_normal,&last_index,pvecback)==_FAILURE_:
            raise CosmoSevereError(self.ba.error_message)

        H = pvecback[self.ba.index_bg_H]

        free(pvecback)

        return H

    def a_of_tau(self, tau):
        """
        a(tau)

        Return the scale factor

        Parameters
        ----------
        tau : float
                Desired conformal time
        """
        cdef int last_index
        cdef double * pvecback

        pvecback = <double*> calloc(self.ba.bg_size_short,sizeof(double))
        if background_at_tau(&self.ba,tau,short_info,inter_normal,&last_index,pvecback)==_FAILURE_:
            raise CosmoSevereError(self.ba.error_message)

        a = pvecback[self.ba.index_bg_a]

        free(pvecback)

        return a


    def get_sources(self):
        """
        Return the source functions for all k, tau in the grid.

        Returns
        -------
        sources : dictionary containing source functions.
        k_array : numpy array containing k values.
        tau_array: numpy array containing tau values.
        """
        sources = {}

        cdef:
            int index_k, index_tau, i_index_type;
            int index_type;
            int index_md = self.pt.index_md_scalars;
            double * k = self.pt.k[index_md];
            double * tau = self.pt.tau_sampling;
            int index_ic = self.pt.index_ic_ad;
            int k_size = self.pt.k_size[index_md];
            int tau_size = self.pt.tau_size;
            int tp_size = self.pt.tp_size[index_md]
            double *** sources_ptr = self.pt.sources
            double data
            double [:,:] tmparray = np.zeros((k_size, tau_size))
            double [:] k_array = np.zeros(k_size)
            double [:] tau_array = np.zeros(tau_size)

        names = []

        for index_k in range(k_size):
            k_array[index_k] = k[index_k]
        for index_tau in range(tau_size):
            tau_array[index_tau] = tau[index_tau]

        # indices = []
        indices = {}

        if self.pt.has_source_t:
            indices.update({
                "t0": self.pt.index_tp_t0,
                # "t0_sw": self.pt.index_tp_t0_sw,
                "t0_isw": self.pt.index_tp_t0_isw,
                # "t0_reco": self.pt.index_tp_t0_reco,
                # "t0_reio": self.pt.index_tp_t0_reio,
                "t0_reco_no_isw": self.pt.index_tp_t0_reco_no_isw,
                "t0_reio_no_isw": self.pt.index_tp_t0_reio_no_isw,
                "t1": self.pt.index_tp_t1,
                "t2": self.pt.index_tp_t2,
                "t2_reco": self.pt.index_tp_t2_reco,
                "t2_reio": self.pt.index_tp_t2_reio
            })
        if self.pt.has_source_p:
            indices["p"] = self.pt.index_tp_p
        if self.pt.has_source_delta_m:
            indices["delta_m"] = self.pt.index_tp_delta_m
        if self.pt.has_source_delta_g:
            indices["delta_g"] = self.pt.index_tp_delta_g
        if self.pt.has_source_theta_m:
            indices["theta_m"] = self.pt.index_tp_theta_m
        if self.pt.has_source_theta_b:
            indices["theta_b"] = self.pt.index_tp_theta_b
        if self.pt.has_source_phi:
            indices["phi"] = self.pt.index_tp_phi
        if self.pt.has_source_phi_plus_psi:
            indices["phi_plus_psi"] = self.pt.index_tp_phi_plus_psi
        if self.pt.has_source_phi_prime:
            indices["phi_prime"] = self.pt.index_tp_phi_prime
        if self.pt.has_source_psi:
            indices["psi"] = self.pt.index_tp_psi

        for name, index_type in indices.items():
            for index_k in range(k_size):
                for index_tau in range(tau_size):
                    tmparray[index_k][index_tau] = sources_ptr[index_md][index_ic*tp_size+index_type][index_tau*k_size + index_k];

            sources[name] = np.asarray(tmparray)
            tmparray = np.zeros((k_size,tau_size))

        return (sources, np.asarray(k_array), np.asarray(tau_array))

    def nn_workspace(self):
        # TODO don't do this here
        workspace = self._pars["neural network path"]
        if any(isinstance(workspace, t) for t in [str, bytes, os.PathLike]):
            workspace = classynet.workspace.Workspace(workspace)
        return workspace

    def nn_cosmological_parameters(self):
        manifest = self.nn_workspace().loader().manifest()
        names = manifest["cosmological_parameters"]

        result = {}
        remaining = []
        for name in names:
            if name in self._pars:
                result[name] = self._pars[name]
            else:
                remaining.append(name)

        for name in remaining:
            if name == "omega_b":
                result[name] = self.omega_b()
            elif name == "omega_cdm":
                result[name] = self.omega_cdm()
            elif name == "h":
                result[name] = self.h()
            elif name == "tau_reio":
                result[name] = self.tau_reio()
            elif name == "Omega_k":
                result[name] = self.get_current_derived_parameters(["Omega_k"])["Omega_k"]
            # Regarding w0_fld and wa_fld: It is verified that Omega_Lambda=0 in `can_use_nn`.
            elif name == "w0_fld":
                result[name] = 0.0
            elif name == "w0_fld":
                result[name] = -1.0
            else:
                raise ValueError("Unknown parameter: '{}'".format(name))

        return result

    def nn_cheat_enabled(self):
        return "nn_cheat" in self._pars

    def nn_cheat_sources(self):
        return self._pars["nn_cheat"]

    def nn_debug_enabled(self):
        return bool(self._pars.get("nn_debug", False))

    def k_min(self):
        """
        k_min as determined by K (taken from perturbations.c:perturb_get_k_list)
        """
        if self.ba.sgnK == 0:
            # K<0 (flat)  : start close to zero
            return self.pr.k_min_tau0 / self.ba.conformal_age
        elif self.ba.sgnK == -1:
            # K<0 (open)  : start close to sqrt(-K)
            # (in transfer modules, for scalars, this will correspond to q close to zero;
            # for vectors and tensors, this value is even smaller than the minimum necessary value)
            return np.sqrt(-self.ba.K + pow(self.pr.k_min_tau0 / self.ba.conformal_age / self.th.angular_rescaling, 2))
        elif self.ba.sgnK == 1:
            # K>0 (closed): start from q=sqrt(k2+(1+m)K) equal to 3sqrt(K), i.e. k=sqrt((8-m)K)
            return np.sqrt((8.-1.e-4) * self.ba.K);
        else:
            raise ValueError("Unrecognized value of K = {}!".format(self.ba.K))


    def _debug_transfer(self):
        k, tau = self.get_k_tau()
        kmintau0 = k[0] * tau[-1]
        print("tau0 = tau[-1] = {}".format(tau[-1]))
        print("k_min = k[0] = {}".format(k[0]))
        print("kmintau0 = k[0] * tau[-1] = {}".format(kmintau0))

        if self.ba.sgnK == 0:
            print("K = 0, flat case")
            # K<0 (flat)  : start close to zero
            print("kmintau0 / conformal_age =", kmintau0 / self.ba.conformal_age)
        elif self.ba.sgnK == -1:
            print("K = {} < 0, open case".format(self.ba.K))
            # K<0 (open)  : start close to sqrt(-K)
            # (in transfer modules, for scalars, this will correspond to q close to zero;
            # for vectors and tensors, this value is even smaller than the minimum necessary value)
            # return np.sqrt(-self.ba.K + pow(self.pr.k_min_tau0 / self.ba.conformal_age / self.th.angular_rescaling, 2))
        elif self.ba.sgnK == 1:
            print("K = {} > 0, closed case".format(self.ba.K))
            # K>0 (closed): start from q=sqrt(k2+(1+m)K) equal to 3sqrt(K), i.e. k=sqrt((8-m)K)
            # return np.sqrt((8.-1.e-4) * self.ba.K);

    def get_q(self):
        """
        Get the q list from transfer module.
        """
        cdef:
            int i_q
            double * q = self.tr.q
            int q_size = self.tr.q_size
            double [:] numpy_q = np.empty(q_size, dtype=np.double)

        for i_q in range(q_size):
            numpy_q[i_q] = q[i_q]

        return np.asarray(numpy_q)

    def translate_source_to_index(self, name):
        mapping = {
            "t0":             self.pt.index_tp_t0,
            "t1":             self.pt.index_tp_t1,
            "t2":             self.pt.index_tp_t2,
            "t0_reco_no_isw": self.pt.index_tp_t0_reco_no_isw,
            "t0_reio_no_isw": self.pt.index_tp_t0_reio_no_isw,
            "t0_isw":         self.pt.index_tp_t0_isw,
            "t2_reco":        self.pt.index_tp_t2_reco,
            "t2_reio":        self.pt.index_tp_t2_reio,
            "phi_plus_psi":   self.pt.index_tp_phi_plus_psi,
            "delta_m":        self.pt.index_tp_delta_m,
            "p":              self.pt.index_tp_p,
        }
        return mapping[name]<|MERGE_RESOLUTION|>--- conflicted
+++ resolved
@@ -99,6 +99,7 @@
       newnode = <clist_node*>malloc(sizeof(clist_node))
       newnode.next = NULL
       newnode.prev = self.tail
+      item = item.encode("utf-8")
       newnode.value = item
       # Connect previous node with new node, if that exists
       if self.tail != NULL:
@@ -410,12 +411,7 @@
     def struct_cleanup(self):
         if(self.allocated != True):
           return
-<<<<<<< HEAD
-        #print(self.ncp)
-        if "distortions" in self.ncp:
-=======
         if self.module_list.contains("distortions"):
->>>>>>> 544f8f55
             distortions_free(&self.sd)
         if self.module_list.contains("lensing"):
             lensing_free(&self.le)
@@ -648,12 +644,8 @@
             if background_init(&(self.pr), &(self.ba)) == _FAILURE_:
                 self.struct_cleanup()
                 raise CosmoComputationError(self.ba.error_message)
-<<<<<<< HEAD
-            self.ncp.add("background")
+            self.module_list.append("background")
             timer.end("background")
-=======
-            self.module_list.append("background")
->>>>>>> 544f8f55
 
         if "thermodynamics" in level:
             timer.start("thermodynamics")
@@ -661,8 +653,7 @@
                                    &(self.th)) == _FAILURE_:
                 self.struct_cleanup()
                 raise CosmoComputationError(self.th.error_message)
-<<<<<<< HEAD
-            self.ncp.add("thermodynamics")
+            self.module_list.append("thermodynamics")
             timer.end("thermodynamics")
 
         # define objects for NN
@@ -689,9 +680,7 @@
             # TODO remove some of the unused ones here
             double [:, :, :] NN_prediction
             double * c_NN_sources
-=======
-            self.module_list.append("thermodynamics")
->>>>>>> 544f8f55
+
 
         if "perturb" in level:
 
@@ -713,9 +702,8 @@
                             &(self.th), &(self.pt)) == _FAILURE_:
                 self.struct_cleanup()
                 raise CosmoComputationError(self.pt.error_message)
-<<<<<<< HEAD
-            self.ncp.add("perturb")
-            #print(self.ncp)
+            
+            self.module_list.append("perturb")
             timer.end("perturb_init")
 
             # flag for using NN
@@ -907,9 +895,7 @@
 
             if post_perturb_callback:
                 post_perturb_callback(self)
-=======
-            self.module_list.append("perturb")
->>>>>>> 544f8f55
+
 
         if "primordial" in level:
             timer.start("primordial")
@@ -917,12 +903,10 @@
                                &(self.pm)) == _FAILURE_:
                 self.struct_cleanup()
                 raise CosmoComputationError(self.pm.error_message)
-<<<<<<< HEAD
-            self.ncp.add("primordial")
+            
+            self.module_list.append("primordial")
             timer.end("primordial")
-=======
-            self.module_list.append("primordial")
->>>>>>> 544f8f55
+
 
         if "nonlinear" in level:
             timer.start("nonlinear")
@@ -930,12 +914,10 @@
                               &self.pt, &self.pm, &self.nl) == _FAILURE_:
                 self.struct_cleanup()
                 raise CosmoComputationError(self.nl.error_message)
-<<<<<<< HEAD
-            self.ncp.add("nonlinear")
+
+            self.module_list.append("nonlinear")
             timer.end("nonlinear")
-=======
-            self.module_list.append("nonlinear")
->>>>>>> 544f8f55
+
 
         if "transfer" in level:
             timer.start("transfer")
@@ -943,12 +925,9 @@
                              &(self.pt), &(self.nl), &(self.tr)) == _FAILURE_:
                 self.struct_cleanup()
                 raise CosmoComputationError(self.tr.error_message)
-<<<<<<< HEAD
-            self.ncp.add("transfer")
+
+            self.module_list.append("transfer")
             timer.end("transfer")
-=======
-            self.module_list.append("transfer")
->>>>>>> 544f8f55
 
         if "spectra" in level:
             timer.start("spectra")
@@ -957,12 +936,9 @@
                             &(self.sp)) == _FAILURE_:
                 self.struct_cleanup()
                 raise CosmoComputationError(self.sp.error_message)
-<<<<<<< HEAD
-            self.ncp.add("spectra")
+            self.module_list.append("spectra")
             timer.end("spectra")
-=======
-            self.module_list.append("spectra")
->>>>>>> 544f8f55
+
 
         if "lensing" in level:
             timer.start("lensing")
@@ -970,12 +946,9 @@
                             &(self.nl), &(self.le)) == _FAILURE_:
                 self.struct_cleanup()
                 raise CosmoComputationError(self.le.error_message)
-<<<<<<< HEAD
-            self.ncp.add("lensing")
+
+            self.module_list.append("lensing")
             timer.end("lensing")
-=======
-            self.module_list.append("lensing")
->>>>>>> 544f8f55
 
         if "distortions" in level:
             timer.start("distortions")
@@ -983,12 +956,10 @@
                                 &(self.pt), &(self.pm), &(self.sd)) == _FAILURE_:
                 self.struct_cleanup()
                 raise CosmoComputationError(self.sd.error_message)
-<<<<<<< HEAD
-            self.ncp.add("distortions")
+            
+            self.module_list.append("distortions")
             timer.end("distortions")
-=======
-            self.module_list.append("distortions")
->>>>>>> 544f8f55
+
 
         timer.end("compute")
 
@@ -1790,7 +1761,6 @@
         For this reason, this method assumes that thermodynamics has been run already
         WITHOUT checking the `self.ready` flag.
         """
-        assert "thermodynamics" in self.ncp
         return self.th.rs_d
 
     def z_reio(self):
