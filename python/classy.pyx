--- conflicted
+++ resolved
@@ -204,11 +204,8 @@
     def struct_cleanup(self):
         if(self.allocated != True):
           return
-<<<<<<< HEAD
         if "distortions" in self.ncp:
             distortions_free(&self.sd)
-=======
->>>>>>> 0ef4f7b6
         if "lensing" in self.ncp:
             lensing_free(&self.le)
         if "spectra" in self.ncp:
@@ -434,7 +431,6 @@
                 raise CosmoComputationError(self.le.error_message)
             self.ncp.add("lensing")
 
-<<<<<<< HEAD
         if "distortions" in level:
             if distortions_init(&(self.pr), &(self.ba), &(self.th),
                                 &(self.pt), &(self.pm), &(self.sd)) == _FAILURE_:
@@ -442,8 +438,6 @@
                 raise CosmoComputationError(self.sd.error_message)
             self.ncp.add("distortions")
 
-=======
->>>>>>> 0ef4f7b6
         self.computed = True
 
         # At this point, the cosmological instance contains everything needed. The
@@ -1053,11 +1047,7 @@
         return self.th.tau_reio
 
     def Omega_m(self):
-<<<<<<< HEAD
-        return self.ba.Omega0_b+self.ba.Omega0_cdm+self.ba.Omega0_ncdm_tot + self.ba.Omega0_dcdm + self.ba.Omega0_idm_b
-=======
         return self.ba.Omega0_m
->>>>>>> 0ef4f7b6
 
     def Omega_r(self):
         return self.ba.Omega0_r
@@ -1094,10 +1084,6 @@
     def sigma8_cb(self):
         self.compute(["nonlinear"])
         return self.nl.sigma8[self.nl.index_pk_cb]
-
-    def neff(self):
-        self.compute(["spectra"])
-        return self.sp.neff
 
     def rs_drag(self):
         self.compute(["thermodynamics"])
@@ -1360,11 +1346,7 @@
         """
         Return the sum of Omega0 for all non-relativistic components
         """
-<<<<<<< HEAD
-        return self.ba.Omega0_b+self.ba.Omega0_cdm+self.ba.Omega0_ncdm_tot + self.ba.Omega0_dcdm + self.ba.Omega0_idm_b
-=======
         return self.ba.Omega0_m
->>>>>>> 0ef4f7b6
 
     def get_background(self):
         """
@@ -1681,17 +1663,9 @@
             elif name == 'Neff':
                 value = self.ba.Neff
             elif name == 'Omega_m':
-<<<<<<< HEAD
-                value = (self.ba.Omega0_b + self.ba.Omega0_cdm+self.ba.Omega0_idm_b+
-                         self.ba.Omega0_ncdm_tot + self.ba.Omega0_dcdm)
-            elif name == 'omega_m':
-                value = (self.ba.Omega0_b + self.ba.Omega0_cdm+self.ba.Omega0_idm_b+
-                         self.ba.Omega0_ncdm_tot + self.ba.Omega0_dcdm)/self.ba.h**2
-=======
                 value = self.ba.Omega0_m
             elif name == 'omega_m':
                 value = self.ba.Omega0_m/self.ba.h**2
->>>>>>> 0ef4f7b6
             elif name == 'tau_reio':
                 value = self.th.tau_reio
             elif name == 'z_reio':
@@ -1805,10 +1779,7 @@
             elif name == 'sigma8':
                 value = self.nl.sigma8[self.nl.index_pk_m]
             elif name == 'sigma8_cb':
-<<<<<<< HEAD
-                value = self.sp.sigma8_cb
-            elif name == 'neff':
-                value = self.sp.neff
+                value = self.nl.sigma8[self.nl.index_pk_cb]
             elif name == 'k_eq':
                 value = self.ba.a_eq*self.ba.H_eq
             elif name == 'g_sd':
@@ -1817,9 +1788,6 @@
                 value = self.sd.sd_parameter_table[1]
             elif name == 'mu_sd':
                 value = self.sd.sd_parameter_table[2]
-=======
-                value = self.nl.sigma8[self.nl.index_pk_cb]
->>>>>>> 0ef4f7b6
             else:
                 raise CosmoSevereError("%s was not recognized as a derived parameter" % name)
             derived[name] = value
